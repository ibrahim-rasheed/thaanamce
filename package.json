{
  "name": "@ephox/snooker",
  "description": "This project implements the table model.",
<<<<<<< HEAD
  "version": "3.0.1",
=======
  "version": "3.0.0",
  "repository": {
    "type": "git",
    "url": "https://github.com/ephox/snooker"
  },
>>>>>>> 13f3b5d0
  "dependencies": {
    "@ephox/dragster": "*",
    "@ephox/echo": "*",
    "@ephox/katamari": "*",
    "@ephox/porkbun": "*",
    "@ephox/robin": "*",
    "@ephox/sugar": "*"
  },
  "devDependencies": {
    "@ephox/bedrock": "*",
    "@ephox/bolt": "*",
    "@ephox/sand": "*",
    "chromedriver": "*",
    "grunt": "*",
    "grunt-npm": "*"
  },
  "author": "Ephox Corporation",
  "license": "Apache-2.0"
}<|MERGE_RESOLUTION|>--- conflicted
+++ resolved
@@ -1,15 +1,11 @@
 {
   "name": "@ephox/snooker",
   "description": "This project implements the table model.",
-<<<<<<< HEAD
   "version": "3.0.1",
-=======
-  "version": "3.0.0",
   "repository": {
     "type": "git",
     "url": "https://github.com/ephox/snooker"
   },
->>>>>>> 13f3b5d0
   "dependencies": {
     "@ephox/dragster": "*",
     "@ephox/echo": "*",

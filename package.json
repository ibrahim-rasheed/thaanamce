--- conflicted
+++ resolved
@@ -1,10 +1,6 @@
 {
   "name": "@ephox/alloy",
-<<<<<<< HEAD
-  "version": "3.27.0",
-=======
-  "version": "3.28.1",
->>>>>>> 697eb240
+  "version": "3.29.0",
   "description": "Ui Framework",
   "dependencies": {
     "@ephox/boulder": "latest",

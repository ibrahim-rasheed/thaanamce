{
  "name": "@ephox/alloy",
<<<<<<< HEAD
  "version": "3.1.2",
=======
  "version": "3.2.1",
>>>>>>> 182ec39c
  "description": "Ui Framework",
  "dependencies": {
    "@ephox/boulder": "latest",
    "@ephox/dom-globals": "latest",
    "@ephox/katamari": "latest",
    "@ephox/sand": "latest",
    "@ephox/sugar": "latest"
  },
  "files": [
    "lib/main",
    "lib/demo",
    "lib/test",
    "src",
    "tsconfig.json",
    "readme.md",
    "LEGAL.txt",
    "CHANGELOG.txt",
    "LICENSE.txt"
  ],
  "devDependencies": {
    "@ephox/agar": "latest",
    "@ephox/bedrock": "latest",
    "awesome-typescript-loader": "^4.0.0",
    "source-map-loader": "^0.2.3",
    "typescript": "^2.6.2"
  },
  "scripts": {
    "test": "bedrock-auto -b phantomjs --testdirs src/test/ts/atomic src/test/ts/browser src/test/ts/jsdom src/test/ts/webdriver",
    "test-manual": "bedrock --testdirs src/test/ts/atomic src/test/ts/browser src/test/ts/jsdom src/test/ts/webdriver",
    "prepublishOnly": "tsc"
  },
  "repository": {
    "type": "git",
    "url": "https://github.com/ephox/alloy"
  },
  "publishConfig": {
    "registry": "https://registry.npmjs.org/"
  },
  "keywords": [
    "ui"
  ],
  "author": "Ephox Corporation",
  "license": "Apache-2.0",
  "main": "./lib/main/ts/ephox/alloy/api/Main.js",
  "module": "./lib/main/ts/ephox/alloy/api/Main.js",
  "types": "./lib/main/ts/ephox/alloy/api/Main.d.ts"
}<|MERGE_RESOLUTION|>--- conflicted
+++ resolved
@@ -1,10 +1,6 @@
 {
   "name": "@ephox/alloy",
-<<<<<<< HEAD
-  "version": "3.1.2",
-=======
-  "version": "3.2.1",
->>>>>>> 182ec39c
+  "version": "3.3.0",
   "description": "Ui Framework",
   "dependencies": {
     "@ephox/boulder": "latest",

Version 5.0.0-beta-2 (TBD)
    Fixed readonly mode not fully disabling editing content #TINY-2287
    Updated the autocompleter to only show when it has matched items #TINY-2350
    Added editor settings functionality to specify title attributes for toolbar groups #TINY-2690
    Added icons instead of button text to improve Search and Replace dialog footer appearance #TINY-2654
    Added `tox-dialog__table` instead of `mce-table-striped` class to enhance Help dialog appearance #TINY-2360
    Added title attribute to iframes so, screen readers can announce iframe labels #TINY-2692
    Updated SizeInput labels to "Height" and "Width" instead of Dimensions #TINY-2833
    Fixed accessibility issues with the font select, font size, style select and format select toolbar dropdowns #TINY-2713
    Fixed accessibility issues with split dropdowns #TINY-2697
    Added a wordcount menu item, that defaults to appearing in the tools menu #TINY-2877
    Fixed the legacyoutput plugin to be compatible with TinyMCE 5.0 #TINY-2301
    Updated the build process to minify and generate ASCII only output for the emoticons database #TINY-2744
<<<<<<< HEAD
    Fixed the height being incorrectly calculated for the autoresize plugin #TINY-2807
=======
    Fixed icons not showing correctly in the autocompleter popup #TINY-3029
    Fixed an issue where preview wouldn't show anything in Edge under certain circumstances #TINY-3035
>>>>>>> 16f12a68
Version 5.0.0-beta-1 (2018-11-30)
    Changed the name of the "inlite" plugin to "quickbars" #TINY-2831
    Fixed an inline mode issue where the save plugin upon saving can cause content loss #TINY-2659
    Changed the background color icon to highlight background icon #TINY-2258
    Added a new `addNestedMenuItem()` UI registry function and changed all nested menu items to use the new registry functions #TINY-2230
    Changed Help dialog to be accessible to screen readers #TINY-2687
    Changed the color swatch to save selected custom colors to local storage for use across sessions #TINY-2722
    Added title attribute to color swatch colors #TINY-2669
    Added anchorbar component to anchor inline toolbar dialogs to instead of the toolbar #TINY-2040
    Added support for toolbar<n> and toolbar array config options to be squashed into a single toolbar and not create multiple toolbars #TINY-2195
    Added error handling for when forced_root_block config option is set to true #TINY-2261
    Added functionality for the removed_menuitems config option #TINY-2184
    Fixed an issue in IE 11 where calling selection.getContent() would return an empty string when the editor didn't have focus #TINY-2325
    Added the ability to use a string to reference menu items in menu buttons and submenu items #TINY-2253
    Removed compat3x plugin #TINY-2815
    Changed `WindowManager` API - methods `getParams`, `setParams` and `getWindows`, and the legacy `windows` property, have been removed. `alert` and `confirm` dialogs are no longer tracked in the window list. #TINY-2603
Version 5.0.0-preview-4 (2018-11-12)
    Fixed distraction free plugin #AP-470
    Removed the tox-custom-editor class that was added to the wrapping element of codemirror #TINY-2211
    Fixed contents of the input field being selected on focus instead of just recieving an outline highlight #AP-464
    Added width and height placeholder text to image and media dialog dimensions input #AP-296
    Fixed styling issues with dialogs and menus in IE 11 #AP-456
    Fixed custom style format control not honoring custom formats #AP-393
    Fixed context menu not appearing when clicking an image with a caption #AP-382
    Fixed directionality of UI when using an RTL language #AP-423
    Fixed page responsiveness with multiple inline editors #AP-430
    Added the ability to keyboard navigate through menus, toolbars, sidebar and the status bar sequentially #AP-381
    Fixed empty toolbar groups appearing through invalid configuration of the `toolbar` property #AP-450
    Fixed text not being retained when updating links through the link dialog #AP-293
    Added translation capability back to the editor's UI #AP-282
    Fixed edit image context menu, context toolbar and toolbar items being incorrectly enabled when selecting invalid images #AP-323
    Fixed emoji type ahead being shown when typing URLs #AP-366
    Fixed toolbar configuration properties incorrectly expecting string arrays instead of strings #AP-342
    Changed the editor resize handle so that it should be disabled when the autoresize plugin is turned on #AP-424
    Fixed the block formatting toolbar item not showing a "Formatting" title when there is no selection #AP-321
    Fixed clicking disabled toolbar buttons hiding the toolbar in inline mode #AP-380
    Fixed `EditorResize` event not being fired upon editor resize #AP-327
    Fixed tables losing styles when updating through the dialog #AP-368
    Fixed context toolbar positioning to be more consistent near the edges of the editor #AP-318
    Added `label` component type for dialogs to group components under a label
    Fixed table of contents plugin now works with v5 toolbar APIs correctly #AP-347
    Fixed the `link_context_toolbar` configuration not disabling the context toolbar #AP-458
    Fixed the link context toolbar showing incorrect relative links #AP-435
    Fixed the alignment of the icon in alert banner dialog components #TINY-2220
    Changed UI text for microcopy improvements #TINY-2281
    Fixed the visual blocks and visual char menu options not displaying their toggled state #TINY-2238
    Fixed the editor not displaying as fullscreen when toggled #TINY-2237
Version 5.0.0-preview-3 (2018-10-18)
    Changed editor layout to use modern CSS properties over manually calculating dimensions #AP-324
    Changed `autoresize_min_height` and `autoresize_max_height` configurations to `min_height` and `max_height` #AP-324
    Fixed bugs with editor width jumping when resizing and the iframe not resizing to smaller than 150px in height #AP-324
    Fixed mobile theme bug that prevented the editor from loading #AP-404
    Fixed long toolbar groups extending outside of the editor instead of wrapping
    Changed `Whole word` label in Search and Replace dialog to `Find whole words only` #AP-387
    Fixed dialog titles so they are now proper case #AP-384
    Fixed color picker default to be #000000 instead of #ff00ff #AP-216
    Fixed "match case" option on the Find and Replace dialog is no longer selected by default #AP-298
    Fixed vertical alignment of toolbar icons #DES-134
    Fixed toolbar icons not appearing on IE11 #DES-133
Version 5.0.0-preview-2 (2018-10-10)
    Changed configuration of color options has been simplified to `color_map`, `color_cols`, and `custom_colors` #AP-328
    Added swatch is now shown for colorinput fields, instead of the colorpicker directly #AP-328
    Removed `colorpicker` plugin, it is now in the theme #AP-328
    Removed `textcolor` plugin, it is now in the theme #AP-328
    Fixed styleselect not updating the displayed item as the cursor moved #AP-388
    Changed `height` configuration to apply to the editor frame (including menubar, toolbar, status bar) instead of the content area #AP-324
    Added fontformats and fontsizes menu items #AP-390
    Fixed preview iframe not expanding to the dialog size #AP-252
    Fixed 'meta' shortcuts not translated into platform-specific text #AP-270
    Fixed tabbed dialogs (Charmap and Emoticons) shrinking when no search results returned
    Fixed a bug where alert banner icons were not retrieved from icon pack. #AP-330
    Fixed component styles to flex so they fill large dialogs. #AP-252
    Fixed editor flashing unstyled during load (still in progress). #AP-349
Version 5.0.0-preview-1 (2018-10-01)
    Developer preview 1
    Initial list of features and changes is available at https://tiny.cloud/docs-preview/release-notes/new-features/
Version 4.9.0 (2018-11-27)
    Added a replace feature to the Textpattern Plugin. #TINY-1908
    Added functionality to the Lists Plugin that improves the indentation logic. #TINY-1790
    Fixed a bug where it wasn't possible to delete/backspace when the caret was between a contentEditable=false element and a BR. #TINY-2372
    Fixed a bug where copying table cells without a text selection would fail to copy anything. #TINY-1789
    Implemented missing `autosave_restore_when_empty` functionality in the Autosave Plugin. Patch contributed by gzzo. #GH-4447
    Reduced insertion of unnecessary nonbreaking spaces in the editor. #TINY-1879
Version 4.8.5 (2018-10-30)
    Added a content_css_cors setting to the editor that adds the crossorigin="anonymous" attribute to link tags added by the StyleSheetLoader. #TINY-1909
    Fixed a bug where trying to remove formatting with a collapsed selection range would throw an exception. #GH-4636
    Fixed a bug in the image plugin that caused updating figures to split contenteditable elements. #GH-4563
    Fixed a bug that was causing incorrect viewport calculations for fixed position UI elements. #TINY-1897
    Fixed a bug where inline formatting would cause the delete key to do nothing. #TINY-1900
Version 4.8.4 (2018-10-23)
    Added support for the HTML5 `main` element. #TINY-1877
    Changed the keyboard shortcut to move focus to contextual toolbars to Ctrl+F9. #TINY-1812
    Fixed a bug where content css could not be loaded from another domain. #TINY-1891
    Fixed a bug on FireFox where the cursor would get stuck between two contenteditable false inline elements located inside of the same block element divided by a BR. #TINY-1878
    Fixed a bug with the insertContent method where nonbreaking spaces would be inserted incorrectly. #TINY-1868
    Fixed a bug where the toolbar of the inline editor would not be visible in some scenarios. #TINY-1862
    Fixed a bug where removing the editor while more than one notification was open would throw an error. #TINY-1845
    Fixed a bug where the menubutton would be rendered on top of the menu if the viewport didn't have enough height. #TINY-1678
    Fixed a bug with the annotations api where annotating collapsed selections caused problems. #TBS-2449
    Fixed a bug where wbr elements were being transformed into whitespace when using the Paste Plugin's paste as text setting. #GH-4638
    Fixed a bug where the Search and Replace didn't replace spaces correctly. #GH-4632
    Fixed a bug with sublist items not persisting selection. #GH-4628
    Fixed a bug with mceInsertRawHTML command not working as expected. #GH-4625
Version 4.8.3 (2018-09-13)
    Fixed a bug where the Wordcount Plugin didn't correctly count words within tables on IE11. #TINY-1770
    Fixed a bug where it wasn't possible to move the caret out of a table on IE11 and Firefox. #TINY-1682
    Fixed a bug where merging empty blocks didn't work as expected, sometimes causing content to be deleted. #TINY-1781
    Fixed a bug where the Textcolor Plugin didn't show the correct current color. #TINY-1810
    Fixed a bug where clear formatting with a collapsed selection would sometimes clear formatting from more content than expected. #TINY-1813 #TINY-1821
    Fixed a bug with the Table Plugin where it wasn't possible to keyboard navigate to the caption. #TINY-1818
Version 4.8.2 (2018-08-09)
    Moved annotator from "experimental" to "annotator" object on editor. #TBS-2398
    Improved the multiclick normalization across browsers. #TINY-1788
    Fixed a bug where running getSelectedBlocks with a collapsed selection between block elements would produce incorrect results. #TINY-1787
    Fixed a bug where the ScriptLoaders loadScript method would not work as expected in FireFox when loaded on the same page as a ShadowDOM polyfill. #TINY-1786
    Removed reference to ShadowDOM event.path as Blink based browsers now support event.composedPath. #TINY-1785
    Fixed a bug where a reference to localStorage would throw an "access denied" error in IE11 with strict security settings. #TINY-1782
    Fixed a bug where pasting using the toolbar button on an inline editor in IE11 would cause a looping behaviour. #TINY-1768
Version 4.8.1 (2018-07-26)
    Fixed a bug where the content of inline editors was being cleaned on every call of `editor.save()`. #TINY-1783
    Fixed a bug where the arrow of the Inlite Theme toolbar was being rendered incorrectly in RTL mode. #TINY-1776
    Fixed a bug with the Paste Plugin where pasting after inline contenteditable false elements moved the caret to the end of the line. #TINY-1758
Version 4.8.0 (2018-06-27)
    Added new "experimental" object in editor, with initial Annotator API. #TBS-2374
    Fixed a bug where deleting paragraphs inside of table cells would delete the whole table cell. #TINY-1759
    Fixed a bug in the Table Plugin where removing row height set on the row properties dialog did not update the table. #TINY-1730
    Fixed a bug with the font select toolbar item didn't update correctly. #TINY-1683
    Fixed a bug where all bogus elements would not be deleted when removing an inline editor. #TINY-1669
Version 4.7.13 (2018-05-16)
    Fixed a bug where Edge 17 wouldn't be able to select images or tables. #TINY-1679
    Fixed issue where whitespace wasn't preserved when the editor was initialized on pre elements. #TINY-1649
    Fixed a bug with the fontselect dropdowns throwing an error if the editor was hidden in Firefox. #TINY-1664
    Fixed a bug where it wasn't possible to merge table cells on IE 11. #TINY-1671
    Fixed a bug where textcolor wasn't applying properly on IE 11 in some situations. #TINY-1663
    Fixed a bug where the justifyfull command state wasn't working correctly. #TINY-1677
    Fixed a bug where the styles wasn't updated correctly when resizing some tables. #TINY-1668
    Added missing code menu item from the default menu config. #TINY-1648
    Added new align button for combining the separate align buttons into a menu button. #TINY-1652
Version 4.7.12 (2018-05-03)
    Added an option to filter out image svg data urls.
    Added support for html5 details and summary elements.
    Changed so the mce-abs-layout-item css rule targets html instead of body. Patch contributed by nazar-pc.
    Fixed a bug where the "read" step on the mobile theme was still present on android mobile browsers.
    Fixed a bug where all images in the editor document would reload on any editor change.
    Fixed a bug with the Table Plugin where ObjectResized event wasn't being triggered on column resize.
    Fixed so the selection is set to the first suitable caret position after editor.setContent called.
    Fixed so links with xlink:href attributes are filtered correctly to prevent XSS.
    Fixed a bug on IE11 where pasting content into an inline editor initialized on a heading element would create new editable elements.
    Fixed a bug where readonly mode would not work as expected when the editor contained contentEditable=true elements.
    Fixed a bug where the Link Plugin would throw an error when used together with the webcomponents polyfill. Patch contributed by 4esnog.
    Fixed a bug where the "Powered by TinyMCE" branding link would break on XHTML pages. Patch contributed by tistre.
    Fixed a bug where the same id would be used in the blobcache for all pasted images. Patch contributed by thorn0.
Version 4.7.11 (2018-04-11)
    Added a new imagetools_credentials_hosts option to the Imagetools Plugin.
    Fixed a bug where toggling a list containing empty LIs would throw an error. Patch contributed by bradleyke.
    Fixed a bug where applying block styles to a text with the caret at the end of the paragraph would select all text in the paragraph.
    Fixed a bug where toggling on the Spellchecker Plugin would trigger isDirty on the editor.
    Fixed a bug where it was possible to enter content into selection bookmark spans.
    Fixed a bug where if a non paragraph block was configured in forced_root_block the editor.getContent method would return incorrect values with an empty editor.
    Fixed a bug where dropdown menu panels stayed open and fixed in position when dragging dialog windows.
    Fixed a bug where it wasn't possible to extend table cells with the space button in Safari.
    Fixed a bug where the setupeditor event would thrown an error when using the Compat3x Plugin.
    Fixed a bug where an error was thrown in FontInfo when called on a detached element.
Version 4.7.10 (2018-04-03)
    Removed the "read" step from the mobile theme.
    Added normalization of triple clicks across browsers in the editor.
    Added a `hasFocus` method to the editor that checks if the editor has focus.
    Added correct icon to the Nonbreaking Plugin menu item.
    Fixed so the `getContent`/`setContent` methods work even if the editor is not initialized.
    Fixed a bug with the Media Plugin where query strings were being stripped from youtube links.
    Fixed a bug where image styles were changed/removed when opening and closing the Image Plugin dialog.
    Fixed a bug in the Table Plugin where some table cell styles were not correctly added to the content html.
    Fixed a bug in the Spellchecker Plugin where it wasn't possible to change the spellchecker language.
    Fixed so the the unlink action in the Link Plugin has a menu item and can be added to the contextmenu.
    Fixed a bug where it wasn't possible to keyboard navigate to the start of an inline element on a new line within the same block element.
    Fixed a bug with the Text Color Plugin where if used with an inline editor located at the bottom of the screen the colorpicker could appear off screen.
    Fixed a bug with the UndoManager where undo levels were being added for nbzwsp characters.
    Fixed a bug with the Table Plugin where the caret would sometimes be lost when keyboard navigating up through a table.
    Fixed a bug where FontInfo.getFontFamily would throw an error when called on a removed editor.
    Fixed a bug in Firefox where undo levels were not being added correctly for some specific operations.
    Fixed a bug where initializing an inline editor inside of a table would make the whole table resizeable.
    Fixed a bug where the fake cursor that appears next to tables on Firefox was positioned incorrectly when switching to fullscreen.
    Fixed a bug where zwsp's weren't trimmed from the output from `editor.getContent({ format: 'text' })`.
    Fixed a bug where the fontsizeselect/fontselect toolbar items showed the body info rather than the first possible caret position info on init.
    Fixed a bug where it wasn't possible to select all content if the editor only contained an inline boundary element.
    Fixed a bug where `content_css` urls with query strings wasn't working.
    Fixed a bug in the Table Plugin where some table row styles were removed when changing other styles in the row properties dialog.
Version 4.7.9 (2018-02-27)
    Fixed a bug where the editor target element didn't get the correct style when removing the editor.
Version 4.7.8 (2018-02-26)
    Fixed an issue with the Help Plugin where the menuitem name wasn't lowercase.
    Fixed an issue on MacOS where text and bold text did not have the same line-height in the autocomplete dropdown in the Link Plugin dialog.
    Fixed a bug where the "paste as text" option in the Paste Plugin didn't work.
    Fixed a bug where dialog list boxes didn't get positioned correctly in documents with scroll.
    Fixed a bug where the Inlite Theme didn't use the Table Plugin api to insert correct tables.
    Fixed a bug where the Inlite Theme panel didn't hide on blur in a correct way.
    Fixed a bug where placing the cursor before a table in Firefox would scroll to the bottom of the table.
    Fixed a bug where selecting partial text in table cells with rowspans and deleting would produce faulty tables.
    Fixed a bug where the Preview Plugin didn't work on Safari due to sandbox security.
    Fixed a bug where table cell selection using the keyboard threw an error.
    Fixed so the font size and font family doesn't toggle the text but only sets the selected format on the selected text.
    Fixed so the built-in spellchecking on Chrome and Safari creates an undo level when replacing words.
Version 4.7.7 (2018-02-19)
    Added a border style selector to the advanced tab of the Image Plugin.
    Added better controls for default table inserted by the Table Plugin.
    Added new `table_responsive_width` option to the Table Plugin that controls whether to use pixel or percentage widths.
    Fixed a bug where the Link Plugin text didn't update when a URL was pasted using the context menu.
    Fixed a bug with the Spellchecker Plugin where using "Add to dictionary" in the context menu threw an error.
    Fixed a bug in the Media Plugin where the preview node for iframes got default width and height attributes that interfered with width/height styles.
    Fixed a bug where backslashes were being added to some font family names in Firefox in the fontselect toolbar item.
    Fixed a bug where errors would be thrown when trying to remove an editor that had not yet been fully initialized.
    Fixed a bug where the Imagetools Plugin didn't update the images atomically.
    Fixed a bug where the Fullscreen Plugin was throwing errors when being used on an inline editor.
    Fixed a bug where drop down menus weren't positioned correctly in inline editors on scroll.
    Fixed a bug with a semicolon missing at the end of the bundled javascript files.
    Fixed a bug in the Table Plugin with cursor navigation inside of tables where the cursor would sometimes jump into an incorrect table cells.
    Fixed a bug where indenting a table that is a list item using the "Increase indent" button would create a nested table.
    Fixed a bug where text nodes containing only whitespace were being wrapped by paragraph elements.
    Fixed a bug where whitespace was being inserted after br tags inside of paragraph tags.
    Fixed a bug where converting an indented paragraph to a list item would cause the list item to have extra padding.
    Fixed a bug where Copy/Paste in an editor with a lot of content would cause the editor to scroll to the top of the content in IE11.
    Fixed a bug with a memory leak in the DragHelper. Path contributed by ben-mckernan.
    Fixed a bug where the advanced tab in the Media Plugin was being shown even if it didn't contain anything. Patch contributed by gabrieeel.
    Fixed an outdated eventname in the EventUtils. Patch contributed by nazar-pc.
    Fixed an issue where the Json.parse function would throw an error when being used on a page with strict CSP settings.
    Fixed so you can place the curser before and after table elements within the editor in Firefox and Edge/IE.
Version 4.7.6 (2018-01-29)
    Fixed a bug in the jquery integration where it threw an error saying that "global is not defined".
    Fixed a bug where deleting a table cell whose previous sibling was set to contenteditable false would create a corrupted table.
    Fixed a bug where highlighting text in an unfocused editor did not work correctly in IE11/Edge.
    Fixed a bug where the table resize handles were not being repositioned when activating the Fullscreen Plugin.
    Fixed a bug where the Imagetools Plugin dialog didn't honor editor RTL settings.
    Fixed a bug where block elements weren't being merged correctly if you deleted from after a contenteditable false element to the beginning of another block element.
    Fixed a bug where TinyMCE didn't work with module loaders like webpack.
Version 4.7.5 (2018-01-22)
    Fixed bug with the Codesample Plugin where it wasn't possible to edit codesamples when the editor was in inline mode.
    Fixed bug where focusing on the status bar broke the keyboard navigation functionality.
    Fixed bug where an error would be thrown on Edge by the Table Plugin when pasting using the PowerPaste Plugin.
    Fixed bug in the Table Plugin where selecting row border style from the dropdown menu in advanced row properties would throw an error.
    Fixed bug with icons being rendered incorrectly on Chrome on Mac OS.
    Fixed bug in the Textcolor Plugin where the font color and background color buttons wouldn't trigger an ExecCommand event.
    Fixed bug in the Link Plugin where the url field wasn't forced LTR.
    Fixed bug where the Nonbreaking Plugin incorrectly inserted spaces into tables.
    Fixed bug with the inline theme where the toolbar wasn't repositioned on window resize.
Version 4.7.4 (2017-12-05)
    Fixed bug in the Nonbreaking Plugin where the nonbreaking_force_tab setting was being ignored.
    Fixed bug in the Table Plugin where changing row height incorrectly converted column widths to pixels.
    Fixed bug in the Table Plugin on Edge and IE11 where resizing the last column after resizing the table would cause invalid column heights.
    Fixed bug in the Table Plugin where keyboard navigation was not normalized between browsers.
    Fixed bug in the Table Plugin where the colorpicker button would show even without defining the colorpicker_callback.
    Fixed bug in the Table Plugin where it wasn't possible to set the cell background color.
    Fixed bug where Firefox would throw an error when intialising an editor on an element that is hidden or not yet added to the DOM.
    Fixed bug where Firefox would throw an error when intialising an editor inside of a hidden iframe.
Version 4.7.3 (2017-11-23)
    Added functionality to open the Codesample Plugin dialog when double clicking on a codesample. Patch contributed by dakuzen.
    Fixed bug where undo/redo didn't work correctly with some formats and caret positions.
    Fixed bug where the color picker didn't show up in Table Plugin dialogs.
    Fixed bug where it wasn't possible to change the width of a table through the Table Plugin dialog.
    Fixed bug where the Charmap Plugin couldn't insert some special characters.
    Fixed bug where editing a newly inserted link would not actually edit the link but insert a new link next to it.
    Fixed bug where deleting all content in a table cell made it impossible to place the caret into it.
    Fixed bug where the vertical alignment field in the Table Plugin cell properties dialog didn't do anything.
    Fixed bug where an image with a caption showed two sets of resize handles in IE11.
    Fixed bug where pressing the enter button inside of an h1 with contenteditable set to true would sometimes produce a p tag.
    Fixed bug with backspace not working as expected before a noneditable element.
    Fixed bug where operating on tables with invalid rowspans would cause an error to be thrown.
    Fixed so a real base64 representation of the image is available on the blobInfo that the images_upload_handler gets called with.
    Fixed so the image upload tab is available when the images_upload_handler is defined (and not only when the images_upload_url is defined).
Version 4.7.2 (2017-11-07)
    Added newly rewritten Table Plugin.
    Added support for attributes with colon in valid_elements and addValidElements.
    Added support for dailymotion short url in the Media Plugin. Patch contributed by maat8.
    Added support for converting to half pt when converting font size from px to pt. Patch contributed by danny6514.
    Added support for location hash to the Autosave plugin to make it work better with SPAs using hash routing.
    Added support for merging table cells when pasting a table into another table.
    Changed so the language packs are only loaded once. Patch contributed by 0xor1.
    Simplified the css for inline boundaries selection by switching to an attribute selector.
    Fixed bug where an error would be thrown on editor initialization if the window.getSelection() returned null.
    Fixed bug where holding down control or alt keys made the keyboard navigation inside an inline boundary not work as expected.
    Fixed bug where applying formats in IE11 produced extra, empty paragraphs in the editor.
    Fixed bug where the Word Count Plugin didn't count some mathematical operators correctly.
    Fixed bug where removing an inline editor removed the element that the editor had been initialized on.
    Fixed bug where setting the selection to the end of an editable container caused some formatting problems.
    Fixed bug where an error would be thrown sometimes when an editor was removed because of the selection bookmark was being stored asynchronously.
    Fixed a bug where an editor initialized on an empty list did not contain any valid cursor positions.
    Fixed a bug with the Context Menu Plugin and webkit browsers on Mac where right-clicking inside a table would produce an incorrect selection.
    Fixed bug where the Image Plugin constrain proportions setting wasn't working as expected.
    Fixed bug where deleting the last character in a span with decorations produced an incorrect element when typing.
    Fixed bug where focusing on inline editors made the toolbar flicker when moving between elements quickly.
    Fixed bug where the selection would be stored incorrectly in inline editors when the mouseup event was fired outside the editor body.
    Fixed bug where toggling bold at the end of an inline boundary would toggle off the whole word.
    Fixed bug where setting the skin to false would not stop the loading of some skin css files.
    Fixed bug in mobile theme where pinch-to-zoom would break after exiting the editor.
    Fixed bug where sublists of a fully selected list would not be switched correctly when changing list style.
    Fixed bug where inserting media by source would break the UndoManager.
    Fixed bug where inserting some content into the editor with a specific selection would replace some content incorrectly.
    Fixed bug where selecting all content with ctrl+a in IE11 caused problems with untoggling some formatting.
    Fixed bug where the Search and Replace Plugin left some marker spans in the editor when undoing and redoing after replacing some content.
    Fixed bug where the editor would not get a scrollbar when using the Fullscreen and Autoresize plugins together.
    Fixed bug where the font selector would stop working correctly after selecting fonts three times.
    Fixed so pressing the enter key inside of an inline boundary inserts a br after the inline boundary element.
    Fixed a bug where it wasn't possible to use tab navigation inside of a table that was inside of a list.
    Fixed bug where end_container_on_empty_block would incorrectly remove elements.
    Fixed bug where content_styles weren't added to the Preview Plugin iframe.
    Fixed so the beforeSetContent/beforeGetContent events are preventable.
    Fixed bug where changing height value in Table Plugin advanced tab didn't do anything.
    Fixed bug where it wasn't possible to remove formatting from content in beginning of table cell.
Version 4.7.1 (2017-10-09)
    Fixed bug where theme set to false on an inline editor produced an extra div element after the target element.
    Fixed bug where the editor drag icon was misaligned with the branding set to false.
    Fixed bug where doubled menu items were not being removed as expected with the removed_menuitems setting.
    Fixed bug where the Table of contents plugin threw an error when initialized.
    Fixed bug where it wasn't possible to add inline formats to text selected right to left.
    Fixed bug where the paste from plain text mode did not work as expected.
    Fixed so the style previews do not set color and background color when selected.
    Fixed bug where the Autolink plugin didn't work as expected with some formats applied on an empty editor.
    Fixed bug where the Textpattern plugin were throwing errors on some patterns.
    Fixed bug where the Save plugin saved all editors instead of only the active editor. Patch contributed by dannoe.
Version 4.7.0 (2017-10-03)
    Added new mobile ui that is specifically designed for mobile devices.
    Updated the default skin to be more modern and white since white is preferred by most implementations.
    Restructured the default menus to be more similar to common office suites like Google Docs.
    Fixed so theme can be set to false on both inline and iframe editor modes.
    Fixed bug where inline editor would add/remove the visualblocks css multiple times.
    Fixed bug where selection wouldn't be properly restored when editor lost focus and commands where invoked.
    Fixed bug where toc plugin would generate id:s for headers even though a toc wasn't inserted into the content.
    Fixed bug where is wasn't possible to drag/drop contents within the editor if paste_data_images where set to true.
    Fixed bug where getParam and close in WindowManager would get the first opened window instead of the last opened window.
    Fixed bug where delete would delete between cells inside a table in Firefox.
Version 4.6.7 (2017-09-18)
    Fixed bug where paste wasn't working in IOS.
    Fixed bug where the Word Count Plugin didn't count some mathematical operators correctly.
    Fixed bug where inserting a list in a table caused the cell to expand in height.
    Fixed bug where pressing enter in a list located inside of a table deleted list items instead of inserting new list item.
    Fixed bug where copy and pasting table cells produced inconsistent results.
    Fixed bug where initializing an editor with an ID of 'length' would throw an exception.
    Fixed bug where it was possible to split a non merged table cell.
    Fixed bug where copy and pasting a list with a very specific selection into another list would produce a nested list.
    Fixed bug where copy and pasting ordered lists sometimes produced unordered lists.
    Fixed bug where padded elements inside other elements would be treated as empty.
    Added some missing translations to Image, Link and Help plugins.
    Fixed so you can resize images inside a figure element.
    Fixed bug where an inline TinyMCE editor initialized on a table did not set selection on load in Chrome.
    Fixed the positioning of the inlite toolbar when the target element wasn't big enough to fit the toolbar.
Version 4.6.6 (2017-08-30)
    Fixed so that notifications wrap long text content instead of bleeding outside the notification element.
    Fixed so the content_style css is added after the skin and custom stylesheets.
    Fixed bug where it wasn't possible to remove a table with the Cut button.
    Fixed bug where the center format wasn't getting the same font size as the other formats in the format preview.
    Fixed bug where the wordcount plugin wasn't counting hyphenated words correctly.
    Fixed bug where all content pasted into the editor was added to the end of the editor.
    Fixed bug where enter keydown on list item selection only deleted content and didn't create a new line.
    Fixed bug where destroying the editor while the content css was still loading caused error notifications on Firefox.
    Fixed bug where undoing cut operation in IE11 left some unwanted html in the editor content.
    Fixed bug where enter keydown would throw an error in IE11.
    Fixed bug where duplicate instances of an editor were added to the editors array when using the createEditor API.
    Fixed bug where the formatter applied formats on the wrong content when spellchecker was activated.
    Fixed bug where switching formats would reset font size on child nodes.
    Fixed bug where the table caption element weren't always the first descendant to the table tag.
    Fixed bug where pasting some content into the editor on chrome some newlines were removed.
    Fixed bug where it wasn't possible to remove a list if a list item was a table element.
    Fixed bug where copy/pasting partial selections of tables wouldn't produce a proper table.
    Fixed bug where the searchreplace plugin could not find consecutive spaces.
    Fixed bug where background color wasn't applied correctly on some partially selected contents.
Version 4.6.5 (2017-08-02)
    Added new inline_boundaries_selector that allows you to specify the elements that should have boundaries.
    Added new local upload feature this allows the user to upload images directly from the image dialog.
    Added a new api for providing meta data for plugins. It will show up in the help dialog if it's provided.
    Fixed so that the notifications created by the notification manager are more screen reader accessible.
    Fixed bug where changing the list format on multiple selected lists didn't change all of the lists.
    Fixed bug where the nonbreaking plugin would insert multiple undo levels when pressing the tab key.
    Fixed bug where delete/backspace wouldn't render a caret when all editor contents where deleted.
    Fixed bug where delete/backspace wouldn't render a caret if the deleted element was a single contentEditable false element.
    Fixed bug where the wordcount plugin wouldn't count words correctly if word where typed after applying a style format.
    Fixed bug where the wordcount plugin would count mathematical formulas as multiple words for example 1+1=2.
    Fixed bug where formatting of triple clicked blocks on Chrome/Safari would result in styles being added outside the visual selection.
    Fixed bug where paste would add the contents to the end of the editor area when inline mode was used.
    Fixed bug where toggling off bold formatting on text entered in a new paragraph would add an extra line break.
    Fixed bug where autolink plugin would only produce a link on every other consecutive link on Firefox.
    Fixed bug where it wasn't possible to select all contents if the content only had one pre element.
    Fixed bug where sizzle would produce lagging behavior on some sites due to repaints caused by feature detection.
    Fixed bug where toggling off inline formats wouldn't include the space on selected contents with leading or trailing spaces.
    Fixed bug where the cut operation in UI wouldn't work in Chrome.
    Fixed bug where some legacy editor initialization logic would throw exceptions about editor settings not being defined.
    Fixed bug where it wasn't possible to apply text color to links if they where part of a non collapsed selection.
    Fixed bug where an exception would be thrown if the user selected a video element and then moved the focus outside the editor.
    Fixed bug where list operations didn't work if there where block elements inside the list items.
    Fixed bug where applying block formats to lists wrapped in block elements would apply to all elements in that wrapped block.
Version 4.6.4 (2017-06-13)
    Fixed bug where the editor would move the caret when clicking on the scrollbar next to a content editable false block.
    Fixed bug where the text color select dropdowns wasn't placed correctly when they didn't fit the width of the screen.
    Fixed bug where the default editor line height wasn't working for mixed font size contents.
    Fixed bug where the content css files for inline editors were loaded multiple times for multiple editor instances.
    Fixed bug where the initial value of the font size/font family dropdowns wasn't displayed.
    Fixed bug where the I18n api was not supporting arrays as the translation replacement values.
    Fixed bug where chrome would display "The given range isn't in document." errors for invalid ranges passed to setRng.
    Fixed bug where the compat3x plugin wasn't working since the global tinymce references wasn't resolved correctly.
    Fixed bug where the preview plugin wasn't encoding the base url passed into the iframe contents producing a xss bug.
    Fixed bug where the dom parser/serializer wasn't handling some special elements like noframes, title and xmp.
    Fixed bug where the dom parser/serializer wasn't handling cdata sections with comments inside.
    Fixed bug where the editor would scroll to the top of the editable area if a dialog was closed in inline mode.
    Fixed bug where the link dialog would not display the right rel value if rel_list was configured.
    Fixed bug where the context menu would select images on some platforms but not others.
    Fixed bug where the filenames of images were not retained on dragged and drop into the editor from the desktop.
    Fixed bug where the paste plugin would misrepresent newlines when pasting plain text and having forced_root_block configured.
    Fixed so that the error messages for the imagetools plugin is more human readable.
    Fixed so the internal validate setting for the parser/serializer can't be set from editor initialization settings.
Version 4.6.3 (2017-05-30)
    Fixed bug where the arrow keys didn't work correctly when navigating on nested inline boundary elements.
    Fixed bug where delete/backspace didn't work correctly on nested inline boundary elements.
    Fixed bug where image editing didn't work on subsequent edits of the same image.
    Fixed bug where charmap descriptions wouldn't properly wrap if they exceeded the width of the box.
    Fixed bug where the default image upload handler only accepted 200 as a valid http status code.
    Fixed so rel on target=_blank links gets forced with only noopener instead of both noopener and noreferrer.
Version 4.6.2 (2017-05-23)
    Fixed bug where the SaxParser would run out of memory on very large documents.
    Fixed bug with formatting like font size wasn't applied to del elements.
    Fixed bug where various api calls would be throwing exceptions if they where invoked on a removed editor instance.
    Fixed bug where the branding position would be incorrect if the editor was inside a hidden tab and then later showed.
    Fixed bug where the color levels feature in the imagetools dialog wasn't working properly.
    Fixed bug where imagetools dialog wouldn't pre-load images from CORS domains, before trying to prepare them for editing.
    Fixed bug where the tab key would move the caret to the next table cell if being pressed inside a list inside a table.
    Fixed bug where the cut/copy operations would loose parent context like the current format etc.
    Fixed bug with format preview not working on invalid elements excluded by valid_elements.
    Fixed bug where blocks would be merged in incorrect order on backspace/delete.
    Fixed bug where zero length text nodes would cause issues with the undo logic if there where iframes present.
    Fixed bug where the font size/family select lists would throw errors if the first node was a comment.
    Fixed bug with csp having to allow local script evaluation since it was used to detect global scope.
    Fixed bug where CSP required a relaxed option for javascript: URLs in unsupported legacy browsers.
    Fixed bug where a fake caret would be rendered for td with the contenteditable=false.
    Fixed bug where typing would be blocked on IE 11 when within a nested contenteditable=true/false structure.
Version 4.6.1 (2017-05-10)
    Added configuration option to list plugin to disable tab indentation.
    Fixed bug where format change on very specific content could cause the selection to change.
    Fixed bug where TinyMCE could not be lazyloaded through jquery integration.
    Fixed bug where entities in style attributes weren't decoded correctly on paste in webkit.
    Fixed bug where fontsize_formats option had been renamed incorrectly.
    Fixed bug with broken backspace/delete behaviour between contenteditable=false blocks.
    Fixed bug where it wasn't possible to backspace to the previous line with the inline boundaries functionality turned on.
    Fixed bug where is wasn't possible to move caret left and right around a linked image with the inline boundaries functionality turned on.
    Fixed bug where pressing enter after/before hr element threw exception. Patch contributed bradleyke.
    Fixed so the CSS in the visualblocks plugin doesn't overwrite background color. Patch contributed by Christian Rank.
    Fixed bug where multibyte characters weren't encoded correctly. Patch contributed by James Tarkenton.
    Fixed bug where shift-click to select within contenteditable=true fields wasn't working.
Version 4.6.0 (2017-05-04)
    Dropped support for IE 8-10 due to market share and lack of support from Microsoft. See tinymce docs for details.
    Added an inline boundary caret position feature that makes it easier to type at the beginning/end of links/code elements.
    Added a help plugin that adds a button and a dialog showing the editor shortcuts and loaded plugins.
    Added an inline_boundaries option that allows you to disable the inline boundary feature if it's not desired.
    Added a new ScrollIntoView event that allows you to override the default scroll to element behavior.
    Added role and aria- attributes as valid elements in the default valid elements config.
    Added new internal flag for PastePreProcess/PastePostProcess this is useful to know if the paste was coming from an external source.
    Added new ignore function to UndoManager this works similar to transact except that it doesn't add an undo level by default.
    Fixed so that urls gets retained for images when being edited. This url is then passed on to the upload handler.
    Fixed so that the editors would be initialized on readyState interactive instead of complete.
    Fixed so that the init event of the editor gets fired once all contentCSS files have been properly loaded.
    Fixed so that width/height of the editor gets taken from the textarea element if it's explicitly specified in styles.
    Fixed so that keep_styles set to false no longer clones class/style from the previous paragraph on enter.
    Fixed so that the default line-height is 1.2em to avoid zwnbsp characters from producing text rendering glitches on Windows.
    Fixed so that loading errors of content css gets presented by a notification message.
    Fixed so figure image elements can be linked when selected this wraps the figure image in a anchor element.
    Fixed bug where it wasn't possible to copy/paste rows with colspans by using the table copy/paste feature.
    Fixed bug where the protect setting wasn't properly applied to header/footer parts when using the fullpage plugin.
    Fixed bug where custom formats that specified upper case element names where not applied correctly.
    Fixed bug where some screen readers weren't reading buttons due to an aria specific fix for IE 8.
    Fixed bug where cut wasn't working correctly on iOS due to it's clipboard API not working correctly.
    Fixed bug where Edge would paste div elements instead of paragraphs when pasting plain text.
    Fixed bug where the textpattern plugin wasn't dealing with trailing punctuations correctly.
    Fixed bug where image editing would some times change the image format from jpg to png.
    Fixed bug where some UI elements could be inserted into the toolbar even if they where not registered.
    Fixed bug where it was possible to click the TD instead of the character in the character map and that caused an exception.
    Fixed bug where the font size/font family dropdowns would sometimes show an incorrect value due to css not being loaded in time.
    Fixed bug with the media plugin inserting undefined instead of retaining size when media_dimensions was set to false.
    Fixed bug with deleting images when forced_root_blocks where set to false.
    Fixed bug where input focus wasn't properly handled on nested content editable elements.
    Fixed bug where Chrome/Firefox would throw an exception when selecting images due to recent change of setBaseAndExtent support.
    Fixed bug where malformed blobs would throw exceptions now they are simply ignored.
    Fixed bug where backspace/delete wouldn't work properly in some cases where all contents was selected in WebKit.
    Fixed bug with Angular producing errors since it was expecting events objects to be patched with their custom properties.
    Fixed bug where the formatter would apply formatting to spellchecker errors now all bogus elements are excluded.
    Fixed bug with backspace/delete inside table caption elements wouldn't behave properly on IE 11.
    Fixed bug where typing after a contenteditable false inline element could move the caret to the end of that element.
    Fixed bug where backspace before/after contenteditable false blocks wouldn't properly remove the right element.
    Fixed bug where backspace before/after contenteditable false inline elements wouldn't properly empty the current block element.
    Fixed bug where vertical caret navigation with a custom line-height would sometimes match incorrect positions.
    Fixed bug with paste on Edge where character encoding wasn't handled properly due to a browser bug.
    Fixed bug with paste on Edge where extra fragment data was inserted into the contents when pasting.
    Fixed bug with pasting contents when having a whole block element selected on WebKit could cause WebKit spans to appear.
    Fixed bug where the visualchars plugin wasn't working correctly showing invisible nbsp characters.
    Fixed bug where browsers would hang if you tried to load some malformed html contents.
    Fixed bug where the init call promise wouldn't resolve if the specified selector didn't find any matching elements.
    Fixed bug where the Schema isValidChild function was case sensitive.
Version 4.5.3 (2017-02-01)
    Added keyboard navigation for menu buttons when the menu is in focus.
    Added api to the list plugin for setting custom classes/attributes on lists.
    Added validation for the anchor plugin input field according to W3C id naming specifications.
    Fixed bug where media placeholders were removed after resize with the forced_root_block setting set to false.
    Fixed bug where deleting selections with similar sibling nodes sometimes deleted the whole document.
    Fixed bug with inlite theme where several toolbars would appear scrolling when more than one instance of the editor was in use.
    Fixed bug where the editor would throw error with the fontselect plugin on hidden editor instances in Firefox.
    Fixed bug where the background color would not stretch to the font size.
    Fixed bug where font size would be removed when changing background color.
    Fixed bug where the undomanager trimmed away whitespace between nodes on undo/redo.
    Fixed bug where media_dimensions=false in media plugin caused the editor to throw an error.
    Fixed bug where IE was producing font/u elements within links on paste.
    Fixed bug where some button tooltips were broken when compat3x was in use.
    Fixed bug where backspace/delete/typeover would remove the caption element.
    Fixed bug where powerspell failed to function when compat3x was enabled.
    Fixed bug where it wasn't possible to apply sub/sup on text with large font size.
    Fixed bug where pre tags with spaces weren't treated as content.
    Fixed bug where Meta+A would select the entire document instead of all contents in nested ce=true elements.
Version 4.5.2 (2017-01-04)
    Added missing keyboard shortcut description for the underline menu item in the format menu.
    Fixed bug where external blob urls wasn't properly handled by editor upload logic. Patch contributed by David Oviedo.
    Fixed bug where urls wasn't treated as a single word by the wordcount plugin.
    Fixed bug where nbsp characters wasn't treated as word delimiters by the wordcount plugin.
    Fixed bug where editor instance wasn't properly passed to the format preview logic. Patch contributed by NullQuery.
    Fixed bug where the fake caret wasn't hidden when you moved selection to a cE=false element.
    Fixed bug where it wasn't possible to edit existing code sample blocks.
    Fixed bug where it wasn't possible to delete editor contents if the selection included an empty block.
    Fixed bug where the formatter wasn't expanding words on some international characters. Patch contributed by Martin Larochelle.
    Fixed bug where the open link feature wasn't working correctly on IE 11.
    Fixed bug where enter before/after a cE=false block wouldn't properly padd the paragraph with an br element.
    Fixed so font size and font family select boxes always displays a value by using the runtime style as a fallback.
    Fixed so missing plugins will be logged to console as warnings rather than halting the initialization of the editor.
    Fixed so splitbuttons become normal buttons in advlist plugin if styles are empty. Patch contributed by René Schleusner.
    Fixed so you can multi insert rows/cols by selecting table cells and using insert rows/columns.
Version 4.5.1 (2016-12-07)
    Fixed bug where the lists plugin wouldn't initialize without the advlist plugins if served from cdn.
    Fixed bug where selectors with "*" would cause the style format preview to throw an error.
    Fixed bug with toggling lists off on lists with empty list items would throw an error.
    Fixed bug where editing images would produce non existing blob uris.
    Fixed bug where the offscreen toc selection would be treated as the real toc element.
    Fixed bug where the aria level attribute for element path would have an incorrect start index.
    Fixed bug where the offscreen selection of cE=false that where very wide would be shown onscreen. Patch contributed by Steven Bufton.
    Fixed so the default_link_target gets applied to links created by the autolink plugin.
    Fixed so that the name attribute gets removed by the anchor plugin if editing anchors.
Version 4.5.0 (2016-11-23)
    Added new toc plugin allows you to insert table of contents based on editor headings.
    Added new auto complete menu to all url fields. Adds history, link to anchors etc.
    Added new sidebar api that allows you to add custom sidebar panels and buttons to toggle these.
    Added new insert menu button that allows you to have multiple insert functions under the same menu button.
    Added new open link feature to ctrl+click, alt+enter and context menu.
    Added new media_embed_handler option to allow the media plugin to be populated with custom embeds.
    Added new support for editing transparent images using the image tools dialog.
    Added new images_reuse_filename option to allow filenames of images to be retained for upload.
    Added new security feature where links with target="_blank" will by default get rel="noopener noreferrer".
    Added new allow_unsafe_link_target to allow you to opt-out of the target="_blank" security feature.
    Added new style_formats_autohide option to automatically hide styles based on context.
    Added new codesample_content_css option to specify where the code sample prism css is loaded from.
    Added new support for Japanese/Chinese word count following the unicode standards on this.
    Added new fragmented undo levels this dramatically reduces flicker on contents with iframes.
    Added new live previews for complex elements like table or lists.
    Fixed bug where it wasn't possible to properly tab between controls in a dialog with a disabled form item control.
    Fixed bug where firefox would generate a rectangle on elements produced after/before a cE=false elements.
    Fixed bug with advlist plugin not switching list element format properly in some edge cases.
    Fixed bug where col/rowspans wasn't correctly computed by the table plugin in some cases.
    Fixed bug where the table plugin would thrown an error if object_resizing was disabled.
    Fixed bug where some invalid markup would cause issues when running in XHTML mode. Patch contributed by Charles Bourasseau.
    Fixed bug where the fullscreen class wouldn't be removed properly when closing dialogs.
    Fixed bug where the PastePlainTextToggle event wasn't fired by the paste plugin when the state changed.
    Fixed bug where table the row type wasn't properly updated in table row dialog. Patch contributed by Matthias Balmer.
    Fixed bug where select all and cut wouldn't place caret focus back to the editor in WebKit. Patch contributed by Daniel Jalkut.
    Fixed bug where applying cell/row properties to multiple cells/rows would reset other unchanged properties.
    Fixed bug where some elements in the schema would have redundant/incorrect children.
    Fixed bug where selector and target options would cause issues if used together.
    Fixed bug where drag/drop of images from desktop on chrome would thrown an error.
    Fixed bug where cut on WebKit/Blink wouldn't add an undo level.
    Fixed bug where IE 11 would scroll to the cE=false elements when they where selected.
    Fixed bug where keys like F5 wouldn't work when a cE=false element was selected.
    Fixed bug where the undo manager wouldn't stop the typing state when commands where executed.
    Fixed bug where unlink on wrapped links wouldn't work properly.
    Fixed bug with drag/drop of images on WebKit where the image would be deleted form the source editor.
    Fixed bug where the visual characters mode would be disabled when contents was extracted from the editor.
    Fixed bug where some browsers would toggle of formats applied to the caret when clicking in the editor toolbar.
    Fixed bug where the custom theme function wasn't working correctly.
    Fixed bug where image option for custom buttons required you to have icon specified as well.
    Fixed bug where the context menu and contextual toolbars would be visible at the same time and sometimes overlapping.
    Fixed bug where the noneditable plugin would double wrap elements when using the noneditable_regexp option.
    Fixed bug where tables would get padding instead of margin when you used the indent button.
    Fixed bug where the charmap plugin wouldn't properly insert non breaking spaces.
    Fixed bug where the color previews in color input boxes wasn't properly updated.
    Fixed bug where the list items of previous lists wasn't merged in the right order.
    Fixed bug where it wasn't possible to drag/drop inline-block cE=false elements on IE 11.
    Fixed bug where some table cell merges would produce incorrect rowspan/colspan.
    Fixed so the font size of the editor defaults to 14px instead of 11px this can be overridden by custom css.
    Fixed so wordcount is debounced to reduce cpu hogging on larger texts.
    Fixed so tinymce global gets properly exported as a module when used with some module bundlers.
    Fixed so it's possible to specify what css properties you want to preview on specific formats.
    Fixed so anchors are contentEditable=false while within the editor.
    Fixed so selected contents gets wrapped in a inline code element by the codesample plugin.
    Fixed so conditional comments gets properly stripped independent of case. Patch contributed by Georgii Dolzhykov.
    Fixed so some escaped css sequences gets properly handled. Patch contributed by Georgii Dolzhykov.
    Fixed so notifications with the same message doesn't get displayed at the same time.
    Fixed so F10 can be used as an alternative key to focus to the toolbar.
    Fixed various api documentation issues and typos.
    Removed layer plugin since it wasn't really ported from 3.x and there doesn't seem to be much use for it.
    Removed moxieplayer.swf from the media plugin since it wasn't used by the media plugin.
    Removed format state from the advlist plugin to be more consistent with common word processors.
Version 4.4.3 (2016-09-01)
    Fixed bug where copy would produce an exception on Chrome.
    Fixed bug where deleting lists on IE 11 would merge in correct text nodes.
    Fixed bug where deleting partial lists with indentation wouldn't cause proper normalization.
Version 4.4.2 (2016-08-25)
    Added new importcss_exclusive option to disable unique selectors per group.
    Added new group specific selector_converter option to importcss plugin.
    Added new codesample_languages option to apply custom languages to codesample plugin.
    Added new codesample_dialog_width/codesample_dialog_height options.
    Fixed bug where fullscreen button had an incorrect keyboard shortcut.
    Fixed bug where backspace/delete wouldn't work correctly from a block to a cE=false element.
    Fixed bug where smartpaste wasn't detecting links with special characters in them like tilde.
    Fixed bug where the editor wouldn't get proper focus if you clicked on a cE=false element.
    Fixed bug where it wasn't possible to copy/paste table rows that had merged cells.
    Fixed bug where merging cells could some times produce invalid col/rowspan attibute values.
    Fixed bug where getBody would sometimes thrown an exception now it just returns null if the iframe is clobbered.
    Fixed bug where drag/drop of cE=false element wasn't properly constrained to viewport.
    Fixed bug where contextmenu on Mac would collapse any selection to a caret.
    Fixed bug where rtl mode wasn't rendered properly when loading a language pack with the rtl flag.
    Fixed bug where Kamer word bounderies would be stripped from contents.
    Fixed bug where lists would sometimes render two dots or numbers on the same line.
    Fixed bug where the skin_url wasn't used by the inlite theme.
    Fixed so data attributes are ignored when comparing formats in the formatter.
    Fixed so it's possible to disable inline toolbars in the inlite theme.
    Fixed so template dialog gets resized if it doesn't fit the window viewport.
Version 4.4.1 (2016-07-26)
    Added smart_paste option to paste plugin to allow disabling the paste behavior if needed.
    Fixed bug where png urls wasn't properly detected by the smart paste logic.
    Fixed bug where the element path wasn't working properly when multiple editor instances where used.
    Fixed bug with creating lists out of multiple paragraphs would just create one list item instead of multiple.
    Fixed bug where scroll position wasn't properly handled by the inlite theme to place the toolbar properly.
    Fixed bug where multiple instances of the editor using the inlite theme didn't render the toolbar properly.
    Fixed bug where the shortcut label for fullscreen mode didn't match the actual shortcut key.
    Fixed bug where it wasn't possible to select cE=false blocks using touch devices on for example iOS.
    Fixed bug where it was possible to select the child image within a cE=false on IE 11.
    Fixed so inserts of html containing lists doesn't merge with any existing lists unless it's a paste operation.
Version 4.4.0 (2016-06-30)
    Added new inlite theme this is a more lightweight inline UI.
    Added smarter paste logic that auto detects urls in the clipboard and inserts images/links based on that.
    Added a better image resize algorithm for better image quality in the imagetools plugin.
    Fixed bug where it wasn't possible to drag/dropping cE=false elements on FF.
    Fixed bug where backspace/delete before/after a cE=false block would produce a new paragraph.
    Fixed bug where list style type css property wasn't preserved when indenting lists.
    Fixed bug where merging of lists where done even if the list style type was different.
    Fixed bug where the image_dataimg_filter function wasn't used when pasting images.
    Fixed bug where nested editable within a non editable element would cause scroll on focus in Chrome.
    Fixed so invalid targets for inline mode is blocked on initialization. We only support elements that can have children.
Version 4.3.13 (2016-06-08)
    Added characters with a diacritical mark to charmap plugin. Patch contributed by Dominik Schilling.
    Added better error handling if the image proxy service would produce errors.
    Fixed issue with pasting list items into list items would produce nested list rather than a merged list.
    Fixed bug where table selection could get stuck in selection mode for inline editors.
    Fixed bug where it was possible to place the caret inside the resize grid elements.
    Fixed bug where it wasn't possible to place in elements horizontally adjacent cE=false blocks.
    Fixed bug where multiple notifications wouldn't be properly placed on screen.
    Fixed bug where multiple editor instance of the same id could be produces in some specific integrations.
Version 4.3.12 (2016-05-10)
    Fixed bug where focus calls couldn't be made inside the editors PostRender event handler.
    Fixed bug where some translations wouldn't work as expected due to a bug in editor.translate.
    Fixed bug where the node change event could fire with a node out side the root of the editor.
    Fixed bug where Chrome wouldn't properly present the keyboard paste clipboard details when paste was clicked.
    Fixed bug where merged cells in tables couldn't be selected from right to left.
    Fixed bug where insert row wouldn't properly update a merged cells rowspan property.
    Fixed bug where the color input boxes preview field wasn't properly set on initialization.
    Fixed bug where IME composition inside table cells wouldn't work as expected on IE 11.
    Fixed so all shadow dom support is under and experimental flag due to flaky browser support.
Version 4.3.11 (2016-04-25)
    Fixed bug where it wasn't possible to insert empty blocks though the API unless they where padded.
    Fixed bug where you couldn't type the Euro character on Windows.
    Fixed bug where backspace/delete from a cE=false element to a text block didn't work properly.
    Fixed bug where the text color default grid would render incorrectly.
    Fixed bug where the codesample plugin wouldn't load the css in the editor for multiple editors.
    Fixed so the codesample plugin textarea gets focused by default.
Version 4.3.10 (2016-04-12)
    Fixed bug where the key "y" on WebKit couldn't be entered due to conflict with keycode for F10 on keypress.
Version 4.3.9 (2016-04-12)
    Added support for focusing the contextual toolbars using keyboard.
    Added keyboard support for slider UI controls. You can no increase/decrease using arrow keys.
    Added url pattern matching for Dailymotion to media plugin. Patch contributed by Bertrand Darbon.
    Added body_class to template plugin preview. Patch contributed by Milen Petrinski.
    Added options to better override textcolor pickers with custom colors. Patch contributed by Xavier Boubert.
    Added visual arrows to inline contextual toolbars so that they point to the element being active.
    Fixed so toolbars for tables or other larger elements get better positioned below the scrollable viewport.
    Fixed bug where it was possible to click links inside cE=false blocks.
    Fixed bug where event targets wasn't properly handled in Safari Technical Preview.
    Fixed bug where drag/drop text in FF 45 would make the editor caret invisible.
    Fixed bug where the remove state wasn't properly set on editor instances when detected as clobbered.
    Fixed bug where offscreen selection of some cE=false elements would render onscreen. Patch contributed by Steven Bufton
    Fixed bug where enter would clone styles out side the root on editors inside a span. Patch contributed by ChristophKaser.
    Fixed bug where drag/drop of images into the editor didn't work correctly in FF.
    Fixed so the first item in panels for the imagetools dialog gets proper keyboard focus.
    Changed the Meta+Shift+F shortcut to Ctrl+Shift+F since Czech, Slovak, Polish languages used the first one for input.
Version 4.3.8 (2016-03-15)
    Fixed bug where inserting HR at the end of a block element would produce an extra empty block.
    Fixed bug where links would be clickable when readonly mode was enabled.
    Fixed bug where the formatter would normalize to the wrong node on very specific content.
    Fixed bug where some nested list items couldn't be indented properly.
    Fixed bug where links where clickable in the preview dialog.
    Fixed so the alt attribute doesn't get padded with an empty value by default.
    Fixed so nested alignment works more correctly. You will now alter the alignment to the closest block parent.
Version 4.3.7 (2016-03-02)
    Fixed bug where incorrect icons would be rendered for imagetools edit and color levels.
    Fixed bug where navigation using arrow keys inside a SelectBox didn't move up/down.
    Fixed bug where the visualblocks plugin would render borders round internal UI elements.
Version 4.3.6 (2016-03-01)
    Added new paste_remember_plaintext_info option to allow a global disable of the plain text mode notification.
    Added new PastePlainTextToggle event that fires when plain text mode toggles on/off.
    Fixed bug where it wasn't possible to select media elements since the drag logic would snap it to mouse cursor.
    Fixed bug where it was hard to place the caret inside nested cE=true elements when the outer cE=false element was focused.
    Fixed bug where editors wouldn't properly initialize if both selector and mode where used.
    Fixed bug where IME input inside table cells would switch the IME off.
    Fixed bug where selection inside the first table cell would cause the whole table cell to get selected.
    Fixed bug where error handling of images being uploaded wouldn't properly handle faulty statuses.
    Fixed bug where inserting contents before a HR would cause an exception to be thrown.
    Fixed bug where copy/paste of Excel data would be inserted as an image.
    Fixed caret position issues with copy/paste of inline block cE=false elements.
    Fixed issues with various menu item focus bugs in Chrome. Where the focused menu bar item wasn't properly blurred.
    Fixed so the notifications have a solid background since it would be hard to read if there where text under it.
    Fixed so notifications gets animated similar to the ones used by dialogs.
    Fixed so larger images that gets pasted is handled better.
    Fixed so the window close button is more uniform on various platform and also increased it's hit area.
Version 4.3.5 (2016-02-11)
    Npm version bump due to package not being fully updated.
Version 4.3.4 (2016-02-11)
    Added new OpenWindow/CloseWindow events that gets fired when windows open/close.
    Added new NewCell/NewRow events that gets fired when table cells/rows are created.
    Added new Promise return value to tinymce.init makes it easier to handle initialization.
    Removed the jQuery version the jQuery plugin is now moved into the main package.
    Removed jscs from build process since eslint can now handle code style checking.
    Fixed various bugs with drag/drop of contentEditable:false elements.
    Fixed bug where deleting of very specific nested list items would result in an odd list.
    Fixed bug where lists would get merged with adjacent lists outside the editable inline root.
    Fixed bug where MS Edge would crash when closing a dialog then clicking a menu item.
    Fixed bug where table cell selection would add undo levels.
    Fixed bug where table cell selection wasn't removed when inline editor where removed.
    Fixed bug where table cell selection wouldn't work properly on nested tables.
    Fixed bug where table merge menu would be available when merging between thead and tbody.
    Fixed bug where table row/column resize wouldn't get properly removed when the editor was removed.
    Fixed bug where Chrome would scroll to the editor if there where a empty hash value in document url.
    Fixed bug where the cache suffix wouldn't work correctly with the importcss plugin.
    Fixed bug where selection wouldn't work properly on MS Edge on Windows Phone 10.
    Fixed so adjacent pre blocks gets joined into one pre block since that seems like the user intent.
    Fixed so events gets properly dispatched in shadow dom. Patch provided by Nazar Mokrynskyi.
Version 4.3.3 (2016-01-14)
    Added new table_resize_bars configuration setting.  This setting allows you to disable the table resize bars.
    Added new beforeInitialize event to tinymce.util.XHR lets you modify XHR properties before open. Patch contributed by Brent Clintel.
    Added new autolink_pattern setting to autolink plugin. Enables you to override the default autolink formats. Patch contributed by Ben Tiedt.
    Added new charmap option that lets you override the default charmap of the charmap plugin.
    Added new charmap_append option that lets you add new characters to the default charmap of the charmap plugin.
    Added new insertCustomChar event that gets fired when a character is inserted by the charmap plugin.
    Fixed bug where table cells started with a superfluous &nbsp; in IE10+.
    Fixed bug where table plugin would retain all BR tags when cells were merged.
    Fixed bug where media plugin would strip underscores from youtube urls.
    Fixed bug where IME input would fail on IE 11 if you typed within a table.
    Fixed bug where double click selection of a word would remove the space before the word on insert contents.
    Fixed bug where table plugin would produce exceptions when hovering tables with invalid structure.
    Fixed bug where fullscreen wouldn't scroll back to it's original position when untoggled.
    Fixed so the template plugins templates setting can be a function that gets a callback that can provide templates.
Version 4.3.2 (2015-12-14)
    Fixed bug where the resize bars for table cells were not affected by the object_resizing property.
    Fixed bug where the contextual table toolbar would appear incorrectly if TinyMCE was initialized inline inside a table.
    Fixed bug where resizing table cells did not fire a node change event or add an undo level.
    Fixed bug where double click selection of text on IE 11 wouldn't work properly.
    Fixed bug where codesample plugin would incorrectly produce br elements inside code elements.
    Fixed bug where media plugin would strip dashes from youtube urls.
    Fixed bug where it was possible to move the caret into the table resize bars.
    Fixed bug where drag/drop into a cE=false element was possible on IE.
Version 4.3.1 (2015-11-30)
    Fixed so it's possible to disable the table inline toolbar by setting it to false or an empty string.
    Fixed bug where it wasn't possible to resize some tables using the drag handles.
    Fixed bug where unique id:s would clash for multiple editor instances and cE=false selections.
    Fixed bug where the same plugin could be initialized multiple times.
    Fixed bug where the table inline toolbars would be displayed at the same time as the image toolbars.
    Fixed bug where the table selection rect wouldn't be removed when selecting another control element.
Version 4.3.0 (2015-11-23)
    Added new table column/row resize support. Makes it a lot more easy to resize the columns/rows in a table.
    Added new table inline toolbar. Makes it easier to for example add new rows or columns to a table.
    Added new notification API. Lets you display floating notifications to the end user.
    Added new codesample plugin that lets you insert syntax highlighted pre elements into the editor.
    Added new image_caption to images. Lets you create images with captions using a HTML5 figure/figcaption elements.
    Added new live previews of embeded videos. Lets you play the video right inside the editor.
    Added new setDirty method and "dirty" event to the editor. Makes it easier to track the dirty state change.
    Added new setMode method to Editor instances that lets you dynamically switch between design/readonly.
    Added new core support for contentEditable=false elements within the editor overrides the browsers broken behavior.
    Rewrote the noneditable plugin to use the new contentEditable false core logic.
    Fixed so the dirty state doesn't set to false automatically when the undo index is set to 0.
    Fixed the Selection.placeCaretAt so it works better on IE when the coordinate is between paragraphs.
    Fixed bug where data-mce-bogus="all" element contents where counted by the word count plugin.
    Fixed bug where contentEditable=false elements would be indented by the indent buttons.
    Fixed bug where images within contentEditable=false would be selected in WebKit on mouse click.
    Fixed bug in DOMUntils split method where the replacement parameter wouldn't work on specific cases.
    Fixed bug where the importcss plugin would import classes from the skin content css file.
    Fixed so all button variants have a wrapping span for it's text to make it easier to skin.
    Fixed so it's easier to exit pre block using the arrow keys.
    Fixed bug where listboxes with fix widths didn't render correctly.
Version 4.2.8 (2015-11-13)
    Fixed bug where it was possible to delete tables as the inline root element if all columns where selected.
    Fixed bug where the UI buttons active state wasn't properly updated due to recent refactoring of that logic.
Version 4.2.7 (2015-10-27)
    Fixed bug where backspace/delete would remove all formats on the last paragraph character in WebKit/Blink.
    Fixed bug where backspace within a inline format element with a bogus caret container would move the caret.
    Fixed bug where backspace/delete on selected table cells wouldn't add an undo level.
    Fixed bug where script tags embedded within the editor could sometimes get a mce- prefix prepended to them
    Fixed bug where validate: false option could produce an error to be thrown from the Serialization step.
    Fixed bug where inline editing of a table as the root element could let the user delete that table.
    Fixed bug where inline editing of a table as the root element wouldn't properly handle enter key.
    Fixed bug where inline editing of a table as the root element would normalize the selection incorrectly.
    Fixed bug where inline editing of a list as the root element could let the user delete that list.
    Fixed bug where inline editing of a list as the root element could let the user split that list.
    Fixed bug where resize handles would be rendered on editable root elements such as table.
Version 4.2.6 (2015-09-28)
    Added capability to set request headers when using XHRs.
    Added capability to upload local images automatically default delay is set to 30 seconds after editing images.
    Added commands ids mceEditImage, mceAchor and mceMedia to be avaiable from execCommand.
    Added Edge browser to saucelabs grunt task. Patch contributed by John-David Dalton.
    Fixed bug where blob uris not produced by tinymce would produce HTML invalid markup.
    Fixed bug where selection of contents of a nearly empty editor in Edge would sometimes fail.
    Fixed bug where color styles woudln't be retained on copy/paste in Blink/Webkit.
    Fixed bug where the table plugin would throw an error when inserting rows after a child table.
    Fixed bug where the template plugin wouldn't handle functions as variable replacements.
    Fixed bug where undo/redo sometimes wouldn't work properly when applying formatting collapsed ranges.
    Fixed bug where shift+delete wouldn't do a cut operation on Blink/WebKit.
    Fixed bug where cut action wouldn't properly store the before selection bookmark for the undo level.
    Fixed bug where backspace in side an empty list element on IE would loose editor focus.
    Fixed bug where the save plugin wouldn't enable the buttons when a change occurred.
    Fixed bug where Edge wouldn't initialize the editor if a document.domain was specified.
    Fixed bug where enter key before nested images would sometimes not properly expand the previous block.
    Fixed bug where the inline toolbars wouldn't get properly hidden when blurring the editor instance.
    Fixed bug where Edge would paste Chinese characters on some Windows 10 installations.
    Fixed bug where IME would loose focus on IE 11 due to the double trailing br bug fix.
    Fixed bug where the proxy url in imagetools was incorrect. Patch contributed by Wong Ho Wang.
Version 4.2.5 (2015-08-31)
    Added fullscreen capability to embedded youtube and vimeo videos.
    Fixed bug where the uploadImages call didn't work on IE 10.
    Fixed bug where image place holders would be uploaded by uploadImages call.
    Fixed bug where images marked with bogus would be uploaded by the uploadImages call.
    Fixed bug where multiple calls to uploadImages would result in decreased performance.
    Fixed bug where pagebreaks were editable to imagetools patch contributed by Rasmus Wallin.
    Fixed bug where the element path could cause too much recursion exception.
    Fixed bug for domains containing ".min". Patch contributed by Loïc Février.
    Fixed so validation of external links to accept a number after www. Patch contributed by Victor Carvalho.
    Fixed so the charmap is exposed though execCommand. Patch contributed by Matthew Will.
    Fixed so that the image uploads are concurrent for improved performance.
    Fixed various grammar problems in inline documentation. Patches provided by nikolas.
Version 4.2.4 (2015-08-17)
    Added picture as a valid element to the HTML 5 schema. Patch contributed by Adam Taylor.
    Fixed bug where contents would be duplicated on drag/drop within the same editor.
    Fixed bug where floating/alignment of images on Edge wouldn't work properly.
    Fixed bug where it wasn't possible to drag images on IE 11.
    Fixed bug where image selection on Edge would sometimes fail.
    Fixed bug where contextual toolbars icons wasn't rendered properly when using the toolbar_items_size.
    Fixed bug where searchreplace dialog doesn't get prefilled with the selected text.
    Fixed bug where fragmented matches wouldn't get properly replaced by the searchreplace plugin.
    Fixed bug where enter key wouldn't place the caret if was after a trailing space within an inline element.
    Fixed bug where the autolink plugin could produce multiple links for the same text on Gecko.
    Fixed bug where EditorUpload could sometimes throw an exception if the blob wasn't found.
    Fixed xss issues with media plugin not properly filtering out some script attributes.
Version 4.2.3 (2015-07-30)
    Fixed bug where image selection wasn't possible on Edge due to incompatible setBaseAndExtend API.
    Fixed bug where image blobs urls where not properly destroyed by the imagetools plugin.
    Fixed bug where keyboard shortcuts wasn't working correctly on IE 8.
    Fixed skin issue where the borders of panels where not visible on IE 8.
Version 4.2.2 (2015-07-22)
    Fixed bug where float panels were not being hidden on inline editor blur when fixed_toolbar_container config option was in use.
    Fixed bug where combobox states wasn't properly updated if contents where updated without keyboard.
    Fixed bug where pasting into textbox or combobox would move the caret to the end of text.
    Fixed bug where removal of bogus span elements before block elements would remove whitespace between nodes.
    Fixed bug where repositioning of inline toolbars where async and producing errors if the editor was removed from DOM to early. Patch by iseulde.
    Fixed bug where element path wasn't working correctly. Patch contributed by iseulde.
    Fixed bug where menus wasn't rendered correctly when custom images where added to a menu. Patch contributed by Naim Hammadi.
Version 4.2.1 (2015-06-29)
    Fixed bug where back/forward buttons in the browser would render blob images as broken images.
    Fixed bug where Firefox would throw regexp to big error when replacing huge base64 chunks.
    Fixed bug rendering issues with resize and context toolbars not being placed properly until next animation frame.
    Fixed bug where the rendering of the image while cropping would some times not be centered correctly.
    Fixed bug where listbox items with submenus would me selected as active.
    Fixed bug where context menu where throwing an error when rendering.
    Fixed bug where resize both option wasn't working due to resent addClass API change. Patch contributed by Jogai.
    Fixed bug where a hideAll call for container rendered inline toolbars would throw an error.
    Fixed bug where onclick event handler on combobox could cause issues if element.id was a function by some polluting libraries.
    Fixed bug where listboxes wouldn't get proper selected sub menu item when using link_list or image_list.
    Fixed so the UI controls are as wide as 4.1.x to avoid wrapping controls in toolbars.
    Fixed so the imagetools dialog is adaptive for smaller screen sizes.
Version 4.2.0 (2015-06-25)
    Added new flat default skin to make the UI more modern.
    Added new imagetools plugin, lets you crop/resize and apply filters to images.
    Added new contextual toolbars support to the API lets you add floating toolbars for specific CSS selectors.
    Added new promise feature fill as tinymce.util.Promise.
    Added new built in image upload feature lets you upload any base64 encoded image within the editor as files.
    Fixed bug where resize handles would appear in the right position in the wrong editor when switching between resizable content in different inline editors.
    Fixed bug where tables would not be inserted in inline mode due to previous float panel fix.
    Fixed bug where floating panels would remain open when focus was lost on inline editors.
    Fixed bug where cut command on Chrome would thrown a browser security exception.
    Fixed bug where IE 11 sometimes would report an incorrect size for images in the image dialog.
    Fixed bug where it wasn't possible to remove inline formatting at the end of block elements.
    Fixed bug where it wasn't possible to delete table cell contents when cell selection was vertical.
    Fixed bug where table cell wasn't emptied from block elements if delete/backspace where pressed in empty cell.
    Fixed bug where cmd+shift+arrow didn't work correctly on Firefox mac when selecting to start/end of line.
    Fixed bug where removal of bogus elements would sometimes remove whitespace between nodes.
    Fixed bug where the resize handles wasn't updated when the main window was resized.
    Fixed so script elements gets removed by default to prevent possible XSS issues in default config implementations.
    Fixed so the UI doesn't need manual reflows when using non native layout managers.
    Fixed so base64 encoded images doesn't slow down the editor on modern browsers while editing.
    Fixed so all UI elements uses touch events to improve mobile device support.
    Removed the touch click quirks patch for iOS since it did more harm than good.
    Removed the non proportional resize handles since. Unproportional resize can still be done by holding the shift key.
Version 4.1.10 (2015-05-05)
    Fixed bug where plugins loaded with compat3x would sometimes throw errors when loading using the jQuery version.
    Fixed bug where extra empty paragraphs would get deleted in WebKit/Blink due to recent Quriks fix.
    Fixed bug where the editor wouldn't work properly on IE 12 due to some required browser sniffing.
    Fixed bug where formatting shortcut keys where interfering with Mac OS X screenshot keys.
    Fixed bug where the caret wouldn't move to the next/previous line boundary on Cmd+Left/Right on Gecko.
    Fixed bug where it wasn't possible to remove formats from very specific nested contents.
    Fixed bug where undo levels wasn't produced when typing letters using the shift or alt+ctrl modifiers.
    Fixed bug where the dirty state wasn't properly updated when typing using the shift or alt+ctrl modifiers.
    Fixed bug where an error would be thrown if an autofocused editor was destroyed quickly after its initialization. Patch provided by thorn0.
    Fixed issue with dirty state not being properly updated on redo operation.
    Fixed issue with entity decoder not handling incorrectly written numeric entities.
    Fixed issue where some PI element values wouldn't be properly encoded.
Version 4.1.9 (2015-03-10)
    Fixed bug where indentation wouldn't work properly for non list elements.
    Fixed bug with image plugin not pulling the image dimensions out correctly if a custom document_base_url was used.
    Fixed bug where ctrl+alt+[1-9] would conflict with the AltGr+[1-9] on Windows. New shortcuts is ctrl+shift+[1-9].
    Fixed bug with removing formatting on nodes in inline mode would sometimes include nodes outside the editor body.
    Fixed bug where extra nbsp:s would be inserted when you replaced a word surrounded by spaces using insertContent.
    Fixed bug with pasting from Google Docs would produce extra strong elements and line feeds.
Version 4.1.8 (2015-03-05)
    Added new html5 sizes attribute to img elements used together with srcset.
    Added new elementpath option that makes it possible to disable the element path but keep the statusbar.
    Added new option table_style_by_css for the table plugin to set table styling with css rather than table attributes.
    Added new link_assume_external_targets option to prompt the user to prepend http:// prefix if the supplied link does not contain a protocol prefix.
    Added new image_prepend_url option to allow a custom base path/url to be added to images.
    Added new table_appearance_options option to make it possible to disable some options.
    Added new image_title option to make it possible to alter the title of the image, disabled by default.
    Fixed bug where selection starting from out side of the body wouldn't produce a proper selection range on IE 11.
    Fixed bug where pressing enter twice before a table moves the cursor in the table and causes a javascript error.
    Fixed bug where advanced image styles were not respected.
    Fixed bug where the less common Shift+Delete didn't produce a proper cut operation on WebKit browsers.
    Fixed bug where image/media size constrain logic would produce NaN when handling non number values.
    Fixed bug where internal classes where removed by the removeformat command.
    Fixed bug with creating links table cell contents with a specific selection would throw a exceptions on WebKit/Blink.
    Fixed bug where valid_classes option didn't work as expected according to docs. Patch provided by thorn0.
    Fixed bug where jQuery plugin would patch the internal methods multiple times. Patch provided by Drew Martin.
    Fixed bug where backspace key wouldn't delete the current selection of newly formatted content.
    Fixed bug where type over of inline formatting elements wouldn't properly keep the format on WebKit/Blink.
    Fixed bug where selection needed to be properly normalized on modern IE versions.
    Fixed bug where Command+Backspace didn't properly delete the whole line of text but the previous word.
    Fixed bug where UI active states wheren't properly updated on IE if you placed caret within the current range.
    Fixed bug where delete/backspace on WebKit/Blink would remove span elements created by the user.
    Fixed bug where delete/backspace would produce incorrect results when deleting between two text blocks with br elements.
    Fixed bug where captions where removed when pasting from MS Office.
    Fixed bug where lists plugin wouldn't properly remove fully selected nested lists.
    Fixed bug where the ttf font used for icons would throw an warning message on Gecko on Mac OS X.
    Fixed a bug where applying a color to text did not update the undo/redo history.
    Fixed so shy entities gets displayed when using the visualchars plugin.
    Fixed so removeformat removes ins/del by default since these might be used for strikethough.
    Fixed so multiple language packs can be loaded and added to the global I18n data structure.
    Fixed so transparent color selection gets treated as a normal color selection. Patch contributed by Alexander Hofbauer.
    Fixed so it's possible to disable autoresize_overflow_padding, autoresize_bottom_margin options by setting them to false.
    Fixed so the charmap plugin shows the description of the character in the dialog. Patch contributed by Jelle Hissink.
    Removed address from the default list of block formats since it tends to be missused.
    Fixed so the pre block format is called preformatted to make it more verbose.
    Fixed so it's possible to context scope translation strings this isn't needed most of the time.
    Fixed so the max length of the width/height input fields of the media dialog is 5 instead of 3.
    Fixed so drag/dropped contents gets properly processed by paste plugin since it's basically a paste. Patch contributed by Greg Fairbanks.
    Fixed so shortcut keys for headers is ctrl+alt+[1-9] instead of ctrl+[1-9] since these are for switching tabs in the browsers.
    Fixed so "u" doesn't get converted into a span element by the legacy input filter. Since this is now a valid HTML5 element.
    Fixed font families in order to provide appropriate web-safe fonts.
Version 4.1.7 (2014-11-27)
    Added HTML5 schema support for srcset, source and picture. Patch contributed by mattheu.
    Added new cache_suffix setting to enable cache busting by producing unique urls.
    Added new paste_convert_word_fake_lists option to enable users to disable the fake lists convert logic.
    Fixed so advlist style changes adds undo levels for each change.
    Fixed bug where WebKit would sometimes produce an exception when the autolink plugin where looking for URLs.
    Fixed bug where IE 7 wouldn't be rendered properly due to aggressive css compression.
    Fixed bug where DomQuery wouldn't accept window as constructor element.
    Fixed bug where the color picker in 3.x dialogs wouldn't work properly. Patch contributed by Callidior.
    Fixed bug where the image plugin wouldn't respect the document_base_url.
    Fixed bug where the jQuery plugin would fail to append to elements named array prototype names.
Version 4.1.6 (2014-10-08)
    Fixed bug with clicking on the scrollbar of the iframe would cause a JS error to be thrown.
    Fixed bug where null would produce an exception if you passed it to selection.setRng.
    Fixed bug where Ctrl/Cmd+Tab would indent the current list item if you switched tabs in the browser.
    Fixed bug where pasting empty cells from Excel would result in a broken table.
    Fixed bug where it wasn't possible to switch back to default list style type.
    Fixed issue where the select all quirk fix would fire for other modifiers than Ctrl/Cmd combinations.
    Replaced jake with grunt since it is more mainstream and has better plugin support.
Version 4.1.5 (2014-09-09)
    Fixed bug where sometimes the resize rectangles wouldn't properly render on images on WebKit/Blink.
    Fixed bug in list plugin where delete/backspace would merge empty LI elements in lists incorrectly.
    Fixed bug where empty list elements would result in empty LI elements without it's parent container.
    Fixed bug where backspace in empty caret formatted element could produce an type error exception of Gecko.
    Fixed bug where lists pasted from word with a custom start index above 9 wouldn't be properly handled.
    Fixed bug where tabfocus plugin would tab out of the editor instance even if the default action was prevented.
    Fixed bug where tabfocus wouldn't tab properly to other adjacent editor instances.
    Fixed bug where the DOMUtils setStyles wouldn't properly removed or update the data-mce-style attribute.
    Fixed bug where dialog select boxes would be placed incorrectly if document.body wasn't statically positioned.
    Fixed bug where pasting would sometimes scroll to the top of page if the user was using the autoresize plugin.
    Fixed bug where caret wouldn't be properly rendered by Chrome when clicking on the iframes documentElement.
    Fixed so custom images for menubutton/splitbutton can be provided. Patch contributed by Naim Hammadi.
    Fixed so the default action of windows closing can be prevented by blocking the default action of the close event.
    Fixed so nodeChange and focus of the editor isn't automatically performed when opening sub dialogs.
Version 4.1.4 (2014-08-21)
    Added new media_filter_html option to media plugin that blocks any conditional comments, scripts etc within a video element.
    Added new content_security_policy option allows you to set custom policy for iframe contents. Patch contributed by Francois Chagnon.
    Fixed bug where activate/deactivate events wasn't firing properly when switching between editors.
    Fixed bug where placing the caret on iOS was difficult due to a WebKit bug with touch events.
    Fixed bug where the resize helper wouldn't render properly on older IE versions.
    Fixed bug where resizing images inside tables on older IE versions would sometimes fail depending mouse position.
    Fixed bug where editor.insertContent would produce an exception when inserting select/option elements.
    Fixed bug where extra empty paragraphs would be produced if block elements where inserted inside span elements.
    Fixed bug where the spellchecker menu item wouldn't be properly checked if spell checking was started before it was rendered.
    Fixed bug where the DomQuery filter function wouldn't remove non elements from collection.
    Fixed bug where document with custom document.domain wouldn't properly render the editor.
    Fixed bug where IE 8 would throw exception when trying to enter invalid color values into colorboxes.
    Fixed bug where undo manager could incorrectly add an extra undo level when custom resize handles was removed.
    Fixed bug where it wouldn't be possible to alter cell properties properly on table cells on IE 8.
    Fixed so the color picker button in table dialog isn't shown unless you include the colorpicker plugin or add your own custom color picker.
    Fixed so activate/deactivate events fire when windowManager opens a window since.
    Fixed so the table advtab options isn't separated by an underscore to normalize naming with image_advtab option.
    Fixed so the table cell dialog has proper padding when the advanced tab in disabled.
Version 4.1.3 (2014-07-29)
    Added event binding logic to tinymce.util.XHR making it possible to override headers and settings before any request is made.
    Fixed bug where drag events wasn't fireing properly on older IE versions since the event handlers where bound to document.
    Fixed bug where drag/dropping contents within the editor on IE would force the contents into plain text mode even if it was internal content.
    Fixed bug where IE 7 wouldn't open menus properly due to a resize bug in the browser auto closing them immediately.
    Fixed bug where the DOMUtils getPos logic wouldn't produce a valid coordinate inside the body if the body was positioned non static.
    Fixed bug where the element path and format state wasn't properly updated if you had the wordcount plugin enabled.
    Fixed bug where a comment at the beginning of source would produce an exception in the formatter logic.
    Fixed bug where setAttrib/getAttrib on null would throw exception together with any hooked attributes like style.
    Fixed bug where table sizes wasn't properly retained when copy/pasting on WebKit/Blink.
    Fixed bug where WebKit/Blink would produce colors in RGB format instead of the forced HEX format when deleting contents.
    Fixed bug where the width attribute wasn't updated on tables if you changed the size inside the table dialog.
    Fixed bug where control selection wasn't properly handled when the caret was placed directly after an image.
    Fixed bug where selecting the contents of table cells using the selection.select method wouldn't place the caret properly.
    Fixed bug where the selection state for images wasn't removed when placing the caret right after an image on WebKit/Blink.
    Fixed bug where all events wasn't properly unbound when and editor instance was removed or destroyed by some external innerHTML call.
    Fixed bug where it wasn't possible or very hard to select images on iOS when the onscreen keyboard was visible.
    Fixed so auto_focus can take a boolean argument this will auto focus the last initialized editor might be useful for single inits.
    Fixed so word auto detect lists logic works better for faked lists that doesn't have specific markup.
    Fixed so nodeChange gets fired on mouseup as it used to before 4.1.1 we optimized that event to fire less often.
    Removed the finish menu item from spellchecker menu since it's redundant you can stop spellchecking by toggling menu item or button.
Version 4.1.2 (2014-07-15)
    Added offset/grep to DomQuery class works basically the same as it's jQuery equivalent.
    Fixed bug where backspace/delete or setContent with an empty string would remove header data when using the fullpage plugin.
    Fixed bug where tinymce.remove with a selector not matching any editors would remove all editors.
    Fixed bug where resizing of the editor didn't work since the theme was calling setStyles instead of setStyle.
    Fixed bug where IE 7 would fail to append html fragments to iframe document when using DomQuery.
    Fixed bug where the getStyle DOMUtils method would produce an exception if it was called with null as it's element.
    Fixed bug where the paste plugin would remove the element if the none of the paste_webkit_styles rules matched the current style.
    Fixed bug where contextmenu table items wouldn't work properly on IE since it would some times fire an incorrect selection change.
    Fixed bug where the padding/border values wasn't used in the size calculation for the body size when using autoresize. Patch contributed by Matt Whelan.
    Fixed bug where conditional word comments wouldn't be properly removed when pasting plain text.
    Fixed bug where resizing would sometime fail on IE 11 when the mouseup occurred inside the resizable element.
    Fixed so the iframe gets initialized without any inline event handlers for better CSP support. Patch contributed by Matt Whelan.
    Fixed so the tinymce.dom.Sizzle is the latest version of sizzle this resolves the document context bug.
Version 4.1.1 (2014-07-08)
    Fixed bug where pasting plain text on some WebKit versions would result in an empty line.
    Fixed bug where resizing images inside tables on IE 11 wouldn't work properly.
    Fixed bug where IE 11 would sometimes throw "Invalid argument" exception when editor contents was set to an empty string.
    Fixed bug where document.activeElement would throw exceptions on IE 9 when that element was hidden or removed from dom.
    Fixed bug where WebKit/Blink sometimes produced br elements with the Apple-interchange-newline class.
    Fixed bug where table cell selection wasn't properly removed when copy/pasting table cells.
    Fixed bug where pasting nested list items from Word wouldn't produce proper semantic nested lists.
    Fixed bug where right clicking using the contextmenu plugin on WebKit/Blink on Mac OS X would select the target current word or line.
    Fixed bug where it wasn't possible to alter table cell properties on IE 8 using the context menu.
    Fixed bug where the resize helper wouldn't be correctly positioned on older IE versions.
    Fixed bug where fullpage plugin would produce an error if you didn't specify a doctype encoding.
    Fixed bug where anchor plugin would get the name/id of the current element even if it wasn't anchor element.
    Fixed bug where visual aids for tables wouldn't be properly disabled when changing the border size.
    Fixed bug where some control selection events wasn't properly fired on older IE versions.
    Fixed bug where table cell selection on older IE versions would prevent resizing of images.
    Fixed bug with paste_data_images paste option not working properly on modern IE versions.
    Fixed bug where custom elements with underscores in the name wasn't properly parsed/serialized.
    Fixed bug where applying inline formats to nested list elements would produce an incorrect formatting result.
    Fixed so it's possible to hide items from elements path by using preventDefault/stopPropagation.
    Fixed so inline mode toolbar gets rendered right aligned if the editable element positioned to the documents right edge.
    Fixed so empty inline elements inside empty block elements doesn't get removed if configured to be kept intact.
    Fixed so DomQuery parentsUntil/prevUntil/nextUntil supports selectors/elements/filters etc.
    Fixed so legacyoutput plugin overrides fontselect and fontsizeselect controls and handles font elements properly.
Version 4.1.0 (2014-06-18)
    Added new file_picker_callback option to replace the old file_browser_callback the latter will still work though.
    Added new custom colors to textcolor plugin will be displayed if a color picker is provided also shows the latest colors.
    Added new color_picker_callback option to enable you to add custom color pickers to the editor.
    Added new advanced tabs to table/cell/row dialogs to enable you to select colors for border/background.
    Added new colorpicker plugin that lets you select colors from a hsv color picker.
    Added new tinymce.util.Color class to handle color parsing and converting.
    Added new colorpicker UI widget element lets you add a hsv color picker to any form/window.
    Added new textpattern plugin that allows you to use markdown like text patterns to format contents.
    Added new resize helper element that shows the current width & height while resizing.
    Added new "once" method to Editor and EventDispatcher enables since callback execution events.
    Added new jQuery like class under tinymce.dom.DomQuery it's exposed on editor instances (editor.$) and globally under (tinymce.$).
    Fixed so the default resize method for images are proportional shift/ctrl can be used to make an unproportional size.
    Fixed bug where the image_dimensions option of the image plugin would cause exceptions when it tried to update the size.
    Fixed bug where table cell dialog class field wasn't properly updated when editing an a table cell with an existing class.
    Fixed bug where Safari on Mac would produce webkit-fake-url for pasted images so these are now removed.
    Fixed bug where the nodeChange event would get fired before the selection was changed when clicking inside the current selection range.
    Fixed bug where valid_classes option would cause exception when it removed internal prefixed classes like mce-item-.
    Fixed bug where backspace would cause navigation in IE 8 on an inline element and after a caret formatting was applied.
    Fixed so placeholder images produced by the media plugin gets selected when inserted/edited.
    Fixed so it's possible to drag in images when the paste_data_images option is enabled. Might be useful for mail clients.
    Fixed so images doesn't get a width/height applied if the image_dimensions option is set to false useful for responsive contents.
    Fixed so it's possible to pass in an optional arguments object for the nodeChanged function to be passed to all nodechange event listeners.
    Fixed bug where media plugin embed code didn't update correctly.<|MERGE_RESOLUTION|>--- conflicted
+++ resolved
@@ -11,12 +11,9 @@
     Added a wordcount menu item, that defaults to appearing in the tools menu #TINY-2877
     Fixed the legacyoutput plugin to be compatible with TinyMCE 5.0 #TINY-2301
     Updated the build process to minify and generate ASCII only output for the emoticons database #TINY-2744
-<<<<<<< HEAD
-    Fixed the height being incorrectly calculated for the autoresize plugin #TINY-2807
-=======
     Fixed icons not showing correctly in the autocompleter popup #TINY-3029
     Fixed an issue where preview wouldn't show anything in Edge under certain circumstances #TINY-3035
->>>>>>> 16f12a68
+    Fixed the height being incorrectly calculated for the autoresize plugin #TINY-2807
 Version 5.0.0-beta-1 (2018-11-30)
     Changed the name of the "inlite" plugin to "quickbars" #TINY-2831
     Fixed an inline mode issue where the save plugin upon saving can cause content loss #TINY-2659

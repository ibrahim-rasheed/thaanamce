# Changelog
All notable changes to this project will be documented in this file.

The format is based on [Keep a Changelog](http://keepachangelog.com/en/1.0.0/)
and this project adheres to [Semantic Versioning](http://semver.org/spec/v2.0.0.html).

## [Unreleased]

<<<<<<< HEAD
# [4.4.2] - 2018-11-21
### Changed
 - alloy UIDs are random (again) to prevent issues with nested motherships loaded with different scripts

### Fixed
 - Sliding shrinking and growing classes were not being removed when toggling mid-animation
=======
# [4.4.1] - 2018-11-22
### Changed
 - Bounder will now attempt to corral the element within the provided bounds
>>>>>>> 9a7ba94b

# [4.4.0] - 2018-11-21
### Changed
 - Dropdowns no longer set the aria-pressed attribute on the button

# [4.3.0] - 2018-11-05
### Added
 - Exposed a new LazySink type

### Changed
 - The lazySink function now takes a component as an argument
 - A new getApis() method for running individual APIs on components

# [4.2.0] - 2018-11-02
### Added
 - Exposed NodeAnchorSpec type

# [4.1.0] - 2018-11-01
### Added
 - Typeahead specification now may have an onSetValue handler

# [4.0.0] - 2018-10-30
### Changed
 - All sketcher configs are no longer wrapped in functions
 - Only non-button HTML tags get a role of button
 - TieredMenu submenus are built on-demand and then cached

# [3.52.0] - 2018-10-25
### Added
 - Label part for sliders

# [3.51.0] - 2018-10-25
### Changed
 - Window scroll events are not automatically detected by the mothership

## [3.50.0] - 2018-10-22
### Added
 - NodeAnchor positioning mode

## [3.49.0] - 2018-10-18
### Fixed
 - Backspace keys are no longer swallowed in content-editable sections

## [3.48.0] - 2018-10-17
### Added
 - positionWithin API to Positioning behaviour and showWithin API to InlineView sketcher, allowing positioning within bounds without prior configuration

## [3.47.0] - 2018-10-10
### Added
 - layouts property to dropdown, split dropdown and type ahead specs, to modify the position of the resulting menu of these components.

## [3.46.0] - 2018-09-28
### Added
 - useMinWidth property to dropdown and split dropdown specs, to modify matchWidth's behaviour. When true, matchWidth sets min-width, when false it sets width.

## [3.45.6] - 2018-09-28
### Remove
 - Hard-coded background color of blocker

## [3.45.4] - 2018-09-25
### Fixed
 - Origins are calculated after preprocessing both the positioning container and the component to be placed

## [3.45.2] - 2018-09-25
### Fixed
 - East and West layouts now have a top value

## [3.45.0] - 2018-09-24
### Changed
 - When previewing in a typeahead, pressing *enter* fires an execute

## [3.44.0] - 2018-09-21
### Fixed
 - Keyboard navigating through the toolbar now skips disabled buttons.

## [3.43.0] - 2018-09-21
### Added
 - ModalDialog blocker part now can take components to put *before* dialog

### Changed
 - Group Part types now use a factory if present

## [3.42.0] - 2018-09-20
### Added
 - Alloy listens to the keyup event

### Changed
 - Keying behaviours that handle space cancel space on keyup. Helps to prevent a firefox issue with buttons

## [3.41.0] - 2018-09-20
### Added
 - Exposed Layout and Bubble through Main
 - Additional Layout options: east and west
 - Configuration classes for different bubbles positions

### Changed
 - Layout names in the private API have changed
 - Bubble data structure format

## [3.40.0] - 2018-09-20
### Changed
 - Positioning logic refactor.

## [3.39.3] - 2018-09-19
### Fixed
 - Correct argument is passed through for `item` in itemExecute in Typeahead
 - Internal event Typeahead itemExecute is handled when dismissOnBlur is false

## [3.39.0] - 2018-09-17
### Removed
 - Shorthands `type` and `placeholder` from Input

## [3.38.0] - 2018-09-17
### Added
 - Function `onItemExecute` to Typeahead

## [3.37.0] - 2018-09-17
### Added
 - Event `focusout` to NativeEvents

## [3.36.0] - 2018-09-14
### Added
 - InlineView has new API method: setContent

## [3.35.0] - 2018-09-14
### Changed
 - Typeahead now lets `onEscape` and `onEnter` events bubble when sandbox is closed

## [3.34.0] - 2018-09-13
### Added
 - Function `attachSystemAfter` to Attachment so a `GuiSystem` can be attached as a sibling

## [3.33.0] - 2018-09-12
### Added
 - Group parts have a `preprocess` configuration

### Fixed
 - Sliding listens to transition events from itself, not the animation root

### Changed
 - Modal Dialog busy container is now inside the Modal Dialog container
 - ModalDialog callback in `setBusy` API is no longer passed the existing dialog styles

### Removed
 - Menu movement configuration options for laying out item components. Use group `preprocess` instead


## [3.32.0] - 2018-09-11
### Fixed
 - Sliding behaviour now handles rapidly switching between expanding and shrinking

## [3.31.0] - 2018-09-11
### Changed
 - `text` property is now in `meta` for Items

## [3.30.0] - 2018-09-10
### Added
 - Created a Dropdown API with isOpen, close, expand, open
 - New event `focusShifted` that is fired by the FocusManager in Keying
 - Representing config to the Dropdown sandbox to store the triggering Dropdown

### Changed
 - Hover behaviour on menus now shows the expanded menu, but doesn't focus it
 - Renamed unused config `openImmediately` to `highlightImmediately` and made TieredMenus always open

## [3.29.0] - 2018-09-07
### Added
 - Docking.refresh() to recalculate the component's position and visibility

## [3.28.0] - 2018-09-06
### Added
- Expanded the SlotContainer API to add:
  - getSlotNames
  - isShowing
  - hideAllSlots
### Fixed
 - Sandbox cloaking no longer enforces position when no position attributes are applied.

## [3.27.0] - 2018-09-06
### Fixed
 - Fixed Sliding behaviour responding to transitionend on nested elements
 - Fixed types on Sliding behavior API

## [3.26.0] - 2018-09-05
### Added
 - data alloy identifiers to the DOM nodes themselves. They are no longer in the
 visible HTML

## [3.25.0] - 2018-09-05
### Added
 - dynamic configuration of debugging modes

## [3.24.0] - 2018-09-04
### Added
 - InlineView.showMenuAt() to special-case positioning for inline menus
 - Sandboxing.openWhileCloaked() convenience method

## [3.23.0] - 2018-08-31
### Added
 - eventOrder for Dropdowns
 - extra debugging information

## [3.22.0] - 2018-08-29
### Added
 - dragging behaviour flag for repositionTarget (defaults to true)
 - dragging behaviour handler (onDrag)

## [3.21.0] - 2018-08-29
### Added
 - onChoose event to Sliders

## [3.20.0] - 2018-08-28
### Added
 - Replacing.replaceAt and Replacing.replaceBy

## [3.19.0] - 2018-08-23
### Added
 - Tooltipping API access to hideAllExclusive, and tooltipComponents in config
 - DomFactory.simple and DomFactory.dom for quick generation of basic AlloySpec objects
 - InlineView API: getContent
 - Readable state for Flatgrid Keying types
 - Support for matrix-style menus
 - Consistent definitions for itemBehaviours and widgetBehaviours
 - IgnoreFocus capability for item widgets
 - Exposing onChangeTab and onDismissTab through TabSectionTypes
 - Chain methods for TestStore

## [3.18.0] - 2018-08-20
### Added
 - selectClasses and selectAttributes to HtmlSelect sketcher

## [3.17.0] - 2018-08-10
### Added
 - Configuration for InlineView: fireDismissalEventInstead
 - SystemEvents.dismissRequested()

## [3.16.0] - 2018-08-08
### Added
- Reflecting behaviour
- ModalDialog getFooter API
- Exported AlloyComponent and renamed MomentoRecord to MementoRecord

## [3.15.0] - 2018-08-03
### Added
- Typeahead, SplitDropdown: getHotspot option

## [3.14.0] - 2018-08-01
### Added
- SlotContainer: new sketcher

## [3.13.0] - 2018-08-01
### Added
- ModalDialog setIdle and setBusy API

## [3.12.0] - 2018-08-01
### Added
- Alloy listens to paste event

## [3.11.0] - 2018-07-31
### Added
- Highlighting.getCandidates API
- TabSection showTab API

## [3.10.0] - 2018-07-31
### Added
- Changelog.
- The capability to set dropdown anchor points to something other than the drop button.<|MERGE_RESOLUTION|>--- conflicted
+++ resolved
@@ -6,18 +6,16 @@
 
 ## [Unreleased]
 
-<<<<<<< HEAD
-# [4.4.2] - 2018-11-21
+# [4.4.3] - 2018-11-26
 ### Changed
  - alloy UIDs are random (again) to prevent issues with nested motherships loaded with different scripts
 
 ### Fixed
  - Sliding shrinking and growing classes were not being removed when toggling mid-animation
-=======
+
 # [4.4.1] - 2018-11-22
 ### Changed
  - Bounder will now attempt to corral the element within the provided bounds
->>>>>>> 9a7ba94b
 
 # [4.4.0] - 2018-11-21
 ### Changed

--- conflicted
+++ resolved
@@ -25,14 +25,8 @@
       EditorManager.init({
         selector: '.tiny-text',
         theme: 'mobile',
-<<<<<<< HEAD
         plugins: 'lists',
-        content_css_url: '../../main/css',
-        skin_url: '../../../../../skins/lightgray/dist/lightgray'
-=======
-        plugins: '',
         mobile_skin_url: '../../main/css'
->>>>>>> 5ff5f8b9
       });
     };
   }

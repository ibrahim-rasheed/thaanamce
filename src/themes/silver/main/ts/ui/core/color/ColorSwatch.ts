--- conflicted
+++ resolved
@@ -65,24 +65,14 @@
   const type: 'choiceitem' = 'choiceitem';
   const remove = {
     type,
-<<<<<<< HEAD
     text: 'Remove color',
-    icon: getIcon('remove'),
-=======
-    text: 'Remove',
     icon: 'color-swatch-remove-color',
->>>>>>> dbee6c77
     value: 'remove'
   };
   const custom = {
     type,
-<<<<<<< HEAD
     text: 'Custom color',
-    icon: getIcon('custom'),
-=======
-    text: 'Custom',
     icon: 'color-picker',
->>>>>>> dbee6c77
     value: 'custom'
   };
   return hasCustom ? [

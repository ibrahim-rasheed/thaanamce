--- conflicted
+++ resolved
@@ -8,11 +8,7 @@
 import * as GuiFactory from 'ephox/alloy/api/component/GuiFactory';
 import * as Gui from 'ephox/alloy/api/system/Gui';
 import { Container } from 'ephox/alloy/api/ui/Container';
-<<<<<<< HEAD
-import Slider from 'ephox/alloy/api/ui/Slider';
-=======
 import { Slider } from 'ephox/alloy/api/ui/Slider';
->>>>>>> c7e92c3c
 import HtmlDisplay from 'ephox/alloy/demo/HtmlDisplay';
 
 export default <any> function () {

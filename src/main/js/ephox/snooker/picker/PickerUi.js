define(
  'ephox.snooker.picker.PickerUi',

  [
    'ephox.compass.Arr',
    'ephox.peanut.Fun',
    'ephox.porkbun.Event',
    'ephox.porkbun.Events',
    'ephox.snooker.api.Structs',
    'ephox.snooker.picker.PickerLookup',
    'ephox.snooker.picker.PickerStyles',
    'ephox.snooker.picker.Redimension',
    'ephox.snooker.style.Styles',
    'ephox.snooker.util.Util',
    'ephox.sugar.api.Attr',
    'ephox.sugar.api.Class',
    'ephox.sugar.api.Classes',
    'ephox.sugar.api.DomEvent',
    'ephox.sugar.api.Element',
    'ephox.sugar.api.Insert',
    'ephox.sugar.api.InsertAll',
    'ephox.sugar.api.Remove'
  ],

<<<<<<< HEAD

  function (Arr, Fun, Event, Events, Structs, TableLookup, PickerStyles, Redimension, Styles, Util, Attr, Class, Classes, DomEvent, Element, Insert, InsertAll, Remove) {
    return function (settings, direction) {

=======
  function (Arr, Fun, Event, Events, Structs, PickerLookup, PickerStyles, Redimension, Styles, Util, Attr, Class, Classes, DomEvent, Element, Insert, InsertAll, Remove) {
    return function (settings) {
>>>>>>> e21e3943
      var events = Events.create({
        select: Event(['rows', 'cols', 'rowHeaders', 'columnHeaders'])
      });

      var table = Element.fromTag('div');
      Class.add(table, PickerStyles.table());

      var size = { width: 0, height: 0};

      var element = function() {
        return table;
      };

      var destroy = function() {
        clicker.unbind();
        mover.unbind();
        Remove.remove(table);
      };

      var setSize = function (numRows, numCols) {
        size = { width: numCols, height: numRows };
        refresh();
      };

      var refresh = function () {
        Remove.empty(table);
        //create a set of trs, then for each tr, insert numCols tds
        var rows = Util.repeat(size.height, function () {
          var row = Element.fromTag('div');
          Class.set(row, PickerStyles.row());
          return row;
        });

        Arr.each(rows, function (row) {
          var cells = Util.repeat(size.width, function () {
            var td = Element.fromTag('span');
            Class.add(td, PickerStyles.cell());
            return td;
          });

          InsertAll.append(row, cells);
          Insert.append(table, row);
        });
      };

      var setHeaders = function (headerRows, headerCols) {
        Attr.set(table, 'data-picker-header-row', headerRows);
        Attr.set(table, 'data-picker-header-col', headerCols);
      };

      var inHeader = function (row, column) {
        var headers = PickerLookup.grid(table, 'data-picker-header-row', 'data-picker-header-col');
        return row < headers.rows() || column < headers.columns();
      };

      var setSelection = function(numRows, numCols) {
        var allCells = PickerLookup.cells(table);
        Arr.each(allCells, function(cell) {
          Class.remove(cell, Styles.resolve('picker-selected'));
        });

        var rows = PickerLookup.rows(table).slice(0, numRows);
        Arr.each(rows, function (row, rindex) {
          var cells = PickerLookup.cells(row).slice(0, numCols);
          Arr.each(cells, function (cell, cindex) {
            var classes = inHeader(rindex, cindex) ? [ Styles.resolve('picker-selected'), Styles.resolve('picker-header') ] : [ Styles.resolve('picker-selected') ];
            Classes.add(cell, classes);
          });
        });

        Attr.set(table, 'data-picker-col', numCols - 1);
        Attr.set(table, 'data-picker-row', numRows - 1);
      };

      var redimension = Redimension(settings, direction);
      var mover = DomEvent.bind(table, 'mousemove', function (event) {
        var bridge = {
          element: Fun.constant(table),
          setSelection: setSelection,
          setSize: setSize
        };
        redimension.handle(bridge, Structs.grid(size.height, size.width), event.raw().pageX, event.raw().pageY);
      });

      var clicker = DomEvent.bind(table, 'click', function (event) {
        var result = PickerLookup.grid(table, 'data-picker-row', 'data-picker-col');
        var headers = PickerLookup.grid(table, 'data-picker-header-row', 'data-picker-header-col');
        events.trigger.select(result.rows() + 1, result.columns() + 1, headers.rows(), headers.columns());
        event.raw().preventDefault();
      });

      var reset = function () {
        setSize(settings.minRows, settings.minCols);
        setSelection(1, 1);
      };

      return {
        element: element,
        destroy: destroy,
        setSize: setSize,
        setHeaders: setHeaders,
        setSelection: setSelection,
        on: redimension.on,
        off: redimension.off,
        reset: reset,
        refresh: refresh,
        events: events.registry
      };
    };
  }
);<|MERGE_RESOLUTION|>--- conflicted
+++ resolved
@@ -22,15 +22,8 @@
     'ephox.sugar.api.Remove'
   ],
 
-<<<<<<< HEAD
-
-  function (Arr, Fun, Event, Events, Structs, TableLookup, PickerStyles, Redimension, Styles, Util, Attr, Class, Classes, DomEvent, Element, Insert, InsertAll, Remove) {
+  function (Arr, Fun, Event, Events, Structs, PickerLookup, PickerStyles, Redimension, Styles, Util, Attr, Class, Classes, DomEvent, Element, Insert, InsertAll, Remove) {
     return function (settings, direction) {
-
-=======
-  function (Arr, Fun, Event, Events, Structs, PickerLookup, PickerStyles, Redimension, Styles, Util, Attr, Class, Classes, DomEvent, Element, Insert, InsertAll, Remove) {
-    return function (settings) {
->>>>>>> e21e3943
       var events = Events.create({
         select: Event(['rows', 'cols', 'rowHeaders', 'columnHeaders'])
       });

--- conflicted
+++ resolved
@@ -43,11 +43,7 @@
   return ObjIndex.byInnerKey(behaviourEvents, behaviourTuple);
 };
 
-<<<<<<< HEAD
-const combine = function (info, eventOrder, behaviours, base) {
-=======
 const combine = function (info, eventOrder, behaviours, base): Result<{[key: string]: { [key: string]: (any) => any}}, any> {
->>>>>>> c7e92c3c
   const byEventName = groupByEvents(info, behaviours, base);
   return combineGroups(byEventName, eventOrder);
 };

import { Adt, Arr, Fun } from '@ephox/katamari';
import { Position } from '@ephox/sugar';
import { PositionCoordinates, AdtInterface } from './TypeDefinitions';

<<<<<<< HEAD
=======
export interface CssPositionAdt extends AdtInterface {

}

>>>>>>> c7e92c3c
const adt = Adt.generate([
  { screen: [ 'point' ] },
  { absolute: [ 'point', 'scrollLeft', 'scrollTop' ] }
]);

const toFixed = function (pos) {
  // TODO: Use new ADT methods
  return pos.fold(
    Fun.identity,
    function (point, scrollLeft, scrollTop) {
      return point.translate(-scrollLeft, -scrollTop);
    }
  );
};

const toAbsolute = function (pos) {
  return pos.fold(
    Fun.identity,
    function (point, scrollLeft, scrollTop) {
      return point;
    }
  );
};

<<<<<<< HEAD
const sum = function (points) {
=======
const sum = function (points: PositionCoordinates[]): PositionCoordinates {
>>>>>>> c7e92c3c
  return Arr.foldl(points, function (b, a) {
    return b.translate(a.left(), a.top());
  }, Position(0, 0));
};

<<<<<<< HEAD
const sumAsFixed = function (positions) {
=======
const sumAsFixed = function (positions: CssPositionAdt[]) {
>>>>>>> c7e92c3c
  const points = Arr.map(positions, toFixed);
  return sum(points);
};

<<<<<<< HEAD
const sumAsAbsolute = function (positions) {
=======
const sumAsAbsolute = function (positions: CssPositionAdt[]) {
>>>>>>> c7e92c3c
  const points = Arr.map(positions, toAbsolute);
  return sum(points);
};

const screen = adt.screen;
const absolute = adt.absolute;

export {
  sumAsFixed,
  sumAsAbsolute,
  screen,
  absolute
};<|MERGE_RESOLUTION|>--- conflicted
+++ resolved
@@ -2,13 +2,10 @@
 import { Position } from '@ephox/sugar';
 import { PositionCoordinates, AdtInterface } from './TypeDefinitions';
 
-<<<<<<< HEAD
-=======
 export interface CssPositionAdt extends AdtInterface {
 
 }
 
->>>>>>> c7e92c3c
 const adt = Adt.generate([
   { screen: [ 'point' ] },
   { absolute: [ 'point', 'scrollLeft', 'scrollTop' ] }
@@ -33,30 +30,18 @@
   );
 };
 
-<<<<<<< HEAD
-const sum = function (points) {
-=======
 const sum = function (points: PositionCoordinates[]): PositionCoordinates {
->>>>>>> c7e92c3c
   return Arr.foldl(points, function (b, a) {
     return b.translate(a.left(), a.top());
   }, Position(0, 0));
 };
 
-<<<<<<< HEAD
-const sumAsFixed = function (positions) {
-=======
 const sumAsFixed = function (positions: CssPositionAdt[]) {
->>>>>>> c7e92c3c
   const points = Arr.map(positions, toFixed);
   return sum(points);
 };
 
-<<<<<<< HEAD
-const sumAsAbsolute = function (positions) {
-=======
 const sumAsAbsolute = function (positions: CssPositionAdt[]) {
->>>>>>> c7e92c3c
   const points = Arr.map(positions, toAbsolute);
   return sum(points);
 };

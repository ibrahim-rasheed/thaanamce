--- conflicted
+++ resolved
@@ -1,12 +1,7 @@
 import { Objects } from '@ephox/boulder';
 import { Fun, Option } from '@ephox/katamari';
 import { Attr, Class } from '@ephox/sugar';
-<<<<<<< HEAD
-import { AlloyBehaviourConfig } from 'ephox/alloy/alien/TypeDefinitions';
-import { AlloyComponent } from 'ephox/alloy/api/component/ComponentApi';
-=======
 import { AlloyComponent } from '../../api/component/ComponentApi';
->>>>>>> c7e92c3c
 
 export interface TransitionRoute {
   destination: () => string;

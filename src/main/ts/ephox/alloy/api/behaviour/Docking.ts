--- conflicted
+++ resolved
@@ -1,18 +1,6 @@
 import * as Behaviour from './Behaviour';
 import * as ActiveDocking from '../../behaviour/docking/ActiveDocking';
 import DockingSchema from '../../behaviour/docking/DockingSchema';
-<<<<<<< HEAD
-import { AlloyBehaviour, AlloyBehaviourConfig } from 'ephox/alloy/alien/TypeDefinitions';
-import { Option } from '@ephox/katamari';
-import { AlloyComponent } from 'ephox/alloy/api/component/ComponentApi';
-
-export interface DockingBehaviour extends AlloyBehaviour {
-  config: (DockingConfig) => { key: string, value: any };
-}
-
-export interface DockingConfig<T> extends AlloyBehaviourConfig {
-  contextual: {
-=======
 import { Option } from '@ephox/katamari';
 import { AlloyComponent } from '../../api/component/ComponentApi';
 
@@ -22,34 +10,21 @@
 
 export interface DockingConfig<T> {
   contextual?: {
->>>>>>> c7e92c3c
     fadeInClass: string;
     fadeOutClass: string;
     transitionClass: string;
     lazyContext: (component: AlloyComponent) => Option<T>;
   };
-<<<<<<< HEAD
-  lazyViewport: (component?: AlloyComponent) => any;
-=======
   lazyViewport?: (component?: AlloyComponent) => Option<T>;
->>>>>>> c7e92c3c
   leftAttr: string;
   topAttr: string;
 }
 
-<<<<<<< HEAD
-const Docking: DockingBehaviour = Behaviour.create({
-  fields: DockingSchema,
-  name: 'docking',
-  active: ActiveDocking
-});
-=======
 const Docking = Behaviour.create({
   fields: DockingSchema,
   name: 'docking',
   active: ActiveDocking
 }) as DockingBehaviour;
->>>>>>> c7e92c3c
 
 export {
   Docking

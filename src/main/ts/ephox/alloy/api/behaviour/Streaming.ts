import * as Behaviour from './Behaviour';
import * as NoState from '../../behaviour/common/NoState';
import * as ActiveStreaming from '../../behaviour/streaming/ActiveStreaming';
import StreamingSchema from '../../behaviour/streaming/StreamingSchema';
<<<<<<< HEAD
import { AlloyBehaviour, AlloyBehaviourConfig } from 'ephox/alloy/alien/TypeDefinitions';

export interface StreamingBehaviour extends AlloyBehaviour {
  config: (StreamingConfig) => { key: string, value: any };
}

export interface StreamingConfig extends AlloyBehaviourConfig {
=======
import { AlloyComponent } from '../../api/component/ComponentApi';
import { SimulatedEvent } from '../../events/SimulatedEvent';

export interface StreamingBehaviour extends Behaviour.AlloyBehaviour {
  config: (config: StreamingConfig) => { [key: string]: (any) => any };
}

export interface StreamingConfig {
>>>>>>> c7e92c3c
  stream: {
    mode: StreamMode,
    delay: number
  };
<<<<<<< HEAD
=======
  event?: any;
  onStream: (component: AlloyComponent, simulatedEvent: SimulatedEvent) => void;
>>>>>>> c7e92c3c
}

export type StreamMode = 'throttle';

<<<<<<< HEAD
const Streaming: StreamingBehaviour = Behaviour.create({
=======
const Streaming = Behaviour.create({
>>>>>>> c7e92c3c
  fields: StreamingSchema,
  name: 'streaming',
  active: ActiveStreaming,
  state: NoState
<<<<<<< HEAD
});
=======
}) as StreamingBehaviour;
>>>>>>> c7e92c3c

export {
  Streaming
};<|MERGE_RESOLUTION|>--- conflicted
+++ resolved
@@ -2,15 +2,6 @@
 import * as NoState from '../../behaviour/common/NoState';
 import * as ActiveStreaming from '../../behaviour/streaming/ActiveStreaming';
 import StreamingSchema from '../../behaviour/streaming/StreamingSchema';
-<<<<<<< HEAD
-import { AlloyBehaviour, AlloyBehaviourConfig } from 'ephox/alloy/alien/TypeDefinitions';
-
-export interface StreamingBehaviour extends AlloyBehaviour {
-  config: (StreamingConfig) => { key: string, value: any };
-}
-
-export interface StreamingConfig extends AlloyBehaviourConfig {
-=======
 import { AlloyComponent } from '../../api/component/ComponentApi';
 import { SimulatedEvent } from '../../events/SimulatedEvent';
 
@@ -19,34 +10,22 @@
 }
 
 export interface StreamingConfig {
->>>>>>> c7e92c3c
   stream: {
     mode: StreamMode,
     delay: number
   };
-<<<<<<< HEAD
-=======
   event?: any;
   onStream: (component: AlloyComponent, simulatedEvent: SimulatedEvent) => void;
->>>>>>> c7e92c3c
 }
 
 export type StreamMode = 'throttle';
 
-<<<<<<< HEAD
-const Streaming: StreamingBehaviour = Behaviour.create({
-=======
 const Streaming = Behaviour.create({
->>>>>>> c7e92c3c
   fields: StreamingSchema,
   name: 'streaming',
   active: ActiveStreaming,
   state: NoState
-<<<<<<< HEAD
-});
-=======
 }) as StreamingBehaviour;
->>>>>>> c7e92c3c
 
 export {
   Streaming

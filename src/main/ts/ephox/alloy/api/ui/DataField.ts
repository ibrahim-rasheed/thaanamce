--- conflicted
+++ resolved
@@ -1,15 +1,5 @@
 import { FieldSchema } from '@ephox/boulder';
 import { Merger, Option } from '@ephox/katamari';
-<<<<<<< HEAD
-
-import * as Behaviour from '../behaviour/Behaviour';
-import { Composing } from '../behaviour/Composing';
-import { Representing } from '../behaviour/Representing';
-import SketchBehaviours from '../component/SketchBehaviours';
-import * as AlloyEvents from '../events/AlloyEvents';
-import * as Sketcher from './Sketcher';
-
-=======
 
 import * as Behaviour from '../behaviour/Behaviour';
 import { Composing } from '../behaviour/Composing';
@@ -18,7 +8,6 @@
 import * as AlloyEvents from '../events/AlloyEvents';
 import * as Sketcher from './Sketcher';
 
->>>>>>> c7e92c3c
 const factory = function (detail, spec) {
   return {
     uid: detail.uid(),

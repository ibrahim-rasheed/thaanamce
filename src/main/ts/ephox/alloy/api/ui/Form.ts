<<<<<<< HEAD
import { Arr, Merger, Obj } from '@ephox/katamari';

import * as AlloyParts from '../../parts/AlloyParts';
import PartType from '../../parts/PartType';
import * as Behaviour from '../behaviour/Behaviour';
import { Composing } from '../behaviour/Composing';
import { Representing } from '../behaviour/Representing';
import SketchBehaviours from '../component/SketchBehaviours';
=======
import { Arr, Merger, Obj, Option } from '@ephox/katamari';
import { AlloyComponent } from '../../api/component/ComponentApi';
import { CompositeSketch, SketchSpec, RawDomSchema } from '../../api/ui/Sketcher';

import * as AlloyParts from '../../parts/AlloyParts';
import * as PartType from '../../parts/PartType';
import * as Behaviour from '../behaviour/Behaviour';
import { Composing } from '../behaviour/Composing';
import { Representing } from '../behaviour/Representing';
import * as SketchBehaviours from '../component/SketchBehaviours';
>>>>>>> c7e92c3c
import * as GuiTypes from './GuiTypes';
import * as UiSketcher from './UiSketcher';

const owner = 'form';

<<<<<<< HEAD
=======
export interface FormSketch {
  // why do forms not use or follow the Single or compositeSketch Type signature?
  sketch: (fSpec: FormfSpec) => SketchSpec;
  getField: (component: AlloyComponent, key: string) => Option<AlloyComponent>;
}

export interface FormParts {
  field: (name: string, config: SketchSpec) => AlloyParts.GeneratedSinglePart;
  record(): string[];
}

export type FormfSpec = (FormParts) => RawDomSchema;

>>>>>>> c7e92c3c
const schema = [
  SketchBehaviours.field('formBehaviours', [ Representing ])
];

const getPartName = function (name) {
  return '<alloy.field.' + name + '>';
};

<<<<<<< HEAD
const sketch = function (fSpec) {
  const parts = (function () {
    const record = [ ];

    const field = function (name, config) {
=======
const sketch = function (fSpec: FormfSpec): SketchSpec {
  const parts = (function () {
    const record: string[] = [ ];

    const field = function (name: string, config: SketchSpec): AlloyParts.GeneratedSinglePart {
>>>>>>> c7e92c3c
      record.push(name);
      return AlloyParts.generateOne(owner, getPartName(name), config);
    };

    return {
      field,
      record () { return record; }
    };
  })();

  const spec = fSpec(parts);

  const partNames = parts.record();
  // Unlike other sketches, a form does not know its parts in advance (as they represent each field
  // in a particular form). Therefore, it needs to calculate the part names on the fly
  const fieldParts = Arr.map(partNames, function (n) {
    return PartType.required({ name: n, pname: getPartName(n) });
  });

  return UiSketcher.composite(owner, schema, fieldParts, make, spec);
};

const make = function (detail, components, spec) {
  return Merger.deepMerge(
    {
      'debug.sketcher': {
        Form: spec
      },
      'uid': detail.uid(),
      'dom': detail.dom(),
      'components': components,

      // Form has an assumption that every field must have composing, and that the composed element has representing.
      'behaviours': Merger.deepMerge(
        Behaviour.derive([
          Representing.config({
            store: {
              mode: 'manual',
              getValue (form) {
                const optPs = AlloyParts.getAllParts(form, detail);
                return Obj.map(optPs, function (optPThunk, pName) {
                  return optPThunk().bind(Composing.getCurrent).map(Representing.getValue);
                });
              },
              setValue (form, values) {
                Obj.each(values, function (newValue, key) {
                  AlloyParts.getPart(form, detail, key).each(function (wrapper) {
                    Composing.getCurrent(wrapper).each(function (field) {
                      Representing.setValue(field, newValue);
                    });
                  });
                });
              }
            }
          })
        ]),
        SketchBehaviours.get(detail.formBehaviours())
      ),

      'apis': {
        getField (form, key) {
          // Returns an Option (not a result);
          return AlloyParts.getPart(form, detail, key).bind(Composing.getCurrent);
        }
      }
    }
  );
};

const Form = {
  getField: GuiTypes.makeApi(function (apis, component, key) {
    return apis.getField(component, key);
  }),
  sketch
<<<<<<< HEAD
=======
} as FormSketch;

export {
  Form
>>>>>>> c7e92c3c
};<|MERGE_RESOLUTION|>--- conflicted
+++ resolved
@@ -1,13 +1,3 @@
-<<<<<<< HEAD
-import { Arr, Merger, Obj } from '@ephox/katamari';
-
-import * as AlloyParts from '../../parts/AlloyParts';
-import PartType from '../../parts/PartType';
-import * as Behaviour from '../behaviour/Behaviour';
-import { Composing } from '../behaviour/Composing';
-import { Representing } from '../behaviour/Representing';
-import SketchBehaviours from '../component/SketchBehaviours';
-=======
 import { Arr, Merger, Obj, Option } from '@ephox/katamari';
 import { AlloyComponent } from '../../api/component/ComponentApi';
 import { CompositeSketch, SketchSpec, RawDomSchema } from '../../api/ui/Sketcher';
@@ -18,14 +8,11 @@
 import { Composing } from '../behaviour/Composing';
 import { Representing } from '../behaviour/Representing';
 import * as SketchBehaviours from '../component/SketchBehaviours';
->>>>>>> c7e92c3c
 import * as GuiTypes from './GuiTypes';
 import * as UiSketcher from './UiSketcher';
 
 const owner = 'form';
 
-<<<<<<< HEAD
-=======
 export interface FormSketch {
   // why do forms not use or follow the Single or compositeSketch Type signature?
   sketch: (fSpec: FormfSpec) => SketchSpec;
@@ -39,7 +26,6 @@
 
 export type FormfSpec = (FormParts) => RawDomSchema;
 
->>>>>>> c7e92c3c
 const schema = [
   SketchBehaviours.field('formBehaviours', [ Representing ])
 ];
@@ -48,19 +34,11 @@
   return '<alloy.field.' + name + '>';
 };
 
-<<<<<<< HEAD
-const sketch = function (fSpec) {
-  const parts = (function () {
-    const record = [ ];
-
-    const field = function (name, config) {
-=======
 const sketch = function (fSpec: FormfSpec): SketchSpec {
   const parts = (function () {
     const record: string[] = [ ];
 
     const field = function (name: string, config: SketchSpec): AlloyParts.GeneratedSinglePart {
->>>>>>> c7e92c3c
       record.push(name);
       return AlloyParts.generateOne(owner, getPartName(name), config);
     };
@@ -135,11 +113,8 @@
     return apis.getField(component, key);
   }),
   sketch
-<<<<<<< HEAD
-=======
 } as FormSketch;
 
 export {
   Form
->>>>>>> c7e92c3c
 };
--- conflicted
+++ resolved
@@ -7,20 +7,12 @@
 import { Replacing } from '../behaviour/Replacing';
 import { Sliding } from '../behaviour/Sliding';
 import * as GuiFactory from '../component/GuiFactory';
-<<<<<<< HEAD
-import SketchBehaviours from '../component/SketchBehaviours';
-import Button from './Button';
-import * as Sketcher from './Sketcher';
-import Toolbar from './Toolbar';
-import ToolbarGroup from './ToolbarGroup';
-=======
 import * as SketchBehaviours from '../component/SketchBehaviours';
 import { Button } from './Button';
 import * as Sketcher from './Sketcher';
 import { Toolbar } from './Toolbar';
 import { ToolbarGroup } from './ToolbarGroup';
 import { AlloyComponent } from '../../api/component/ComponentApi';
->>>>>>> c7e92c3c
 
 const setStoredGroups = function (bar, storedGroups) {
   const bGroups = Arr.map(storedGroups, function (g) { return GuiFactory.premade(g); });

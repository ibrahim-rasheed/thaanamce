import { Objects } from '@ephox/boulder';
import { Arr, Obj } from '@ephox/katamari';

import BehaviourBlob from '../../behaviour/common/BehaviourBlob';
<<<<<<< HEAD
=======
import { SketchSpec } from '../../api/ui/Sketcher';
import { AlloyBehaviour } from '../../api/behaviour/Behaviour';

export interface ComponentBehaviour {
  data: {
    key: string;
    value: () => AlloyBehaviour;
  };
  list: AlloyBehaviour[];
}
>>>>>>> c7e92c3c

const getBehaviours = function (spec) {
  const behaviours = Objects.readOptFrom(spec, 'behaviours').getOr({ });
  const keys = Arr.filter(
    Obj.keys(behaviours),
    function (k) { return behaviours[k] !== undefined; }
  );
  return Arr.map(keys, function (k) {
    return spec.behaviours[k].me;
  });
};

<<<<<<< HEAD
const generateFrom = function (spec, all) {
  return BehaviourBlob.generateFrom(spec, all);
};

const generate = function (spec) {
=======
const generateFrom = function (spec: SketchSpec, all: AlloyBehaviour[]): ComponentBehaviour {
  return BehaviourBlob.generateFrom(spec, all);
};

const generate = function (spec): ComponentBehaviour {
>>>>>>> c7e92c3c
  const all = getBehaviours(spec);
  return generateFrom(spec, all);
};

export {
  generate,
  generateFrom
};<|MERGE_RESOLUTION|>--- conflicted
+++ resolved
@@ -2,8 +2,6 @@
 import { Arr, Obj } from '@ephox/katamari';
 
 import BehaviourBlob from '../../behaviour/common/BehaviourBlob';
-<<<<<<< HEAD
-=======
 import { SketchSpec } from '../../api/ui/Sketcher';
 import { AlloyBehaviour } from '../../api/behaviour/Behaviour';
 
@@ -14,7 +12,6 @@
   };
   list: AlloyBehaviour[];
 }
->>>>>>> c7e92c3c
 
 const getBehaviours = function (spec) {
   const behaviours = Objects.readOptFrom(spec, 'behaviours').getOr({ });
@@ -27,19 +24,11 @@
   });
 };
 
-<<<<<<< HEAD
-const generateFrom = function (spec, all) {
-  return BehaviourBlob.generateFrom(spec, all);
-};
-
-const generate = function (spec) {
-=======
 const generateFrom = function (spec: SketchSpec, all: AlloyBehaviour[]): ComponentBehaviour {
   return BehaviourBlob.generateFrom(spec, all);
 };
 
 const generate = function (spec): ComponentBehaviour {
->>>>>>> c7e92c3c
   const all = getBehaviours(spec);
   return generateFrom(spec, all);
 };

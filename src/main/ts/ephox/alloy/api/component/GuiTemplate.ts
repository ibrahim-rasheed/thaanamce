import { Objects } from '@ephox/boulder';
<<<<<<< HEAD
import { Arr, Merger, Obj, Result } from '@ephox/katamari';
import { Element, Node, Text, Traverse } from '@ephox/sugar';
=======
import { Arr, Merger, Obj, Result, Option } from '@ephox/katamari';
import { Element, Node, Text, Traverse } from '@ephox/sugar';
import { RawDomSchema, RawElementSchema } from '../../api/ui/Sketcher';
>>>>>>> c7e92c3c

const getAttrs = function (elem) {
  const attributes = elem.dom().attributes !== undefined ? elem.dom().attributes : [ ];
  return Arr.foldl(attributes, function (b, attr) {
    // Make class go through the class path. Do not list it as an attribute.
    if (attr.name === 'class') { return b; } else { return Merger.deepMerge(b, Objects.wrap(attr.name, attr.value)); }
  }, {});
};

const getClasses = function (elem) {
  return Array.prototype.slice.call(elem.dom().classList, 0);
};

const readText = function (elem) {
  const text = Text.get(elem);
  return text.trim().length > 0 ? [ { text } ] : [ ];
};

const readChildren = function (elem) {
  if (Node.isText(elem)) { return readText(elem); } else if (Node.isComment(elem)) { return [ ]; } else {
    const attrs = getAttrs(elem);
    const classes = getClasses(elem);
    const children = Traverse.children(elem);

    const components = Arr.bind(children, function (child) {
      if (Node.isText(child)) { return readText(child); } else { return readChildren(child); }
    });

    return [{
      dom: Objects.wrapAll(
        Arr.flatten([
          [ { key: 'tag', value: Node.name(elem) } ],
          Obj.keys(attrs).length > 0 ? [ { key: 'attributes', value: attrs } ] : [ ],
          classes.length > 0 ? [ { key: 'classes', value: classes } ] : [ ]
        ])
      ),
      components
    }];
  }
};

<<<<<<< HEAD
const read = function (elem) {
=======
const read = function (elem): RawDomSchema {
>>>>>>> c7e92c3c
  const attrs = getAttrs(elem);
  const classes = getClasses(elem);

  const children = Traverse.children(elem);

  const components = Arr.bind(children, function (child) {
    return readChildren(child);
  }) as RawDomSchema[];

  return {
    dom: Objects.wrapAll(
      Arr.flatten([
        [ { key: 'tag', value: Node.name(elem) } ],
        Obj.keys(attrs).length > 0 ? [ { key: 'attributes', value: attrs } ] : [ ],
        classes.length > 0 ? [ { key: 'classes', value: classes } ] : [ ]
      ])
<<<<<<< HEAD
    ),
=======
    ) as RawElementSchema,
>>>>>>> c7e92c3c
    components
  };
};

<<<<<<< HEAD
const readHtml = function (html) {
=======
const readHtml = function (html: string): Result<RawDomSchema, string> {
>>>>>>> c7e92c3c
  const elem = Element.fromHtml(html);
  return Node.isText(elem) ? Result.error('Template text must contain an element!') : Result.value(
    read(elem)
  );
};

export {
  readHtml
};<|MERGE_RESOLUTION|>--- conflicted
+++ resolved
@@ -1,12 +1,7 @@
 import { Objects } from '@ephox/boulder';
-<<<<<<< HEAD
-import { Arr, Merger, Obj, Result } from '@ephox/katamari';
-import { Element, Node, Text, Traverse } from '@ephox/sugar';
-=======
 import { Arr, Merger, Obj, Result, Option } from '@ephox/katamari';
 import { Element, Node, Text, Traverse } from '@ephox/sugar';
 import { RawDomSchema, RawElementSchema } from '../../api/ui/Sketcher';
->>>>>>> c7e92c3c
 
 const getAttrs = function (elem) {
   const attributes = elem.dom().attributes !== undefined ? elem.dom().attributes : [ ];
@@ -48,11 +43,7 @@
   }
 };
 
-<<<<<<< HEAD
-const read = function (elem) {
-=======
 const read = function (elem): RawDomSchema {
->>>>>>> c7e92c3c
   const attrs = getAttrs(elem);
   const classes = getClasses(elem);
 
@@ -69,20 +60,12 @@
         Obj.keys(attrs).length > 0 ? [ { key: 'attributes', value: attrs } ] : [ ],
         classes.length > 0 ? [ { key: 'classes', value: classes } ] : [ ]
       ])
-<<<<<<< HEAD
-    ),
-=======
     ) as RawElementSchema,
->>>>>>> c7e92c3c
     components
   };
 };
 
-<<<<<<< HEAD
-const readHtml = function (html) {
-=======
 const readHtml = function (html: string): Result<RawDomSchema, string> {
->>>>>>> c7e92c3c
   const elem = Element.fromHtml(html);
   return Node.isText(elem) ? Result.error('Template text must contain an element!') : Result.value(
     read(elem)

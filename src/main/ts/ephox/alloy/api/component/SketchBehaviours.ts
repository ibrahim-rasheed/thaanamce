--- conflicted
+++ resolved
@@ -1,16 +1,9 @@
-<<<<<<< HEAD
-import { FieldSchema } from '@ephox/boulder';
-import { Arr, Fun } from '@ephox/katamari';
-
-const field = function (name, forbidden) {
-=======
 import { DslType, FieldSchema } from '@ephox/boulder';
 import { Arr, Fun } from '@ephox/katamari';
 import { ContainerBehaviours } from '../../spec/SpecSchema';
 import { AlloyBehaviour } from '../../api/behaviour/Behaviour';
 
 const field = function (name: string, forbidden: AlloyBehaviour[]): DslType.FieldProcessorAdt {
->>>>>>> c7e92c3c
   return FieldSchema.defaultedObjOf(name, { }, Arr.map(forbidden, function (f) {
     return FieldSchema.forbid(f.name(), 'Cannot configure ' + f.name() + ' for ' + name);
   }).concat([
@@ -18,19 +11,11 @@
   ]));
 };
 
-<<<<<<< HEAD
-const get = function (data) {
-  return data.dump();
-};
-
-export default <any> {
-=======
 const get = function (data: ContainerBehaviours): {} {
   return data.dump();
 };
 
 export {
->>>>>>> c7e92c3c
   field,
   get
 };
--- conflicted
+++ resolved
@@ -9,14 +9,6 @@
 import * as CustomDefinition from '../../construct/CustomDefinition';
 import * as DomModification from '../../dom/DomModification';
 import * as DomRender from '../../dom/DomRender';
-<<<<<<< HEAD
-import NoContextApi from '../system/NoContextApi';
-import * as GuiTypes from '../ui/GuiTypes';
-import * as CompBehaviours from './CompBehaviours';
-import { ComponentApi, AlloyComponent } from './ComponentApi';
-
-const build = function (spec): AlloyComponent {
-=======
 import { NoContextApi } from '../system/NoContextApi';
 import * as GuiTypes from '../ui/GuiTypes';
 import * as CompBehaviours from './CompBehaviours';
@@ -24,7 +16,6 @@
 import { SketchSpec } from '../../api/ui/Sketcher';
 
 const build = function (spec: SketchSpec): AlloyComponent {
->>>>>>> c7e92c3c
   const getMe = function () {
     return me;
   };
@@ -118,7 +109,7 @@
     syncComponents,
     components: subcomponents.get,
     events: Fun.constant(events)
-  }) as AlloyComponent;
+  });
 
   return me;
 };

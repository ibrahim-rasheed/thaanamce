--- conflicted
+++ resolved
@@ -5,17 +5,10 @@
 import { Focusing } from '../../api/behaviour/Focusing';
 import { Keying } from '../../api/behaviour/Keying';
 import { Toggling } from '../../api/behaviour/Toggling';
-<<<<<<< HEAD
-import SketchBehaviours from '../../api/component/SketchBehaviours';
-import * as Fields from '../../data/Fields';
-import * as InternalSink from '../../parts/InternalSink';
-import PartType from '../../parts/PartType';
-=======
 import * as SketchBehaviours from '../../api/component/SketchBehaviours';
 import * as Fields from '../../data/Fields';
 import * as InternalSink from '../../parts/InternalSink';
 import * as PartType from '../../parts/PartType';
->>>>>>> c7e92c3c
 
 const schema = Fun.constant([
   FieldSchema.strict('dom'),

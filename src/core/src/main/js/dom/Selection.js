--- conflicted
+++ resolved
@@ -39,11 +39,7 @@
     'tinymce.core.util.Tools'
   ],
   function (
-<<<<<<< HEAD
-    Arr, Compare, Element, CaretPosition, BookmarkManager, ControlSelection, NodeType, RangeUtils, ScrollIntoView, TreeWalker, TridentSelection, Env, EventProcessRanges,
-=======
     Arr, Compare, Element, CaretPosition, BookmarkManager, ControlSelection, NodeType, RangeUtils, ScrollIntoView, TreeWalker, Env, EventProcessRanges,
->>>>>>> bdec1af9
     FragmentReader, GetSelectionContent, MultiRange, SetSelectionContent, Tools
   ) {
     var each = Tools.each, trim = Tools.trim;
@@ -381,27 +377,6 @@
         }
 
         rng = EventProcessRanges.processRanges(self.editor, [ rng ])[0];
-<<<<<<< HEAD
-
-        // We have W3C ranges and it's IE then fake control selection since IE9 doesn't handle that correctly yet
-        // IE 11 doesn't support the selection object so we check for that as well
-        if (isIE && rng && rng.setStart && doc.selection) {
-          try {
-            // IE will sometimes throw an exception here
-            ieRng = doc.selection.createRange();
-          } catch (ex) {
-            // Ignore
-          }
-
-          if (ieRng && ieRng.item) {
-            elm = ieRng.item(0);
-            rng = doc.createRange();
-            rng.setStartBefore(elm);
-            rng.setEndAfter(elm);
-          }
-        }
-=======
->>>>>>> bdec1af9
 
         // No range found then create an empty one
         // This can occur when the editor is placed in a hidden container element on Gecko

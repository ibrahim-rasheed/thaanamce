--- conflicted
+++ resolved
@@ -6,12 +6,7 @@
 import Utils from '../module/test/Utils';
 
 UnitTest.asynctest('browser.tinymce.plugins.textpattern.UndoTextpatternTest', (success, failure) => {
-<<<<<<< HEAD
-
   Theme();
-=======
-  ModernTheme();
->>>>>>> 146c3c7c
   TextpatternPlugin();
 
   TinyLoader.setup(function (editor, onSuccess, onFailure) {
@@ -19,13 +14,8 @@
     const tinyActions = TinyActions(editor);
 
     const steps = Utils.withTeardown([
-<<<<<<< HEAD
       Log.stepsAsStep('TBA', 'TextPattern: inline italic then undo', [
-        Utils.sSetContentAndPressSpace(tinyApis, tinyActions, '*a*'),
-=======
-      Logger.t('inline italic then undo', GeneralSteps.sequence([
         Utils.sSetContentAndPressSpace(tinyApis, tinyActions, '*a*\u00a0'),
->>>>>>> 146c3c7c
         tinyApis.sAssertContentStructure(Utils.inlineStructHelper('em', 'a')),
         tinyApis.sExecCommand('Undo'),
         tinyApis.sAssertContent('<p>*a*&nbsp;</p>')

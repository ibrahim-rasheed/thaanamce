--- conflicted
+++ resolved
@@ -140,12 +140,8 @@
     tabs: [
       {
         title: 'General',
-<<<<<<< HEAD
+        name: 'general',
         items: CellDialogGeneralTab.getItems(editor)
-=======
-        name: 'general',
-        items: CellDialogGeneralTab.items(editor)
->>>>>>> 409c97df
       },
       Helpers.getAdvancedTab()
     ]

--- conflicted
+++ resolved
@@ -1,11 +1,6 @@
-<<<<<<< HEAD
 import { HTMLTableRowElement } from '@ephox/dom-globals';
-import { Arr } from '@ephox/katamari';
-import { Attr, Element, Insert, InsertAll, Remove, Replication, SelectorFind, Traverse } from '@ephox/sugar';
-=======
 import { Arr, Fun } from '@ephox/katamari';
-import { Attr, Element, Insert, InsertAll, Remove, Replication, SelectorFind, Traverse, SelectorFilter } from '@ephox/sugar';
->>>>>>> 193e62d7
+import { Attr, Element, Insert, InsertAll, Remove, Replication, SelectorFilter, SelectorFind, Traverse } from '@ephox/sugar';
 import { Detail, DetailNew, RowDataNew } from '../api/Structs';
 
 const setIfNot = function (element: Element, property: string, value: number, ignore: number): void {

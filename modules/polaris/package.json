--- conflicted
+++ resolved
@@ -18,14 +18,8 @@
     "LICENSE.txt"
   ],
   "dependencies": {
-<<<<<<< HEAD
-    "@ephox/katamari": "^6.1.1",
+    "@ephox/katamari": "^6.1.2",
     "tslib": "^2.0.0"
-=======
-    "@ephox/dom-globals": "^1.1.2",
-    "@ephox/katamari": "^6.1.2",
-    "tslib": "^1.9.3"
->>>>>>> 02702c62
   },
   "devDependencies": {
     "@ephox/katamari-assertions": "^1.0.9"

--- conflicted
+++ resolved
@@ -131,17 +131,10 @@
     }, initLogs);
   });
 
-<<<<<<< HEAD
-const testChain = function (expected, chain: Chain<any, any>) {
-  return Step.raw(function (value, next, die, initLogs) {
-    chain.runChain(value, function (actual, newLogs) {
+const testChain = (expected, chain: Chain<any, any>) =>
+  Step.raw((value, next, die, initLogs) => {
+    chain.runChain(value, (actual, newLogs) => {
       assertSuccess('testChain', expected, actual).fold(
-=======
-const testChain = (expected, chain: Chain<any, any>) =>
-  Step.raw((value, next, die, initLogs) => {
-    chain.runChain(Chain.wrap(value), (actual, newLogs) => {
-      assertSuccess('testChain', expected, actual.chain).fold(
->>>>>>> c2764b32
         (err) => die(err, newLogs),
         (_) => next(value, newLogs)
       );
@@ -154,15 +147,9 @@
 const testChainFail = (expected, initial, chain: Chain<any, any>) =>
   Step.raw((initValue, next, die, initLogs) => {
     chain.runChain(
-<<<<<<< HEAD
       initial,
-      function (actual, newLogs) {
+      (actual, newLogs) => {
         const msg = failOnSuccess('testChainFail', expected, actual);
-=======
-      Chain.wrap(initial),
-      (actual, newLogs) => {
-        const msg = failOnSuccess('testChainFail', expected, actual.chain);
->>>>>>> c2764b32
         die(msg, newLogs);
       },
       (err, newLogs) => {

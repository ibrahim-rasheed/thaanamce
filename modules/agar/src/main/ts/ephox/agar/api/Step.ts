import { console } from '@ephox/dom-globals';

import * as AsyncActions from '../pipe/AsyncActions';
import * as GeneralActions from '../pipe/GeneralActions';
import { DieFn, NextFn, Pipe, RunFn } from '../pipe/Pipe';
import { addLogging, GuardFn } from './Guard';
import { addLogEntry, TestLogs } from './TestLogs';

export interface Step<T, U> {
  runStep: (value: T, next: NextFn<U>, die: DieFn, logs: TestLogs) => void;
}

<<<<<<< HEAD
const raw = function <T, U>(f: RunFn<T, U>): Step<T, U> {
  return { runStep: Pipe(f) };
};

const stateful = function <T, U>(f: (v: T, next: (v: U) => void, die: (err) => void) => void): Step<T, U> {
  return raw<T, U>((value: T, next: NextFn<U>, die: DieFn, logs: TestLogs) => {
=======
const raw = <T, U>(f: RunFn<T, U>): Step<T, U> =>
  Pipe(f);

const stateful = <T, U>(f: (v: T, next: (v: U) => void, die: (err) => void) => void): Step<T, U> =>
  Pipe((value: T, next: NextFn<U>, die: DieFn, logs: TestLogs) => {
>>>>>>> e0f5c485
    f(
      value,
      (nextValue: U) => next(nextValue, logs),
      (err) => die(err, logs)
    );
  });

// Chiefly used for limiting things with timeouts.
<<<<<<< HEAD
const control = function <T, U, V>(step: Step<T, U>, guard: GuardFn<T, U, V>): Step<T, V> {
  return raw<T, V>(function (value: T, next: NextFn<V>, die: DieFn, logs: TestLogs) {
    guard(step.runStep, value, next, die, logs);
=======
const control = <T, U, V>(step: Step<T, U>, guard: GuardFn<T, U, V>): Step<T, V> =>
  Pipe((value: T, next: NextFn<V>, die: DieFn, logs: TestLogs) => {
    guard(step, value, next, die, logs);
>>>>>>> e0f5c485
  });

<<<<<<< HEAD
const sync = function <T>(f: () => void): Step<T, T> {
  return raw<T, T>(function (value: T, next: NextFn<T>, die: DieFn, logs: TestLogs) {
=======
const sync = <T>(f: () => void): Step<T, T> =>
  Pipe((value: T, next: NextFn<T>, die: DieFn, logs: TestLogs) => {
>>>>>>> e0f5c485
    f();
    next(value, logs);
  });

<<<<<<< HEAD
const async = function <T>(f: (next: () => void, die: (err) => void) => void): Step<T, T> {
  return raw<T, T>(function (value: T, next: NextFn<T>, die: DieFn, logs: TestLogs) {
=======
const async = <T>(f: (next: () => void, die: (err) => void) => void): Step<T, T> =>
  Pipe((value: T, next: NextFn<T>, die: DieFn, logs: TestLogs) => {
>>>>>>> e0f5c485
    f(
      () => next(value, logs),
      (err) => die(err, logs)
    );
  });

// Convenience functions
const debugging: Step<any, any> =
  sync<any>(GeneralActions.debug);

<<<<<<< HEAD
const log = function <T>(message: string): Step<T, T> {
  return raw<T, T>(function (value: T, next: NextFn<T>, die: DieFn, logs: TestLogs) {
=======
const log = <T>(message: string): Step<T, T> =>
  Pipe((value: T, next: NextFn<T>, die: DieFn, logs: TestLogs) => {
>>>>>>> e0f5c485
    // tslint:disable-next-line:no-console
    console.log(message);
    next(value, addLogEntry(logs, message));
  });

const label = <T, U>(label: string, chain: Step<T, U>): Step<T, U> =>
  control(chain, addLogging(label));

const wait = <T>(amount: number): Step<T, T> =>
  async(AsyncActions.delay(amount));

const fail = <T>(message: string): Step<T, T> =>
  async(AsyncActions.fail(message));

const pass: Step<any, any> = sync<any>(GeneralActions.pass);

const predicate = <T>(p: (value: T) => boolean): Step<T, T> =>
  stateful((value: T, next, die) => {
    p(value) ? next(value) : die('predicate did not succeed');
  });

export const Step = {
  stateful,
  control,
  sync,
  async,
  debugging,
  log,
  label,
  wait,
  fail,
  pass,
  raw,
  predicate
};<|MERGE_RESOLUTION|>--- conflicted
+++ resolved
@@ -10,20 +10,11 @@
   runStep: (value: T, next: NextFn<U>, die: DieFn, logs: TestLogs) => void;
 }
 
-<<<<<<< HEAD
-const raw = function <T, U>(f: RunFn<T, U>): Step<T, U> {
-  return { runStep: Pipe(f) };
-};
-
-const stateful = function <T, U>(f: (v: T, next: (v: U) => void, die: (err) => void) => void): Step<T, U> {
-  return raw<T, U>((value: T, next: NextFn<U>, die: DieFn, logs: TestLogs) => {
-=======
 const raw = <T, U>(f: RunFn<T, U>): Step<T, U> =>
-  Pipe(f);
+  ({ runStep: Pipe(f) });
 
 const stateful = <T, U>(f: (v: T, next: (v: U) => void, die: (err) => void) => void): Step<T, U> =>
-  Pipe((value: T, next: NextFn<U>, die: DieFn, logs: TestLogs) => {
->>>>>>> e0f5c485
+  raw<T, U>((value: T, next: NextFn<U>, die: DieFn, logs: TestLogs) => {
     f(
       value,
       (nextValue: U) => next(nextValue, logs),
@@ -32,35 +23,19 @@
   });
 
 // Chiefly used for limiting things with timeouts.
-<<<<<<< HEAD
-const control = function <T, U, V>(step: Step<T, U>, guard: GuardFn<T, U, V>): Step<T, V> {
-  return raw<T, V>(function (value: T, next: NextFn<V>, die: DieFn, logs: TestLogs) {
+const control = <T, U, V>(step: Step<T, U>, guard: GuardFn<T, U, V>): Step<T, V> =>
+  raw<T, V>((value: T, next: NextFn<V>, die: DieFn, logs: TestLogs) => {
     guard(step.runStep, value, next, die, logs);
-=======
-const control = <T, U, V>(step: Step<T, U>, guard: GuardFn<T, U, V>): Step<T, V> =>
-  Pipe((value: T, next: NextFn<V>, die: DieFn, logs: TestLogs) => {
-    guard(step, value, next, die, logs);
->>>>>>> e0f5c485
   });
 
-<<<<<<< HEAD
-const sync = function <T>(f: () => void): Step<T, T> {
-  return raw<T, T>(function (value: T, next: NextFn<T>, die: DieFn, logs: TestLogs) {
-=======
 const sync = <T>(f: () => void): Step<T, T> =>
-  Pipe((value: T, next: NextFn<T>, die: DieFn, logs: TestLogs) => {
->>>>>>> e0f5c485
+  raw<T, T>((value: T, next: NextFn<T>, die: DieFn, logs: TestLogs) => {
     f();
     next(value, logs);
   });
 
-<<<<<<< HEAD
-const async = function <T>(f: (next: () => void, die: (err) => void) => void): Step<T, T> {
-  return raw<T, T>(function (value: T, next: NextFn<T>, die: DieFn, logs: TestLogs) {
-=======
 const async = <T>(f: (next: () => void, die: (err) => void) => void): Step<T, T> =>
-  Pipe((value: T, next: NextFn<T>, die: DieFn, logs: TestLogs) => {
->>>>>>> e0f5c485
+  raw<T, T>((value: T, next: NextFn<T>, die: DieFn, logs: TestLogs) => {
     f(
       () => next(value, logs),
       (err) => die(err, logs)
@@ -71,13 +46,8 @@
 const debugging: Step<any, any> =
   sync<any>(GeneralActions.debug);
 
-<<<<<<< HEAD
-const log = function <T>(message: string): Step<T, T> {
-  return raw<T, T>(function (value: T, next: NextFn<T>, die: DieFn, logs: TestLogs) {
-=======
 const log = <T>(message: string): Step<T, T> =>
-  Pipe((value: T, next: NextFn<T>, die: DieFn, logs: TestLogs) => {
->>>>>>> e0f5c485
+  raw<T, T>((value: T, next: NextFn<T>, die: DieFn, logs: TestLogs) => {
     // tslint:disable-next-line:no-console
     console.log(message);
     next(value, addLogEntry(logs, message));

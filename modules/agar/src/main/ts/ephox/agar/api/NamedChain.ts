import { Arr, Id, Merger, Result } from '@ephox/katamari';

import { DieFn, NextFn } from '../pipe/Pipe';
import { Chain } from './Chain';
import { TestLogs } from './TestLogs';

const inputNameId = Id.generate('input-name');
const outputNameId = Id.generate('output-name');
const outputUnset = Id.generate('output-unset');

export type NamedData = Record<string, any>;
export type NamedChain = Chain<NamedData, NamedData>;

const asChain = <T>(chains: NamedChain[]): Chain<T, any> =>
  Chain.fromChains(Arr.flatten([
    [Chain.mapper((input: T) => ({
      [inputNameId]: input,
      [outputNameId]: outputUnset
    }))],
    chains,
    [Chain.mapper((data: NamedData) => {
      const output = data[outputNameId];
      delete data[outputNameId];
      return output === outputUnset ? data : output;
    })]
  ]));

// Write merges in its output into input because it knows that it was
// given a complete input.
<<<<<<< HEAD
const write = function (name: string, chain: Chain<NamedData, any>) {
  return Chain.on(function (input: NamedData, next: NextFn<NamedData>, die: DieFn, initLogs: TestLogs) {
    chain.runChain(input, function (output: any, newLogs: TestLogs) {
      const self = wrapSingle(name, output);
=======
const write = (name: string, chain: Chain<NamedData, any>) =>
  Chain.on((input: NamedData, next: NextFn<Wrap<NamedData>>, die: DieFn, initLogs: TestLogs) => {
    chain.runChain(Chain.wrap(input), (output: Wrap<any>, newLogs: TestLogs) => {
      const self = wrapSingle(name, Chain.unwrap(output));
>>>>>>> c2764b32
      return next(
        Merger.merge(input, self) as NamedData,
        newLogs
      );
    }, die, initLogs);
  });

// Partial write does not try and merge in input, because it knows that it
// might not be getting the full input
<<<<<<< HEAD
const partialWrite = function (name: string, chain: Chain<any, any>) {
  return Chain.on(function (input: any, next: NextFn<NamedData>, die: DieFn, initLogs: TestLogs) {
    chain.runChain(input, function (output: any, newLogs: TestLogs) {
      const self = wrapSingle(name, output);
      return next(self, newLogs);
=======
const partialWrite = (name: string, chain: Chain<any, any>) =>
  Chain.on((input: any, next: NextFn<Wrap<NamedData>>, die: DieFn, initLogs: TestLogs) => {
    chain.runChain(Chain.wrap(input), (output: Wrap<any>, newLogs: TestLogs) => {
      const self = wrapSingle(name, Chain.unwrap(output));
      return next(Chain.wrap(self), newLogs);
>>>>>>> c2764b32
    }, die, initLogs);
  });

const wrapSingle = (name: string, value: any): NamedData => {
  if (name === '_') {
    return {};
  }
  return {
    [name]: value
  };
};

const combine = (input: NamedData, name: string, value: any): NamedData => Merger.merge(input, wrapSingle(name, value));

<<<<<<< HEAD
const process = function (name: string, chain: Chain<any, any>) {
  return Chain.on(function (input: NamedData, next: NextFn<NamedData>, die, initLogs: TestLogs) {
    if (Object.prototype.hasOwnProperty.call(input, name)) {
      const part = input[name];
      chain.runChain(part, function (other, newLogs: TestLogs) {
        const merged: NamedData = Merger.merge(input, other);
        next(merged, newLogs);
=======
const process = (name: string, chain: Chain<any, any>) =>
  Chain.on((input: NamedData, next: NextFn<Wrap<NamedData>>, die, initLogs: TestLogs) => {
    if (Object.prototype.hasOwnProperty.call(input, name)) {
      const part = Chain.wrap(input[name]);
      chain.runChain(part, (other, newLogs: TestLogs) => {
        const merged: NamedData = Merger.merge(input, Chain.unwrap(other));
        next(Chain.wrap(merged), newLogs);
>>>>>>> c2764b32
      }, die, initLogs);
    } else {
      die(name + ' is not a field in the index object.', initLogs);
    }
  });

const direct = (inputName: string, chain: Chain<any, any>, outputName: string) =>
  process(inputName, partialWrite(outputName, chain));

const overwrite = (inputName: string, chain: Chain<any, any>) =>
  direct(inputName, chain, inputName);

const writeValue = (name: string, value: any) =>
  Chain.mapper((input: NamedData) => {
    const wv = combine(input, name, value);
    return wv;
  });

<<<<<<< HEAD
const read = function (name: string, chain: Chain<any, any>) {
  return Chain.on(function (input: NamedData, next: NextFn<NamedData>, die: DieFn, initLogs: TestLogs) {
    chain.runChain(input[name], function (_, newLogs) {
      return next(input, newLogs);
    }, die, initLogs);
=======
const read = (name: string, chain: Chain<any, any>) =>
  Chain.on((input: NamedData, next: NextFn<Wrap<NamedData>>, die: DieFn, initLogs: TestLogs) => {
    chain.runChain(Chain.wrap(input[name]), (_, newLogs) =>
      next(Chain.wrap(input), newLogs), die, initLogs);
>>>>>>> c2764b32
  });

const merge = (names: string[], combinedName: string) =>
  Chain.mapper((input: NamedData) => {
    const r: NamedData = {};
    Arr.each(names, (name) => {
      r[name] = input[name];
    });
    return combine(input, combinedName, r);
  });

const bundle = <T, E>(f: (input: NamedData) => Result<T, E>) =>
  write(outputNameId, Chain.binder(f));

const output = (name: string) =>
  direct(name, Chain.identity, outputNameId);

const outputInput = output(inputNameId);

const pipeline = (namedChains: NamedChain[], onSuccess: NextFn<any>, onFailure: DieFn, initLogs: TestLogs) => {
  Chain.pipeline([asChain(namedChains)], onSuccess, onFailure, initLogs);
};

const inputName = () => inputNameId;

// tests need these values but other users should not
export const _outputName = () => outputNameId;
export const _outputUnset = () => outputUnset;

export const NamedChain = {
  inputName,
  asChain,
  write,
  direct,
  writeValue,
  overwrite,
  read,
  merge,
  bundle,
  output,
  outputInput,

  pipeline
};<|MERGE_RESOLUTION|>--- conflicted
+++ resolved
@@ -27,17 +27,10 @@
 
 // Write merges in its output into input because it knows that it was
 // given a complete input.
-<<<<<<< HEAD
-const write = function (name: string, chain: Chain<NamedData, any>) {
-  return Chain.on(function (input: NamedData, next: NextFn<NamedData>, die: DieFn, initLogs: TestLogs) {
-    chain.runChain(input, function (output: any, newLogs: TestLogs) {
+const write = (name: string, chain: Chain<NamedData, any>) =>
+  Chain.on(function (input: NamedData, next: NextFn<NamedData>, die: DieFn, initLogs: TestLogs) {
+    chain.runChain(input, (output: any, newLogs: TestLogs) => {
       const self = wrapSingle(name, output);
-=======
-const write = (name: string, chain: Chain<NamedData, any>) =>
-  Chain.on((input: NamedData, next: NextFn<Wrap<NamedData>>, die: DieFn, initLogs: TestLogs) => {
-    chain.runChain(Chain.wrap(input), (output: Wrap<any>, newLogs: TestLogs) => {
-      const self = wrapSingle(name, Chain.unwrap(output));
->>>>>>> c2764b32
       return next(
         Merger.merge(input, self) as NamedData,
         newLogs
@@ -47,21 +40,14 @@
 
 // Partial write does not try and merge in input, because it knows that it
 // might not be getting the full input
-<<<<<<< HEAD
 const partialWrite = function (name: string, chain: Chain<any, any>) {
   return Chain.on(function (input: any, next: NextFn<NamedData>, die: DieFn, initLogs: TestLogs) {
     chain.runChain(input, function (output: any, newLogs: TestLogs) {
       const self = wrapSingle(name, output);
       return next(self, newLogs);
-=======
-const partialWrite = (name: string, chain: Chain<any, any>) =>
-  Chain.on((input: any, next: NextFn<Wrap<NamedData>>, die: DieFn, initLogs: TestLogs) => {
-    chain.runChain(Chain.wrap(input), (output: Wrap<any>, newLogs: TestLogs) => {
-      const self = wrapSingle(name, Chain.unwrap(output));
-      return next(Chain.wrap(self), newLogs);
->>>>>>> c2764b32
     }, die, initLogs);
   });
+};
 
 const wrapSingle = (name: string, value: any): NamedData => {
   if (name === '_') {
@@ -74,23 +60,13 @@
 
 const combine = (input: NamedData, name: string, value: any): NamedData => Merger.merge(input, wrapSingle(name, value));
 
-<<<<<<< HEAD
-const process = function (name: string, chain: Chain<any, any>) {
-  return Chain.on(function (input: NamedData, next: NextFn<NamedData>, die, initLogs: TestLogs) {
+const process = (name: string, chain: Chain<any, any>) =>
+  Chain.on(function (input: NamedData, next: NextFn<NamedData>, die, initLogs: TestLogs) {
     if (Object.prototype.hasOwnProperty.call(input, name)) {
       const part = input[name];
       chain.runChain(part, function (other, newLogs: TestLogs) {
         const merged: NamedData = Merger.merge(input, other);
         next(merged, newLogs);
-=======
-const process = (name: string, chain: Chain<any, any>) =>
-  Chain.on((input: NamedData, next: NextFn<Wrap<NamedData>>, die, initLogs: TestLogs) => {
-    if (Object.prototype.hasOwnProperty.call(input, name)) {
-      const part = Chain.wrap(input[name]);
-      chain.runChain(part, (other, newLogs: TestLogs) => {
-        const merged: NamedData = Merger.merge(input, Chain.unwrap(other));
-        next(Chain.wrap(merged), newLogs);
->>>>>>> c2764b32
       }, die, initLogs);
     } else {
       die(name + ' is not a field in the index object.', initLogs);
@@ -104,24 +80,15 @@
   direct(inputName, chain, inputName);
 
 const writeValue = (name: string, value: any) =>
-  Chain.mapper((input: NamedData) => {
-    const wv = combine(input, name, value);
-    return wv;
-  });
+  Chain.mapper((input: NamedData) => combine(input, name, value));
 
-<<<<<<< HEAD
 const read = function (name: string, chain: Chain<any, any>) {
   return Chain.on(function (input: NamedData, next: NextFn<NamedData>, die: DieFn, initLogs: TestLogs) {
     chain.runChain(input[name], function (_, newLogs) {
       return next(input, newLogs);
     }, die, initLogs);
-=======
-const read = (name: string, chain: Chain<any, any>) =>
-  Chain.on((input: NamedData, next: NextFn<Wrap<NamedData>>, die: DieFn, initLogs: TestLogs) => {
-    chain.runChain(Chain.wrap(input[name]), (_, newLogs) =>
-      next(Chain.wrap(input), newLogs), die, initLogs);
->>>>>>> c2764b32
   });
+};
 
 const merge = (names: string[], combinedName: string) =>
   Chain.mapper((input: NamedData) => {

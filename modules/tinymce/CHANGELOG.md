# Changelog
All notable changes to this project will be documented in this file.

The format is based on [Keep a Changelog](https://keepachangelog.com/en/1.0.0/),
and this project adheres to [Semantic Versioning](https://semver.org/spec/v2.0.0.html).

## Unreleased

### Added
- New `editor.options` API to replace the old `editor.settings` and `editor.getParam` APIs #TINY-8206
- The `tabindex` attribute is now copied from the target element to the iframe #TINY-8315
- New `AutocompleterStart`, `AutocompleterUpdate` and `AutocompleterEnd` events #TINY-8279
- New `mceAutocompleterClose`, `mceAutocompleterReload` commands #TINY-8279
- New `FakeClipboard` API on the `tinymce` global #TINY-8353
- New `slider` dialog component #TINY-8304
- New `buttonType` property on dialog button components, supporting `toolbar` style in addition to `primary` and `secondary` #TINY-8304
- New `mceInsertTableDialog` command to open the insert table dialog #TINY-8273
- New `imagepreview` dialog component, allowing preview and zoom of any image URL #TINY-8333
- New `editor.annotator.removeAll` API to remove all annotations by name #TINY-8195

### Improved
- The `ScriptLoader`, `StyleSheetLoader`, `AddOnManager`, `PluginManager` and `ThemeManager` APIs will now return a `Promise` when loading resources instead of using callbacks #TINY-8325
- A `ThemeLoadError` event is now fired if the theme fails to load #TINY-8325
- The upload results returned from the `editor.uploadImages()` API now includes a `removed` flag, reflecting if the image was removed after a failed upload #TINY-7735
- The `emoticon` plugin dialog, toolbar and menu item has been updated to use the more accurate `Emojis` term #TINY-7631
- The dialog `redial` API will now only rerender the changed components instead of the whole dialog #TINY-8334
- The dialog API `setData` method now uses a deep merge algorithm to support partial nested objects #TINY-8333
- The dialog spec `initialData` type is now `Partial<T>` to match the underlying implementation details #TINY-8334
- Improved support for placing the caret before or after noneditable elements within the editor #TINY-8169

### Changed
- The `editor.getContent()` API can provide custom content by preventing and overriding `content` in the `BeforeGetContent` event. This makes it consistent with the `editor.selection.getContent()` API #TINY-8018
- The `images_upload_handler` option is no longer passed a `success` or `failure` callback and instead requires a `Promise` to be returned with the upload result #TINY-8325
- RGB colors are no longer converted to hex values when parsing or serializing content #TINY-8163
- The `tinymce.Env.os.isOSX` API has been renamed to `tinymce.Env.os.isMacOS` #TINY-8175
- The `tinymce.Env.browser.isChrome` API has been renamed to `tinymce.Env.browser.isChromium` to better reflect its functionality #TINY-8300
- The `editor.setContent()` API can now be prevented using the `BeforeSetContent` event. This makes it consistent with the `editor.selection.setContent()` API #TINY-8018
- Aligning a table to the left or right will now use margin styling instead of float styling #TINY-6558
- The `tinymce.settings` global property is no longer set upon initialization #TINY-7359
- Add-ons such as plugins and themes are no longer constructed using the `new` operator #TINY-8256
- A number of APIs that were not proper classes, are no longer constructed using the `new` operator #TINY-8322
- The `mceAddEditor` and `mceToggleEditor` commands now take an object as their value to specify the id and editor options #TINY-8138
- The `default_link_target` option has been renamed to `link_default_target` for both `link` and `autolink` plugins #TINY-4603
- The `rel_list` option has been renamed to `link_rel_list` for the `link` plugin #TINY-4603
- The `target_list` option has been renamed to `link_target_list` for the `link` plugin #TINY-4603
- The `element_format` option has been set to `html` by default #TINY-8263
- The `schema` option has been set to `html5` by default #TINY-8261
- The `primary` property on dialog buttons has been deprecated. Use the new `buttonType` property instead #TINY-8304
- The default value for the `link_default_protocol` option has been changed to `https` instead of `http` #TINY-7824
- Moved the `paste` plugin's functionality to TinyMCE core #TINY-8310
- The `paste_data_images` option now defaults to `true` #TINY-8310
- The `mceInsertClipboardContent` command `content` property has been renamed to `html` to better reflect what data is passed #TINY-8310
- Moved the `noneditable` plugin to TinyMCE core #TINY-8311
- Renamed the `noneditable_noneditable_class` and `noneditable_editable_class` options to `noneditable_class` and `editable_class` #TINY-8311
- Moved the `textpattern` plugin to TinyMCE core #TINY-8312
- Renamed the `textpattern_patterns` option to `text_patterns` #TINY-8312
- Moved the `hr` plugin's functionality to TinyMCE core #TINY-8313
- Moved the `print` plugin's functionality to TinyMCE core #TINY-8314
<<<<<<< HEAD
- The `mceInsertTable` command can no longer open the insert table dialog. Use the `mceInsertTableDialog` command instead #TINY-8273
- Moved non-UI table functionality to core #TINY-8273
=======
- Renamed the `getShortEndedElements` Schema API to `getVoidElements` #TINY-8344
>>>>>>> 4761728e

### Fixed
- The object returned from the `editor.fire()` API was incorrect if the editor had been removed #TINY-8018
- The `editor.selection.getContent()` API did not respect the `no_events` argument #TINY-8018
- The `GetContent` event was not fired when getting `tree` or `text` formats using the `editor.selection.getContent()` API #TINY-8018
- The `table` plugin would sometimes not correctly handle headers in the `tfoot` section #TINY-8104
- The aria labels for the color picker dialog were not translated #TINY-8381
- The `editor.annotator.remove` did not keep selection when removing the annotation #TINY-8195
- Dialog labels and other text-based UI properties did not escape HTML markup #TINY-7524

### Removed
- Removed the deprecated `$`, `Class`, `DomQuery` and `Sizzle` APIs #TINY-4520 #TINY-8326
- Removed the deprecated `Color`, `JSON`, `JSONP` and `JSONRequest` #TINY-8162
- Removed the deprecated `XHR` API #TINY-8164
- Removed the legacy browser detection properties from `Env` #TINY-8162
- Removed the deprecated `setIconStroke` Split Toolbar Button API #TINY-8162
- Removed the deprecated `editors` property from `EditorManager` #TINY-8162
- Removed the deprecated `execCallback` and `setMode` APIs from `Editor` #TINY-8162
- Removed the deprecated `addComponents` and `dependencies` APIs from `AddOnManager` #TINY-8162
- Removed the deprecated `clearInterval`, `clearTimeout`, `debounce`, `requestAnimationFrame`, `setInterval`, `setTimeout` and `throttle` APIs from `Delay` #TINY-8162
- Removed the deprecated `Schema` settings #TINY-7821
- Removed the deprecated `file_browser_callback_types`, `force_hex_style_colors` and `images_dataimg_filter` settings #TINY-7823
- Removed the deprecated `filepicker_validator_handler`, `force_p_newlines`, `gecko_spellcheck`, `tab_focus`, `table_responsive_width` and `toolbar_drawer` settings #TINY-7820
- Removed the deprecated `media_scripts` option in the `media` plugin #TINY-8421
- Removed the deprecated `editor_deselector`, `editor_selector`, `elements`, `mode` and `types` legacy TinyMCE init settings #TINY-7822
- Removed support for the deprecated `false` value for the `forced_root_block` option #TINY-8260
- Removed the callback for the `EditorUpload` APIs #TINY-8325
- The legacy `mobile` theme has been removed #TINY-7832
- Removed support for Microsoft Internet Explorer 11 #TINY-8194 #TINY-8241
- Removed the deprecated `fullpage`, `spellchecker`, `bbcode`, `legacyoutput`, `colorpicker`, `contextmenu` and `textcolor` plugins #TINY-8192
- Removed support for Word from the `paste` plugin #TINY-7493
- Removed the `imagetools` plugin, which is now classified as a Premium plugin #TINY-8209
- Removed the `imagetools` dialog component #TINY-8333
- Removed the `toc` plugin, which is now classified as a Premium plugin #TINY-8250
- Removed the `tinymce.utils.Promise` API #TINY-8241
- Removed the `toHex` function for the `DOMUtils` and `Styles` APIs #TINY-8163
- Removed the `tabfocus` plugin #TINY-8315
- Removed the `textpattern` plugin's API as part of moving it to core #TINY-8312
- Removed the `table` plugin's API #TINY-8273
- Removed the `editor.settings` property as it's been replaced by the new Options API #TINY-8236

### Deprecated
- The dialog button component `primary` property has been deprecated in favour of the new `buttonType` property #TINY-8304

## 5.10.2 - 2021-11-17

### Fixed
- Internal selectors were appearing in the style list when using the `importcss` plugin #TINY-8238

## 5.10.1 - 2021-11-03

### Fixed
- The iframe aria help text was not read by some screen readers #TINY-8171
- Clicking the `forecolor` or `backcolor` toolbar buttons would do nothing until selecting a color #TINY-7836
- Crop functionality did not work in the `imagetools` plugin when the editor was rendered in a shadow root #TINY-6387
- Fixed an exception thrown on Safari when closing the `searchreplace` plugin dialog #TINY-8166
- The `autolink` plugin did not convert URLs to links when starting with a bracket #TINY-8091
- The `autolink` plugin incorrectly created nested links in some cases #TINY-8091
- Tables could have an incorrect height set on rows when rendered outside of the editor #TINY-7699
- In certain circumstances, the table of contents plugin would incorrectly add an extra empty list item #TINY-4636
- The insert table grid menu displayed an incorrect size when re-opening the grid #TINY-6532
- The word count plugin was treating the zero width space character (`&#8203;`) as a word #TINY-7484

## 5.10.0 - 2021-10-11

### Added
- Added a new `URI.isDomSafe(uri)` API to check if a URI is considered safe to be inserted into the DOM #TINY-7998
- Added the `ESC` key code constant to the `VK` API #TINY-7917
- Added a new `deprecation_warnings` setting for turning off deprecation console warning messages #TINY-8049

### Improved
- The `element` argument of the `editor.selection.scrollIntoView()` API is now optional, and if it is not provided the current selection will be scrolled into view #TINY-7291

### Changed
- The deprecated `scope` attribute is no longer added to `td` cells when converting a row to a header row #TINY-7731
- The number of `col` elements is normalized to match the number of columns in a table after a table action #TINY-8011

### Fixed
- Fixed a regression that caused block wrapper formats to apply and remove incorrectly when using a collapsed selection with multiple words #TINY-8036
- Resizing table columns in some scenarios would resize the column to an incorrect position #TINY-7731
- Inserting a table where the parent element had padding would cause the table width to be incorrect #TINY-7991
- The resize backdrop element did not have the `data-mce-bogus="all"` attribute set to prevent it being included in output #TINY-7854
- Resize handles appeared on top of dialogs and menus when using an inline editor #TINY-3263
- Fixed the `autoresize` plugin incorrectly scrolling to the top of the editor content in some cases when changing content #TINY-7291
- Fixed the `editor.selection.scrollIntoView()` type signature, as it incorrectly required an `Element` instead of `HTMLElement` #TINY-7291
- Table cells that were both row and column headers did not retain the correct state when converting back to a regular row or column #TINY-7709
- Clicking beside a non-editable element could cause the editor to incorrectly scroll to the top of the content #TINY-7062
- Clicking in a table cell, with a non-editable element in an adjacent cell, incorrectly caused the non-editable element to be selected #TINY-7736
- Split toolbar buttons incorrectly had nested `tabindex="-1"` attributes #TINY-7879
- Fixed notifications rendering in the wrong place initially and when the page was scrolled #TINY-7894
- Fixed an exception getting thrown when the number of `col` elements didn't match the number of columns in a table #TINY-7041 #TINY-8011
- The table selection state could become incorrect after selecting a noneditable table cell #TINY-8053
- As of Mozilla Firefox 91, toggling fullscreen mode with `toolbar_sticky` enabled would cause the toolbar to disappear #TINY-7873
- Fixed URLs not cleaned correctly in some cases in the `link` and `image` plugins #TINY-7998
- Fixed the `image` and `media` toolbar buttons incorrectly appearing to be in an inactive state in some cases #TINY-3463
- Fixed the `editor.selection.selectorChanged` API not firing if the selector matched the current selection when registered in some cases #TINY-3463
- Inserting content into a `contenteditable="true"` element that was contained within a `contenteditable="false"` element would move the selection to an incorrect location #TINY-7842
- Dragging and dropping `contenteditable="false"` elements could result in the element being placed in an unexpected location #TINY-7917
- Pressing the Escape key would not cancel a drag action that started on a `contenteditable="false"` element within the editor #TINY-7917
- `video` and `audio` elements were unable to be played when the `media` plugin live embeds were enabled in some cases #TINY-7674
- Pasting images would throw an exception if the clipboard `items` were not files (for example, screenshots taken from gnome-software). Patch contributed by cedric-anne #TINY-8079

### Deprecated
- Several APIs have been deprecated. See the release notes section for information #TINY-8023 #TINY-8063
- Several Editor settings have been deprecated. See the release notes section for information #TINY-8086
- The Table of Contents and Image Tools plugins will be classified as Premium plugins in the next major release #TINY-8087
- Word support in the `paste` plugin has been deprecated and will be removed in the next major release #TINY-8087

## 5.9.2 - 2021-09-08

### Fixed
- Fixed an exception getting thrown when disabling events and setting content #TINY-7956
- Delete operations could behave incorrectly if the selection crossed a table boundary #TINY-7596

## 5.9.1 - 2021-08-27

### Fixed
- Published TinyMCE types failed to compile in strict mode #TINY-7915
- The `TableModified` event sometimes didn't fire when performing certain table actions #TINY-7916

## 5.9.0 - 2021-08-26

### Added
- Added a new `mceFocus` command that focuses the editor. Equivalent to using `editor.focus()` #TINY-7373
- Added a new `mceTableToggleClass` command which toggles the provided class on the currently selected table #TINY-7476
- Added a new `mceTableCellToggleClass` command which toggles the provided class on the currently selected table cells #TINY-7476
- Added a new `tablecellvalign` toolbar button and menu item for vertical table cell alignment #TINY-7477
- Added a new `tablecellborderwidth` toolbar button and menu item to change table cell border width #TINY-7478
- Added a new `tablecellborderstyle` toolbar button and menu item to change table cell border style #TINY-7478
- Added a new `tablecaption` toolbar button and menu item to toggle captions on tables #TINY-7479
- Added a new `mceTableToggleCaption` command that toggles captions on a selected table #TINY-7479
- Added a new `tablerowheader` toolbar button and menu item to toggle the header state of row cells #TINY-7478
- Added a new `tablecolheader` toolbar button and menu item to toggle the header state of column cells #TINY-7482
- Added a new `tablecellbordercolor` toolbar button and menu item to select table cell border colors, with an accompanying setting `table_border_color_map` to customize the available values #TINY-7480
- Added a new `tablecellbackgroundcolor` toolbar button and menu item to select table cell background colors, with an accompanying setting `table_background_color_map` to customize the available values #TINY-7480
- Added a new `language` menu item and toolbar button to add `lang` attributes to content, with an accompanying `content_langs` setting to specify the languages available #TINY-6149
- A new `lang` format is now available that can be used with `editor.formatter`, or applied with the `Lang` editor command #TINY-6149
- Added a new `language` icon for the `language` toolbar button #TINY-7670
- Added a new `table-row-numbering` icon #TINY-7327
- Added new plugin commands: `mceEmoticons` (Emoticons), `mceWordCount` (Word Count), and `mceTemplate` (Template) #TINY-7619
- Added a new `iframe_aria_text` setting to set the iframe title attribute #TINY-1264
- Added a new DomParser `Node.children()` API to return all the children of a `Node` #TINY-7756

### Improved
- Sticky toolbars can now be offset from the top of the page using the new `toolbar_sticky_offset` setting #TINY-7337
- Fancy menu items now accept an `initData` property to allow custom initialization data #TINY-7480
- Improved the load time of the `fullpage` plugin by using the existing editor schema rather than creating a new one #TINY-6504
- Improved the performance when UI components are rendered #TINY-7572
- The context toolbar no longer unnecessarily repositions to the top of large elements when scrolling #TINY-7545
- The context toolbar will now move out of the way when it overlaps with the selection, such as in table cells #TINY-7192
- The context toolbar now uses a short animation when transitioning between different locations #TINY-7740
- `Env.browser` now uses the User-Agent Client Hints API where it is available #TINY-7785
- Icons with a `-rtl` suffix in their name will now automatically be used when the UI is rendered in right-to-left mode #TINY-7782
- The `formatter.match` API now accepts an optional `similar` parameter to check if the format partially matches #TINY-7712
- The `formatter.formatChanged` API now supports providing format variables when listening for changes #TINY-7713
- The formatter will now fire `FormatApply` and `FormatRemove` events for the relevant actions #TINY-7713
- The `autolink` plugin link detection now permits custom protocols #TINY-7714
- The `autolink` plugin valid link detection has been improved #TINY-7714

### Changed
- Changed the load order so content CSS is loaded before the editor is populated with content #TINY-7249
- Changed the `emoticons`, `wordcount`, `code`, `codesample`, and `template` plugins to open dialogs using commands #TINY-7619
- The context toolbar will no longer show an arrow when it overlaps the content, such as in table cells #TINY-7665
- The context toolbar will no longer overlap the statusbar for toolbars using `node` or `selection` positions #TINY-7666

### Fixed
- The `editor.fire` API was incorrectly mutating the original `args` provided #TINY-3254
- Unbinding an event handler did not take effect immediately while the event was firing #TINY-7436
- Binding an event handler incorrectly took effect immediately while the event was firing #TINY-7436
- Unbinding a native event handler inside the `remove` event caused an exception that blocked editor removal #TINY-7730
- The `SetContent` event contained the incorrect `content` when using the `editor.selection.setContent()` API #TINY-3254
- The editor content could be edited after calling `setProgressState(true)` in iframe mode #TINY-7373
- Tabbing out of the editor after calling `setProgressState(true)` behaved inconsistently in iframe mode #TINY-7373
- Flash of unstyled content while loading the editor because the content CSS was loaded after the editor content was rendered #TINY-7249
- Partially transparent RGBA values provided in the `color_map` setting were given the wrong hex value #TINY-7163
- HTML comments with mismatched quotes were parsed incorrectly under certain circumstances #TINY-7589
- The editor could crash when inserting certain HTML content #TINY-7756
- Inserting certain HTML content into the editor could result in invalid HTML once parsed #TINY-7756
- Links in notification text did not show the correct mouse pointer #TINY-7661
- Using the Tab key to navigate into the editor on Microsoft Internet Explorer 11 would incorrectly focus the toolbar #TINY-3707
- The editor selection could be placed in an incorrect location when undoing or redoing changes in a document containing `contenteditable="false"` elements #TINY-7663
- Menus and context menus were not closed when clicking into a different editor #TINY-7399
- Context menus on Android were not displayed when more than one HTML element was selected #TINY-7688
- Disabled nested menu items could still be opened #TINY-7700
- The nested menu item chevron icon was not fading when the menu item was disabled #TINY-7700
- `imagetools` buttons were incorrectly enabled for remote images without `imagetools_proxy` set #TINY-7772
- Only table content would be deleted when partially selecting a table and content outside the table #TINY-6044
- The table cell selection handling was incorrect in some cases when dealing with nested tables #TINY-6298
- Removing a table row or column could result in the cursor getting placed in an invalid location #TINY-7695
- Pressing the Tab key to navigate through table cells did not skip noneditable cells #TINY-7705
- Clicking on a noneditable table cell did not show a visual selection like other noneditable elements #TINY-7724
- Some table operations would incorrectly cause table row attributes and styles to be lost #TINY-6666
- The selection was incorrectly lost when using the `mceTableCellType` and `mceTableRowType` commands #TINY-6666
- The `mceTableRowType` was reversing the order of the rows when converting multiple header rows back to body rows #TINY-6666
- The table dialog did not always respect the `table_style_with_css` option #TINY-4926
- Pasting into a table with multiple cells selected could cause the content to be pasted in the wrong location #TINY-7485
- The `TableModified` event was not fired when pasting cells into a table #TINY-6939
- The table paste column before and after icons were not flipped in RTL mode #TINY-7851
- Fixed table corruption when deleting a `contenteditable="false"` cell #TINY-7891
- The `dir` attribute was being incorrectly applied to list items #TINY-4589
- Applying selector formats would sometimes not apply the format correctly to elements in a list #TINY-7393
- For formats that specify an attribute or style that should be removed, the formatter `match` API incorrectly returned `false` #TINY-6149
- The type signature on the `formatter.matchNode` API had the wrong return type (was `boolean` but should have been `Formatter | undefined`) #TINY-6149
- The `formatter.formatChanged` API would ignore the `similar` parameter if another callback had already been registered for the same format #TINY-7713
- The `formatter.formatChanged` API would sometimes not run the callback the first time the format was removed #TINY-7713
- Base64 encoded images with spaces or line breaks in the data URI were not displayed correctly. Patch contributed by RoboBurned

### Deprecated
- The `bbcode`, `fullpage`, `legacyoutput`, and `spellchecker` plugins have been deprecated and marked for removal in the next major release #TINY-7260

## 5.8.2 - 2021-06-23

### Fixed
- Fixed an issue when pasting cells from tables containing `colgroup`s into tables without `colgroup`s #TINY-6675
- Fixed an issue that could cause an invalid toolbar button state when multiple inline editors were on a single page #TINY-6297

## 5.8.1 - 2021-05-20

### Fixed
- An unexpected exception was thrown when switching to readonly mode and adjusting the editor width #TINY-6383
- Content could be lost when the `pagebreak_split_block` setting was enabled #TINY-3388
- The `list-style-type: none;` style on nested list items was incorrectly removed when clearing formatting #TINY-6264
- URLs were not always detected when pasting over a selection. Patch contributed by jwcooper #TINY-6997
- Properties on the `OpenNotification` event were incorrectly namespaced #TINY-7486

## 5.8.0 - 2021-05-06

### Added
- Added the `PAGE_UP` and `PAGE_DOWN` key code constants to the `VK` API #TINY-4612
- The editor resize handle can now be controlled using the keyboard #TINY-4823
- Added a new `fixed_toolbar_container_target` setting which renders the toolbar in the specified `HTMLElement`. Patch contributed by pvrobays

### Improved
- The `inline_boundaries` feature now supports the `home`, `end`, `pageup`, and `pagedown` keys #TINY-4612
- Updated the `formatter.matchFormat` API to support matching formats with variables in the `classes` property #TINY-7227
- Added HTML5 `audio` and `video` elements to the default alignment formats #TINY-6633
- Added support for alpha list numbering to the list properties dialog #TINY-6891

### Changed
- Updated the `image` dialog to display the class list dropdown as full-width if the caption checkbox is not present #TINY-6400
- Renamed the "H Align" and "V Align" input labels in the Table Cell Properties dialog to "Horizontal align" and "Vertical align" respectively #TINY-7285

### Deprecated
- The undocumented `setIconStroke` Split Toolbar Button API has been deprecated and will be removed in a future release #TINY-3551

### Fixed
- Fixed a bug where it wasn't possible to align nested list items #TINY-6567
- The RGB fields in the color picker dialog were not staying in sync with the color palette and hue slider #TINY-6952
- The color preview box in the color picker dialog was not correctly displaying the saturation and value of the chosen color #TINY-6952
- The color picker dialog will now show an alert if it is submitted with an invalid hex color code #TINY-2814
- Fixed a bug where the `TableModified` event was not fired when adding a table row with the Tab key #TINY-7006
- Added missing `images_file_types` setting to the exported TypeScript types #GH-6607
- Fixed a bug where lists pasted from Word with Roman numeral markers were not displayed correctly. Patch contributed by aautio #GH-6620
- The `editor.insertContent` API was incorrectly handling nested `span` elements with matching styles #TINY-6263
- The HTML5 `small` element could not be removed when clearing text formatting #TINY-6633
- The Oxide button text transform variable was incorrectly using `capitalize` instead of `none`. Patch contributed by dakur #GH-6341
- Fix dialog button text that was using title-style capitalization #TINY-6816
- Table plugin could perform operations on tables containing the inline editor #TINY-6625
- Fixed Tab key navigation inside table cells with a ranged selection #TINY-6638
- The foreground and background toolbar button color indicator is no longer blurry #TINY-3551
- Fixed a regression in the `tinymce.create()` API that caused issues when multiple objects were created #TINY-7358
- Fixed the `LineHeight` command causing the `change` event to be fired inconsistently #TINY-7048

## 5.7.1 - 2021-03-17

### Fixed
- Fixed the `help` dialog incorrectly linking to the changelog of TinyMCE 4 instead of TinyMCE 5 #TINY-7031
- Fixed a bug where error messages were displayed incorrectly in the image dialog #TINY-7099
- Fixed an issue where URLs were not correctly filtered in some cases #TINY-7025
- Fixed a bug where context menu items with names that contained uppercase characters were not displayed #TINY-7072
- Fixed context menu items lacking support for the `disabled` and `shortcut` properties #TINY-7073
- Fixed a regression where the width and height were incorrectly set when embedding content using the `media` dialog #TINY-7074

## 5.7.0 - 2021-02-10

### Added
- Added IPv6 address support to the URI API. Patch contributed by dev7355608 #GH-4409
- Added new `structure` and `style` properties to the `TableModified` event to indicate what kinds of modifications were made #TINY-6643
- Added `video` and `audio` live embed support for the `media` plugin #TINY-6229
- Added the ability to resize `video` and `iframe` media elements #TINY-6229
- Added a new `font_css` setting for adding fonts to both the editor and the parent document #TINY-6199
- Added a new `ImageUploader` API to simplify uploading image data to the configured `images_upload_url` or `images_upload_handler` #TINY-4601
- Added an Oxide variable to define the container background color in fullscreen mode #TINY-6903
- Added Oxide variables for setting the toolbar background colors for inline and sticky toolbars #TINY-6009
- Added a new `AfterProgressState` event that is fired after `editor.setProgressState` calls complete #TINY-6686
- Added support for `table_column_resizing` when inserting or deleting columns #TINY-6711

### Changed
- Changed table and table column copy behavior to retain an appropriate width when pasted #TINY-6664
- Changed the `lists` plugin to apply list styles to all text blocks within a selection #TINY-3755
- Changed the `advlist` plugin to log a console error message when the `list` plugin isn't enabled #TINY-6585
- Changed the z-index of the `setProgressState(true)` throbber so it does not hide notifications #TINY-6686
- Changed the type signature for `editor.selection.getRng()` incorrectly returning `null` #TINY-6843
- Changed some `SaxParser` regular expressions to improve performance #TINY-6823
- Changed `editor.setProgressState(true)` to close any open popups #TINY-6686

### Fixed
- Fixed `codesample` highlighting performance issues for some languages #TINY-6996
- Fixed an issue where cell widths were lost when merging table cells #TINY-6901
- Fixed `col` elements incorrectly transformed to `th` elements when converting columns to header columns #TINY-6715
- Fixed a number of table operations not working when selecting 2 table cells on Mozilla Firefox #TINY-3897
- Fixed a memory leak by backporting an upstream Sizzle fix #TINY-6859
- Fixed table `width` style was removed when copying #TINY-6664
- Fixed focus lost while typing in the `charmap` or `emoticons` dialogs when the editor is rendered in a shadow root #TINY-6904
- Fixed corruption of base64 URLs used in style attributes when parsing HTML #TINY-6828
- Fixed the order of CSS precedence of `content_style` and `content_css` in the `preview` and `template` plugins. `content_style` now has precedence #TINY-6529
- Fixed an issue where the image dialog tried to calculate image dimensions for an empty image URL #TINY-6611
- Fixed an issue where `scope` attributes on table cells would not change as expected when merging or unmerging cells #TINY-6486
- Fixed the plugin documentation links in the `help` plugin #DOC-703
- Fixed events bound using `DOMUtils` not returning the correct result for `isDefaultPrevented` in some cases #TINY-6834
- Fixed the "Dropped file type is not supported" notification incorrectly showing when using an inline editor #TINY-6834
- Fixed an issue with external styles bleeding into TinyMCE #TINY-6735
- Fixed an issue where parsing malformed comments could cause an infinite loop #TINY-6864
- Fixed incorrect return types on `editor.selection.moveToBookmark` #TINY-6504
- Fixed the type signature for `editor.selection.setCursorLocation()` incorrectly allowing a node with no `offset` #TINY-6843
- Fixed incorrect behavior when editor is destroyed while loading stylesheets #INT-2282
- Fixed figure elements incorrectly splitting from a valid parent element when editing the image within #TINY-6592
- Fixed inserting multiple rows or columns in a table cloning from the incorrect source row or column #TINY-6906
- Fixed an issue where new lines were not scrolled into view when pressing Shift+Enter or Shift+Return #TINY-6964
- Fixed an issue where list elements would not be removed when outdenting using the Enter or Return key #TINY-5974
- Fixed an issue where file extensions with uppercase characters were treated as invalid #TINY-6940
- Fixed dialog block messages were not passed through TinyMCE's translation system #TINY-6971

## 5.6.2 - 2020-12-08

### Fixed
- Fixed a UI rendering regression when the document body is using `display: flex` #TINY-6783

## 5.6.1 - 2020-11-25

### Fixed
- Fixed the `mceTableRowType` and `mceTableCellType` commands were not firing the `newCell` event #TINY-6692
- Fixed the HTML5 `s` element was not recognized when editing or clearing text formatting #TINY-6681
- Fixed an issue where copying and pasting table columns resulted in invalid HTML when using colgroups #TINY-6684
- Fixed an issue where the toolbar would render with the wrong width for inline editors in some situations #TINY-6683

## 5.6.0 - 2020-11-18

### Added
- Added new `BeforeOpenNotification` and `OpenNotification` events which allow internal notifications to be captured and modified before display #TINY-6528
- Added support for `block` and `unblock` methods on inline dialogs #TINY-6487
- Added new `TableModified` event which is fired whenever changes are made to a table #TINY-6629
- Added new `images_file_types` setting to determine which image file formats will be automatically processed into `img` tags on paste when using the `paste` plugin #TINY-6306
- Added support for `images_file_types` setting in the image file uploader to determine which image file extensions are valid for upload #TINY-6224
- Added new `format_empty_lines` setting to control if empty lines are formatted in a ranged selection #TINY-6483
- Added template support to the `autocompleter` for customizing the autocompleter items #TINY-6505
- Added new user interface `enable`, `disable`, and `isDisabled` methods #TINY-6397
- Added new `closest` formatter API to get the closest matching selection format from a set of formats #TINY-6479
- Added new `emojiimages` emoticons database that uses the twemoji CDN by default #TINY-6021
- Added new `emoticons_database` setting to configure which emoji database to use #TINY-6021
- Added new `name` field to the `style_formats` setting object to enable specifying a name for the format #TINY-4239

### Changed
- Changed `readonly` mode to allow hyperlinks to be clickable #TINY-6248

### Fixed
- Fixed the `change` event not firing after a successful image upload #TINY-6586
- Fixed the type signature for the `entity_encoding` setting not accepting delimited lists #TINY-6648
- Fixed layout issues when empty `tr` elements were incorrectly removed from tables #TINY-4679
- Fixed image file extensions lost when uploading an image with an alternative extension, such as `.jfif` #TINY-6622
- Fixed a security issue where URLs in attributes weren't correctly sanitized #TINY-6518
- Fixed `DOMUtils.getParents` incorrectly including the shadow root in the array of elements returned #TINY-6540
- Fixed an issue where the root document could be scrolled while an editor dialog was open inside a shadow root #TINY-6363
- Fixed `getContent` with text format returning a new line when the editor is empty #TINY-6281
- Fixed table column and row resizers not respecting the `data-mce-resize` attribute #TINY-6600
- Fixed inserting a table via the `mceInsertTable` command incorrectly creating 2 undo levels #TINY-6656
- Fixed nested tables with `colgroup` elements incorrectly always resizing the inner table #TINY-6623
- Fixed the `visualchars` plugin causing the editor to steal focus when initialized #TINY-6282
- Fixed `fullpage` plugin altering text content in `editor.getContent()` #TINY-6541
- Fixed `fullscreen` plugin not working correctly with multiple editors and shadow DOM #TINY-6280
- Fixed font size keywords such as `medium` not displaying correctly in font size menus #TINY-6291
- Fixed an issue where some attributes in table cells were not copied over to new rows or columns #TINY-6485
- Fixed incorrectly removing formatting on adjacent spaces when removing formatting on a ranged selection #TINY-6268
- Fixed the `Cut` menu item not working in the latest version of Mozilla Firefox #TINY-6615
- Fixed some incorrect types in the new TypeScript declaration file #TINY-6413
- Fixed a regression where a fake offscreen selection element was incorrectly created for the editor root node #TINY-6555
- Fixed an issue where menus would incorrectly collapse in small containers #TINY-3321
- Fixed an issue where only one table column at a time could be converted to a header #TINY-6326
- Fixed some minor memory leaks that prevented garbage collection for editor instances #TINY-6570
- Fixed resizing a `responsive` table not working when using the column resize handles #TINY-6601
- Fixed incorrectly calculating table `col` widths when resizing responsive tables #TINY-6646
- Fixed an issue where spaces were not preserved in pre-blocks when getting text content #TINY-6448
- Fixed a regression that caused the selection to be difficult to see in tables with backgrounds #TINY-6495
- Fixed content pasted multiple times in the editor when using Microsoft Internet Explorer 11. Patch contributed by mattford #GH-4905

## 5.5.1 - 2020-10-01

### Fixed
- Fixed pressing the down key near the end of a document incorrectly raising an exception #TINY-6471
- Fixed incorrect Typescript types for the `Tools` API #TINY-6475

## 5.5.0 - 2020-09-29

### Added
- Added a TypeScript declaration file to the bundle output for TinyMCE core #TINY-3785
- Added new `table_column_resizing` setting to control how table columns are resized when using the resize bars #TINY-6001
- Added the ability to remove images on a failed upload using the `images_upload_handler` failure callback #TINY-6011
- Added `hasPlugin` function to the editor API to determine if a plugin exists or not #TINY-766
- Added new `ToggleToolbarDrawer` command and query state handler to allow the toolbar drawer to be programmatically toggled and the toggle state to be checked #TINY-6032
- Added the ability to use `colgroup` elements in tables #TINY-6050
- Added a new setting `table_use_colgroups` for toggling whether colgroups are used in new tables #TINY-6050
- Added the ability to delete and navigate HTML media elements without the `media` plugin #TINY-4211
- Added `fullscreen_native` setting to the `fullscreen` plugin to enable use of the entire monitor #TINY-6284
- Added table related oxide variables to the Style API for more granular control over table cell selection appearance #TINY-6311
- Added new `toolbar_persist` setting to control the visibility of the inline toolbar #TINY-4847
- Added new APIs to allow for programmatic control of the inline toolbar visibility #TINY-4847
- Added the `origin` property to the `ObjectResized` and `ObjectResizeStart` events, to specify which handle the resize was performed on #TINY-6242
- Added new StyleSheetLoader `unload` and `unloadAll` APIs to allow loaded stylesheets to be removed #TINY-3926
- Added the `LineHeight` query command and action to the editor #TINY-4843
- Added the `lineheight` toolbar and menu items, and added `lineheight` to the default format menu #TINY-4843
- Added a new `contextmenu_avoid_overlap` setting to allow context menus to avoid overlapping matched nodes #TINY-6036
- Added new listbox dialog UI component for rendering a dropdown that allows nested options #TINY-2236
- Added back the ability to use nested items in the `image_class_list`, `link_class_list`, `link_list`, `table_class_list`, `table_cell_class_list`, and `table_row_class_list` settings #TINY-2236

### Changed
- Changed how CSS manipulates table cells when selecting multiple cells to achieve a semi-transparent selection #TINY-6311
- Changed the `target` property on fired events to use the native event target. The original target for an open shadow root can be obtained using `event.getComposedPath()` #TINY-6128
- Changed the editor to clean-up loaded CSS stylesheets when all editors using the stylesheet have been removed #TINY-3926
- Changed `imagetools` context menu icon for accessing the `image` dialog to use the `image` icon #TINY-4141
- Changed the `editor.insertContent()` and `editor.selection.setContent()` APIs to retain leading and trailing whitespace #TINY-5966
- Changed the `table` plugin `Column` menu to include the cut, copy and paste column menu items #TINY-6374
- Changed the default table styles in the content CSS files to better support the styling options available in the `table` dialog #TINY-6179

### Deprecated
- Deprecated the `Env.experimentalShadowDom` flag #TINY-6128

### Fixed
- Fixed tables with no borders displaying with the default border styles in the `preview` dialog #TINY-6179
- Fixed loss of whitespace when inserting content after a non-breaking space #TINY-5966
- Fixed the `event.getComposedPath()` function throwing an exception for events fired from the editor #TINY-6128
- Fixed notifications not appearing when the editor is within a ShadowRoot #TINY-6354
- Fixed focus issues with inline dialogs when the editor is within a ShadowRoot #TINY-6360
- Fixed the `template` plugin previews missing some content styles #TINY-6115
- Fixed the `media` plugin not saving the alternative source url in some situations #TINY-4113
- Fixed an issue where column resizing using the resize bars was inconsistent between fixed and relative table widths #TINY-6001
- Fixed an issue where dragging and dropping within a table would select table cells #TINY-5950
- Fixed up and down keyboard navigation not working for inline `contenteditable="false"` elements #TINY-6226
- Fixed dialog not retrieving `close` icon from icon pack #TINY-6445
- Fixed the `unlink` toolbar button not working when selecting multiple links #TINY-4867
- Fixed the `link` dialog not showing the "Text to display" field in some valid cases #TINY-5205
- Fixed the `DOMUtils.split()` API incorrectly removing some content #TINY-6294
- Fixed pressing the escape key not focusing the editor when using multiple toolbars #TINY-6230
- Fixed the `dirty` flag not being correctly set during an `AddUndo` event #TINY-4707
- Fixed `editor.selection.setCursorLocation` incorrectly placing the cursor outside `pre` elements in some circumstances #TINY-4058
- Fixed an exception being thrown when pressing the enter key inside pre elements while `br_in_pre` setting is false #TINY-4058

## 5.4.2 - 2020-08-17

### Fixed
- Fixed the editor not resizing when resizing the browser window in fullscreen mode #TINY-3511
- Fixed clicking on notifications causing inline editors to hide #TINY-6058
- Fixed an issue where link URLs could not be deleted or edited in the link dialog in some cases #TINY-4706
- Fixed a regression where setting the `anchor_top` or `anchor_bottom` options to `false` was not working #TINY-6256
- Fixed the `anchor` plugin not supporting the `allow_html_in_named_anchor` option #TINY-6236
- Fixed an exception thrown when removing inline formats that contained additional styles or classes #TINY-6288
- Fixed an exception thrown when positioning the context toolbar on Internet Explorer 11 in some edge cases #TINY-6271
- Fixed inline formats not removed when more than one `removeformat` format rule existed #TINY-6216
- Fixed an issue where spaces were sometimes removed when removing formating on nearby text #TINY-6251
- Fixed the list toolbar buttons not showing as active when a list is selected #TINY-6286
- Fixed an issue where the UI would sometimes not be shown or hidden when calling the show or hide API methods on the editor #TINY-6048
- Fixed the list type style not retained when copying list items #TINY-6289
- Fixed the Paste plugin converting tabs in plain text to a single space character. A `paste_tab_spaces` option has been included for setting the number of spaces used to replace a tab character #TINY-6237

## 5.4.1 - 2020-07-08

### Fixed
- Fixed the Search and Replace plugin incorrectly including zero-width caret characters in search results #TINY-4599
- Fixed dragging and dropping unsupported files navigating the browser away from the editor #TINY-6027
- Fixed undo levels not created on browser handled drop or paste events #TINY-6027
- Fixed content in an iframe element parsing as DOM elements instead of text content #TINY-5943
- Fixed Oxide checklist styles not showing when printing #TINY-5139
- Fixed bug with `scope` attribute not being added to the cells of header rows #TINY-6206

## 5.4.0 - 2020-06-30

### Added
- Added keyboard navigation support to menus and toolbars when the editor is in a ShadowRoot #TINY-6152
- Added the ability for menus to be clicked when the editor is in an open shadow root #TINY-6091
- Added the `Editor.ui.styleSheetLoader` API for loading stylesheets within the Document or ShadowRoot containing the editor UI #TINY-6089
- Added the `StyleSheetLoader` module to the public API #TINY-6100
- Added Oxide variables for styling the `select` element and headings in dialog content #TINY-6070
- Added icons for `table` column and row cut, copy, and paste toolbar buttons #TINY-6062
- Added all `table` menu items to the UI registry, so they can be used by name in other menus #TINY-4866
- Added new `mceTableApplyCellStyle` command to the `table` plugin #TINY-6004
- Added new `table` cut, copy, and paste column editor commands and menu items #TINY-6006
- Added font related Oxide variables for secondary buttons, allowing for custom styling #TINY-6061
- Added new `table_header_type` setting to control how table header rows are structured #TINY-6007
- Added new `table_sizing_mode` setting to replace the `table_responsive_width` setting, which has now been deprecated #TINY-6051
- Added new `mceTableSizingMode` command for changing the sizing mode of a table #TINY-6000
- Added new `mceTableRowType`, `mceTableColType`, and `mceTableCellType` commands and value queries #TINY-6150

### Changed
- Changed `advlist` toolbar buttons to only show a dropdown list if there is more than one option #TINY-3194
- Changed `mceInsertTable` command and `insertTable` API method to take optional header rows and columns arguments #TINY-6012
- Changed stylesheet loading, so that UI skin stylesheets can load in a ShadowRoot if required #TINY-6089
- Changed the DOM location of menus so that they display correctly when the editor is in a ShadowRoot #TINY-6093
- Changed the table plugin to correctly detect all valid header row structures #TINY-6007

### Fixed
- Fixed tables with no defined width being converted to a `fixed` width table when modifying the table #TINY-6051
- Fixed the `autosave` `isEmpty` API incorrectly detecting non-empty content as empty #TINY-5953
- Fixed table `Paste row after` and `Paste row before` menu items not disabled when nothing was available to paste #TINY-6006
- Fixed a selection performance issue with large tables on Microsoft Internet Explorer and Edge #TINY-6057
- Fixed filters for screening commands from the undo stack to be case-insensitive #TINY-5946
- Fixed `fullscreen` plugin now removes all classes when the editor is closed #TINY-4048
- Fixed handling of mixed-case icon identifiers (names) for UI elements #TINY-3854
- Fixed leading and trailing spaces lost when using `editor.selection.getContent({ format: 'text' })` #TINY-5986
- Fixed an issue where changing the URL with the quicklink toolbar caused unexpected undo behavior #TINY-5952
- Fixed an issue where removing formatting within a table cell would cause Internet Explorer 11 to scroll to the end of the table #TINY-6049
- Fixed an issue where the `allow_html_data_urls` setting was not correctly applied #TINY-5951
- Fixed the `autolink` feature so that it no longer treats a string with multiple "@" characters as an email address #TINY-4773
- Fixed an issue where removing the editor would leave unexpected attributes on the target element #TINY-4001
- Fixed the `link` plugin now suggest `mailto:` when the text contains an '@' and no slashes (`/`) #TINY-5941
- Fixed the `valid_children` check of custom elements now allows a wider range of characters in names #TINY-5971

## 5.3.2 - 2020-06-10

### Fixed
- Fixed a regression introduced in 5.3.0, where `images_dataimg_filter` was no-longer called #TINY-6086

## 5.3.1 - 2020-05-27

### Fixed
- Fixed the image upload error alert also incorrectly closing the image dialog #TINY-6020
- Fixed editor content scrolling incorrectly on focus in Firefox by reverting default content CSS html and body heights added in 5.3.0 #TINY-6019

## 5.3.0 - 2020-05-21

### Added
- Added html and body height styles to the default oxide content CSS #TINY-5978
- Added `uploadUri` and `blobInfo` to the data returned by `editor.uploadImages()` #TINY-4579
- Added a new function to the `BlobCache` API to lookup a blob based on the base64 data and mime type #TINY-5988
- Added the ability to search and replace within a selection #TINY-4549
- Added the ability to set the list start position for ordered lists and added new `lists` context menu item #TINY-3915
- Added `icon` as an optional config option to the toggle menu item API #TINY-3345
- Added `auto` mode for `toolbar_location` which positions the toolbar and menu bar at the bottom if there is no space at the top #TINY-3161

### Changed
- Changed the default `toolbar_location` to `auto` #TINY-3161
- Changed toggle menu items and choice menu items to have a dedicated icon with the checkmark displayed on the far right side of the menu item #TINY-3345
- Changed the `link`, `image`, and `paste` plugins to use Promises to reduce the bundle size #TINY-4710
- Changed the default icons to be lazy loaded during initialization #TINY-4729
- Changed the parsing of content so base64 encoded urls are converted to blob urls #TINY-4727
- Changed context toolbars so they concatenate when more than one is suitable for the current selection #TINY-4495
- Changed inline style element formats (strong, b, em, i, u, strike) to convert to a span on format removal if a `style` or `class` attribute is present #TINY-4741

### Fixed
- Fixed the `selection.setContent()` API not running parser filters #TINY-4002
- Fixed formats incorrectly applied or removed when table cells were selected #TINY-4709
- Fixed the `quickimage` button not restricting the file types to images #TINY-4715
- Fixed search and replace ignoring text in nested contenteditable elements #TINY-5967
- Fixed resize handlers displaying in the wrong location sometimes for remote images #TINY-4732
- Fixed table picker breaking in Firefox on low zoom levels #TINY-4728
- Fixed issue with loading or pasting contents with large base64 encoded images on Safari #TINY-4715
- Fixed supplementary special characters being truncated when inserted into the editor. Patch contributed by mlitwin. #TINY-4791
- Fixed toolbar buttons not set to disabled when the editor is in readonly mode #TINY-4592
- Fixed the editor selection incorrectly changing when removing caret format containers #TINY-3438
- Fixed bug where title, width, and height would be set to empty string values when updating an image and removing those attributes using the image dialog #TINY-4786
- Fixed `ObjectResized` event firing when an object wasn't resized #TINY-4161
- Fixed `ObjectResized` and `ObjectResizeStart` events incorrectly fired when adding or removing table rows and columns #TINY-4829
- Fixed the placeholder not hiding when pasting content into the editor #TINY-4828
- Fixed an issue where the editor would fail to load if local storage was disabled #TINY-5935
- Fixed an issue where an uploaded image would reuse a cached image with a different mime type #TINY-5988
- Fixed bug where toolbars and dialogs would not show if the body element was replaced (e.g. with Turbolinks). Patch contributed by spohlenz #GH-5653
- Fixed an issue where multiple formats would be removed when removing a single format at the end of lines or on empty lines #TINY-1170
- Fixed zero-width spaces incorrectly included in the `wordcount` plugin character count #TINY-5991
- Fixed a regression introduced in 5.2.0 whereby the desktop `toolbar_mode` setting would incorrectly override the mobile default setting #TINY-5998
- Fixed an issue where deleting all content in a single cell table would delete the entire table #TINY-1044

## 5.2.2 - 2020-04-23

### Fixed
- Fixed an issue where anchors could not be inserted on empty lines #TINY-2788
- Fixed text decorations (underline, strikethrough) not consistently inheriting the text color #TINY-4757
- Fixed `format` menu alignment buttons inconsistently applying to images #TINY-4057
- Fixed the floating toolbar drawer height collapsing when the editor is rendered in modal dialogs or floating containers #TINY-4837
- Fixed `media` embed content not processing safely in some cases #TINY-4857

## 5.2.1 - 2020-03-25

### Fixed
- Fixed the "is decorative" checkbox in the image dialog clearing after certain dialog events #FOAM-11
- Fixed possible uncaught exception when a `style` attribute is removed using a content filter on `setContent` #TINY-4742
- Fixed the table selection not functioning correctly in Microsoft Edge 44 or higher #TINY-3862
- Fixed the table resize handles not functioning correctly in Microsoft Edge 44 or higher #TINY-4160
- Fixed the floating toolbar drawer disconnecting from the toolbar when adding content in inline mode #TINY-4725 #TINY-4765
- Fixed `readonly` mode not returning the appropriate boolean value #TINY-3948
- Fixed the `forced_root_block_attrs` setting not applying attributes to new blocks consistently #TINY-4564
- Fixed the editor incorrectly stealing focus during initialization in Microsoft Internet Explorer #TINY-4697
- Fixed dialogs stealing focus when opening an alert or confirm dialog using an `onAction` callback #TINY-4014
- Fixed inline dialogs incorrectly closing when clicking on an opened alert or confirm dialog #TINY-4012
- Fixed the context toolbar overlapping the menu bar and toolbar #TINY-4586
- Fixed notification and inline dialog positioning issues when using `toolbar_location: 'bottom'` #TINY-4586
- Fixed the `colorinput` popup appearing offscreen on mobile devices #TINY-4711
- Fixed special characters not being found when searching by "whole words only" #TINY-4522
- Fixed an issue where dragging images could cause them to be duplicated #TINY-4195
- Fixed context toolbars activating without the editor having focus #TINY-4754
- Fixed an issue where removing the background color of text did not always work #TINY-4770
- Fixed an issue where new rows and columns in a table did not retain the style of the previous row or column #TINY-4788

## 5.2.0 - 2020-02-13

### Added
- Added the ability to apply formats to spaces #TINY-4200
- Added new `toolbar_location` setting to allow for positioning the menu and toolbar at the bottom of the editor #TINY-4210
- Added new `toolbar_groups` setting to allow a custom floating toolbar group to be added to the toolbar when using `floating` toolbar mode #TINY-4229
- Added new `link_default_protocol` setting to `link` and `autolink` plugin to allow a protocol to be used by default #TINY-3328
- Added new `placeholder` setting to allow a placeholder to be shown when the editor is empty #TINY-3917
- Added new `tinymce.dom.TextSeeker` API to allow searching text across different DOM nodes #TINY-4200
- Added a drop shadow below the toolbar while in sticky mode and introduced Oxide variables to customize it when creating a custom skin #TINY-4343
- Added `quickbars_image_toolbar` setting to allow for the image quickbar to be turned off #TINY-4398
- Added iframe and img `loading` attribute to the default schema. Patch contributed by ataylor32. #GH-5112
- Added new `getNodeFilters`/`getAttributeFilters` functions to the `editor.serializer` instance #TINY-4344
- Added new `a11y_advanced_options` setting to allow additional accessibility options to be added #FOAM-11
- Added new accessibility options and behaviours to the image dialog using `a11y_advanced_options` #FOAM-11
- Added the ability to use the window `PrismJS` instance for the `codesample` plugin instead of the bundled version to allow for styling custom languages #TINY-4504
- Added error message events that fire when a resource loading error occurs #TINY-4509

### Changed
- Changed the default schema to disallow `onchange` for select elements #TINY-4614
- Changed default `toolbar_mode` value from false to `wrap`. The value false has been deprecated #TINY-4617
- Changed `toolbar_drawer` setting to `toolbar_mode`. `toolbar_drawer` has been deprecated #TINY-4416
- Changed iframe mode to set selection on content init if selection doesn't exist #TINY-4139
- Changed table related icons to align them with the visual style of the other icons #TINY-4341
- Changed and improved the visual appearance of the color input field #TINY-2917
- Changed fake caret container to use `forced_root_block` when possible #TINY-4190
- Changed the `requireLangPack` API to wait until the plugin has been loaded before loading the language pack #TINY-3716
- Changed the formatter so `style_formats` are registered before the initial content is loaded into the editor #TINY-4238
- Changed media plugin to use https protocol for media urls by default #TINY-4577
- Changed the parser to treat CDATA nodes as bogus HTML comments to match the HTML parsing spec. A new `preserve_cdata` setting has been added to preserve CDATA nodes if required #TINY-4625

### Fixed
- Fixed incorrect parsing of malformed/bogus HTML comments #TINY-4625
- Fixed `quickbars` selection toolbar appearing on non-editable elements #TINY-4359
- Fixed bug with alignment toolbar buttons sometimes not changing state correctly #TINY-4139
- Fixed the `codesample` toolbar button not toggling when selecting code samples other than HTML #TINY-4504
- Fixed content incorrectly scrolling to the top or bottom when pressing enter if when the content was already in view #TINY-4162
- Fixed `scrollIntoView` potentially hiding elements behind the toolbar #TINY-4162
- Fixed editor not respecting the `resize_img_proportional` setting due to legacy code #TINY-4236
- Fixed flickering floating toolbar drawer in inline mode #TINY-4210
- Fixed an issue where the template plugin dialog would be indefinitely blocked on a failed template load #TINY-2766
- Fixed the `mscontrolselect` event not being unbound on IE/Edge #TINY-4196
- Fixed Confirm dialog footer buttons so only the "Yes" button is highlighted #TINY-4310
- Fixed `file_picker_callback` functionality for Image, Link and Media plugins #TINY-4163
- Fixed issue where floating toolbar drawer sometimes would break if the editor is resized while the drawer is open #TINY-4439
- Fixed incorrect `external_plugins` loading error message #TINY-4503
- Fixed resize handler was not hidden for ARIA purposes. Patch contributed by Parent5446. #GH-5195
- Fixed an issue where content could be lost if a misspelled word was selected and spellchecking was disabled #TINY-3899
- Fixed validation errors in the CSS where certain properties had the wrong default value #TINY-4491
- Fixed an issue where forced root block attributes were not applied when removing a list #TINY-4272
- Fixed an issue where the element path isn't being cleared when there are no parents #TINY-4412
- Fixed an issue where width and height in svg icons containing `rect` elements were overridden by the CSS reset #TINY-4408
- Fixed an issue where uploading images with `images_reuse_filename` enabled and that included a query parameter would generate an invalid URL #TINY-4638
- Fixed the `closeButton` property not working when opening notifications #TINY-4674
- Fixed keyboard flicker when opening a context menu on mobile #TINY-4540
- Fixed issue where plus icon svg contained strokes #TINY-4681

## 5.1.6 - 2020-01-28

### Fixed
- Fixed `readonly` mode not blocking all clicked links #TINY-4572
- Fixed legacy font sizes being calculated inconsistently for the `FontSize` query command value #TINY-4555
- Fixed changing a tables row from `Header` to `Body` incorrectly moving the row to the bottom of the table #TINY-4593
- Fixed the context menu not showing in certain cases with hybrid devices #TINY-4569
- Fixed the context menu opening in the wrong location when the target is the editor body #TINY-4568
- Fixed the `image` plugin not respecting the `automatic_uploads` setting when uploading local images #TINY-4287
- Fixed security issue related to parsing HTML comments and CDATA #TINY-4544

## 5.1.5 - 2019-12-19

### Fixed
- Fixed the UI not working with hybrid devices that accept both touch and mouse events #TNY-4521
- Fixed the `charmap` dialog initially focusing the first tab of the dialog instead of the search input field #TINY-4342
- Fixed an exception being raised when inserting content if the caret was directly before or after a `contenteditable="false"` element #TINY-4528
- Fixed a bug with pasting image URLs when paste as text is enabled #TINY-4523

## 5.1.4 - 2019-12-11

### Fixed
- Fixed dialog contents disappearing when clicking a checkbox for right-to-left languages #TINY-4518
- Fixed the `legacyoutput` plugin registering legacy formats after editor initialization, causing legacy content to be stripped on the initial load #TINY-4447
- Fixed search and replace not cycling through results when searching using special characters #TINY-4506
- Fixed the `visualchars` plugin converting HTML-like text to DOM elements in certain cases #TINY-4507
- Fixed an issue with the `paste` plugin not sanitizing content in some cases #TINY-4510
- Fixed HTML comments incorrectly being parsed in certain cases #TINY-4511

## 5.1.3 - 2019-12-04

### Fixed
- Fixed sticky toolbar not undocking when fullscreen mode is activated #TINY-4390
- Fixed the "Current Window" target not applying when updating links using the link dialog #TINY-4063
- Fixed disabled menu items not highlighting when focused #TINY-4339
- Fixed touch events passing through dialog collection items to the content underneath on Android devices #TINY-4431
- Fixed keyboard navigation of the Help dialog's Keyboard Navigation tab #TINY-4391
- Fixed search and replace dialog disappearing when finding offscreen matches on iOS devices #TINY-4350
- Fixed performance issues where sticky toolbar was jumping while scrolling on slower browsers #TINY-4475

## 5.1.2 - 2019-11-19

### Fixed
- Fixed desktop touch devices using `mobile` configuration overrides #TINY-4345
- Fixed unable to disable the new scrolling toolbar feature #TINY-4345
- Fixed touch events passing through any pop-up items to the content underneath on Android devices #TINY-4367
- Fixed the table selector handles throwing JavaScript exceptions for non-table selections #TINY-4338
- Fixed `cut` operations not removing selected content on Android devices when the `paste` plugin is enabled #TINY-4362
- Fixed inline toolbar not constrained to the window width by default #TINY-4314
- Fixed context toolbar split button chevrons pointing right when they should be pointing down #TINY-4257
- Fixed unable to access the dialog footer in tabbed dialogs on small screens #TINY-4360
- Fixed mobile table selectors were hard to select with touch by increasing the size #TINY-4366
- Fixed mobile table selectors moving when moving outside the editor #TINY-4366
- Fixed inline toolbars collapsing when using sliding toolbars #TINY-4389
- Fixed block textpatterns not treating NBSPs as spaces #TINY-4378
- Fixed backspace not merging blocks when the last element in the preceding block was a `contenteditable="false"` element #TINY-4235
- Fixed toolbar buttons that only contain text labels overlapping on mobile devices #TINY-4395
- Fixed quickbars quickimage picker not working on mobile #TINY-4377
- Fixed fullscreen not resizing in an iOS WKWebView component #TINY-4413

## 5.1.1 - 2019-10-28

### Fixed
- Fixed font formats containing spaces being wrapped in `&quot;` entities instead of single quotes #TINY-4275
- Fixed alert and confirm dialogs losing focus when clicked #TINY-4248
- Fixed clicking outside a modal dialog focusing on the document body #TINY-4249
- Fixed the context toolbar not hiding when scrolled out of view #TINY-4265

## 5.1.0 - 2019-10-17

### Added
- Added touch selector handles for table selections on touch devices #TINY-4097
- Added border width field to Table Cell dialog #TINY-4028
- Added touch event listener to media plugin to make embeds playable #TINY-4093
- Added oxide styling options to notifications and tweaked the default variables #TINY-4153
- Added additional padding to split button chevrons on touch devices, to make them easier to interact with #TINY-4223
- Added new platform detection functions to `Env` and deprecated older detection properties #TINY-4184
- Added `inputMode` config field to specify inputmode attribute of `input` dialog components #TINY-4062
- Added new `inputMode` property to relevant plugins/dialogs #TINY-4102
- Added new `toolbar_sticky` setting to allow the iframe menubar/toolbar to stick to the top of the window when scrolling #TINY-3982

### Changed
- Changed default setting for `toolbar_drawer` to `floating` #TINY-3634
- Changed mobile phones to use the `silver` theme by default #TINY-3634
- Changed some editor settings to default to `false` on touch devices:
  - `menubar`(phones only) #TINY-4077
  - `table_grid` #TINY-4075
  - `resize` #TINY-4157
  - `object_resizing` #TINY-4157
- Changed toolbars and context toolbars to sidescroll on mobile #TINY-3894 #TINY-4107
- Changed context menus to render as horizontal menus on touch devices #TINY-4107
- Changed the editor to use the `VisualViewport` API of the browser where possible #TINY-4078
- Changed visualblocks toolbar button icon and renamed `paragraph` icon to `visualchars` #TINY-4074
- Changed Oxide default for `@toolbar-button-chevron-color` to follow toolbar button icon color #TINY-4153
- Changed the `urlinput` dialog component to use the `url` type attribute #TINY-4102

### Fixed
- Fixed Safari desktop visual viewport fires resize on fullscreen breaking the restore function #TINY-3976
- Fixed scroll issues on mobile devices #TINY-3976
- Fixed context toolbar unable to refresh position on iOS12 #TINY-4107
- Fixed ctrl+left click not opening links on readonly mode and the preview dialog #TINY-4138
- Fixed Slider UI component not firing `onChange` event on touch devices #TINY-4092
- Fixed notifications overlapping instead of stacking #TINY-3478
- Fixed inline dialogs positioning incorrectly when the page is scrolled #TINY-4018
- Fixed inline dialogs and menus not repositioning when resizing #TINY-3227
- Fixed inline toolbar incorrectly stretching to the full width when a width value was provided #TINY-4066
- Fixed menu chevrons color to follow the menu text color #TINY-4153
- Fixed table menu selection grid from staying black when using dark skins, now follows border color #TINY-4153
- Fixed Oxide using the wrong text color variable for menubar button focused state #TINY-4146
- Fixed the autoresize plugin not keeping the selection in view when resizing #TINY-4094
- Fixed textpattern plugin throwing exceptions when using `forced_root_block: false` #TINY-4172
- Fixed missing CSS fill styles for toolbar button icon active state #TINY-4147
- Fixed an issue where the editor selection could end up inside a short ended element (such as `br`) #TINY-3999
- Fixed browser selection being lost in inline mode when opening split dropdowns #TINY-4197
- Fixed backspace throwing an exception when using `forced_root_block: false` #TINY-4099
- Fixed floating toolbar drawer expanding outside the bounds of the editor #TINY-3941
- Fixed the autocompleter not activating immediately after a `br` or `contenteditable=false` element #TINY-4194
- Fixed an issue where the autocompleter would incorrectly close on IE 11 in certain edge cases #TINY-4205

## 5.0.16 - 2019-09-24

### Added
- Added new `referrer_policy` setting to add the `referrerpolicy` attribute when loading scripts or stylesheets #TINY-3978
- Added a slight background color to dialog tab links when focused to aid keyboard navigation #TINY-3877

### Fixed
- Fixed media poster value not updating on change #TINY-4013
- Fixed openlink was not registered as a toolbar button #TINY-4024
- Fixed failing to initialize if a script tag was used inside a SVG #TINY-4087
- Fixed double top border showing on toolbar without menubar when toolbar_drawer is enabled #TINY-4118
- Fixed unable to drag inline dialogs to the bottom of the screen when scrolled #TINY-4154
- Fixed notifications appearing on top of the toolbar when scrolled in inline mode #TINY-4159
- Fixed notifications displaying incorrectly on IE 11 #TINY-4169

## 5.0.15 - 2019-09-02

### Added
- Added a dark `content_css` skin to go with the dark UI skin #TINY-3743

### Changed
- Changed the enabled state on toolbar buttons so they don't get the hover effect #TINY-3974

### Fixed
- Fixed missing CSS active state on toolbar buttons #TINY-3966
- Fixed `onChange` callback not firing for the colorinput dialog component #TINY-3968
- Fixed context toolbars not showing in fullscreen mode #TINY-4023

## 5.0.14 - 2019-08-19

### Added
- Added an API to reload the autocompleter menu with additional fetch metadata #MENTIONS-17

### Fixed
- Fixed missing toolbar button border styling options #TINY-3965
- Fixed image upload progress notification closing before the upload is complete #TINY-3963
- Fixed inline dialogs not closing on escape when no dialog component is in focus #TINY-3936
- Fixed plugins not being filtered when defaulting to mobile on phones #TINY-3537
- Fixed toolbar more drawer showing the content behind it when transitioning between opened and closed states #TINY-3878
- Fixed focus not returning to the dialog after pressing the "Replace all" button in the search and replace dialog #TINY-3961

### Removed
- Removed Oxide variable `@menubar-select-disabled-border-color` and replaced it with `@menubar-select-disabled-border` #TINY-3965

## 5.0.13 - 2019-08-06

### Changed
- Changed modal dialogs to prevent dragging by default and added new `draggable_modal` setting to restore dragging #TINY-3873
- Changed the nonbreaking plugin to insert nbsp characters wrapped in spans to aid in filtering. This can be disabled using the `nonbreaking_wrap` setting #TINY-3647
- Changed backspace behaviour in lists to outdent nested list items when the cursor is at the start of the list item #TINY-3651

### Fixed
- Fixed sidebar growing beyond editor bounds in IE 11 #TINY-3937
- Fixed issue with being unable to keyboard navigate disabled toolbar buttons #TINY-3350
- Fixed issues with backspace and delete in nested contenteditable true and false elements #TINY-3868
- Fixed issue with losing keyboard navigation in dialogs due to disabled buttons #TINY-3914
- Fixed `MouseEvent.mozPressure is deprecated` warning in Firefox #TINY-3919
- Fixed `default_link_target` not being respected when `target_list` is disabled #TINY-3757
- Fixed mobile plugin filter to only apply to the mobile theme, rather than all mobile platforms #TINY-3405
- Fixed focus switching to another editor during mode changes #TINY-3852
- Fixed an exception being thrown when clicking on an uninitialized inline editor #TINY-3925
- Fixed unable to keyboard navigate to dialog menu buttons #TINY-3933
- Fixed dialogs being able to be dragged outside the window viewport #TINY-3787
- Fixed inline dialogs appearing above modal dialogs #TINY-3932

## 5.0.12 - 2019-07-18

### Added
- Added ability to utilize UI dialog panels inside other panels #TINY-3305
- Added help dialog tab explaining keyboard navigation of the editor #TINY-3603

### Changed
- Changed the "Find and Replace" design to an inline dialog #TINY-3054

### Fixed
- Fixed issue where autolink spacebar event was not being fired on Edge #TINY-3891
- Fixed table selection missing the background color #TINY-3892
- Fixed removing shortcuts not working for function keys #TINY-3871
- Fixed non-descriptive UI component type names #TINY-3349
- Fixed UI registry components rendering as the wrong type when manually specifying a different type #TINY-3385
- Fixed an issue where dialog checkbox, input, selectbox, textarea and urlinput components couldn't be disabled #TINY-3708
- Fixed the context toolbar not using viable screen space in inline/distraction free mode #TINY-3717
- Fixed the context toolbar overlapping the toolbar in various conditions #TINY-3205
- Fixed IE11 edge case where items were being inserted into the wrong location #TINY-3884

## 5.0.11 - 2019-07-04

### Fixed
- Fixed packaging errors caused by a rollup treeshaking bug (https://github.com/rollup/rollup/issues/2970) #TINY-3866
- Fixed the customeditor component not able to get data from the dialog api #TINY-3866
- Fixed collection component tooltips not being translated #TINY-3855

## 5.0.10 - 2019-07-02

### Added
- Added support for all HTML color formats in `color_map` setting #TINY-3837

### Changed
- Changed backspace key handling to outdent content in appropriate circumstances #TINY-3685
- Changed default palette for forecolor and backcolor to include some lighter colors suitable for highlights #TINY-2865
- Changed the search and replace plugin to cycle through results #TINY-3800

### Fixed
- Fixed inconsistent types causing some properties to be unable to be used in dialog components #TINY-3778
- Fixed an issue in the Oxide skin where dialog content like outlines and shadows were clipped because of overflow hidden #TINY-3566
- Fixed the search and replace plugin not resetting state when changing the search query #TINY-3800
- Fixed backspace in lists not creating an undo level #TINY-3814
- Fixed the editor to cancel loading in quirks mode where the UI is not supported #TINY-3391
- Fixed applying fonts not working when the name contained spaces and numbers #TINY-3801
- Fixed so that initial content is retained when initializing on list items #TINY-3796
- Fixed inefficient font name and font size current value lookup during rendering #TINY-3813
- Fixed mobile font copied into the wrong folder for the oxide-dark skin #TINY-3816
- Fixed an issue where resizing the width of tables would produce inaccurate results #TINY-3827
- Fixed a memory leak in the Silver theme #TINY-3797
- Fixed alert and confirm dialogs using incorrect markup causing inconsistent padding #TINY-3835
- Fixed an issue in the Table plugin with `table_responsive_width` not enforcing units when resizing #TINY-3790
- Fixed leading, trailing and sequential spaces being lost when pasting plain text #TINY-3726
- Fixed exception being thrown when creating relative URIs #TINY-3851
- Fixed focus is no longer set to the editor content during mode changes unless the editor already had focus #TINY-3852

## 5.0.9 - 2019-06-26

### Fixed
- Fixed print plugin not working in Firefox #TINY-3834

## 5.0.8 - 2019-06-18

### Added
- Added back support for multiple toolbars #TINY-2195
- Added support for .m4a files to the media plugin #TINY-3750
- Added new base_url and suffix editor init options #TINY-3681

### Fixed
- Fixed incorrect padding for select boxes with visible values #TINY-3780
- Fixed selection incorrectly changing when programmatically setting selection on contenteditable false elements #TINY-3766
- Fixed sidebar background being transparent #TINY-3727
- Fixed the build to remove duplicate iife wrappers #TINY-3689
- Fixed bogus autocompleter span appearing in content when the autocompleter menu is shown #TINY-3752
- Fixed toolbar font size select not working with legacyoutput plugin #TINY-2921
- Fixed the legacyoutput plugin incorrectly aligning images #TINY-3660
- Fixed remove color not working when using the legacyoutput plugin #TINY-3756
- Fixed the font size menu applying incorrect sizes when using the legacyoutput plugin #TINY-3773
- Fixed scrollIntoView not working when the parent window was out of view #TINY-3663
- Fixed the print plugin printing from the wrong window in IE11 #TINY-3762
- Fixed content CSS loaded over CORS not loading in the preview plugin with content_css_cors enabled #TINY-3769
- Fixed the link plugin missing the default "None" option for link list #TINY-3738
- Fixed small dot visible with menubar and toolbar disabled in inline mode #TINY-3623
- Fixed space key properly inserts a nbsp before/after block elements #TINY-3745
- Fixed native context menu not showing with images in IE11 #TINY-3392
- Fixed inconsistent browser context menu image selection #TINY-3789

## 5.0.7 - 2019-06-05

### Added
- Added new toolbar button and menu item for inserting tables via dialog #TINY-3636
- Added new API for adding/removing/changing tabs in the Help dialog #TINY-3535
- Added highlighting of matched text in autocompleter items #TINY-3687
- Added the ability for autocompleters to work with matches that include spaces #TINY-3704
- Added new `imagetools_fetch_image` callback to allow custom implementations for cors loading of images #TINY-3658
- Added `'http'` and `https` options to `link_assume_external_targets` to prepend `http://` or `https://` prefixes when URL does not contain a protocol prefix. Patch contributed by francoisfreitag. #GH-4335

### Changed
- Changed annotations navigation to work the same as inline boundaries #TINY-3396
- Changed tabpanel API by adding a `name` field and changing relevant methods to use it #TINY-3535

### Fixed
- Fixed text color not updating all color buttons when choosing a color #TINY-3602
- Fixed the autocompleter not working with fragmented text #TINY-3459
- Fixed the autosave plugin no longer overwrites window.onbeforeunload #TINY-3688
- Fixed infinite loop in the paste plugin when IE11 takes a long time to process paste events. Patch contributed by lRawd. #GH-4987
- Fixed image handle locations when using `fixed_toolbar_container`. Patch contributed by t00. #GH-4966
- Fixed the autoresize plugin not firing `ResizeEditor` events #TINY-3587
- Fixed editor in fullscreen mode not extending to the bottom of the screen #TINY-3701
- Fixed list removal when pressing backspace after the start of the list item #TINY-3697
- Fixed autocomplete not triggering from compositionend events #TINY-3711
- Fixed `file_picker_callback` could not set the caption field on the insert image dialog #TINY-3172
- Fixed the autocompleter menu showing up after a selection had been made #TINY-3718
- Fixed an exception being thrown when a file or number input has focus during initialization. Patch contributed by t00 #GH-2194

## 5.0.6 - 2019-05-22

### Added
- Added `icons_url` editor settings to enable icon packs to be loaded from a custom url #TINY-3585
- Added `image_uploadtab` editor setting to control the visibility of the upload tab in the image dialog #TINY-3606
- Added new api endpoints to the wordcount plugin and improved character count logic #TINY-3578

### Changed
- Changed plugin, language and icon loading errors to log in the console instead of a notification #TINY-3585

### Fixed
- Fixed the textpattern plugin not working with fragmented text #TINY-3089
- Fixed various toolbar drawer accessibility issues and added an animation #TINY-3554
- Fixed issues with selection and ui components when toggling readonly mode #TINY-3592
- Fixed so readonly mode works with inline editors #TINY-3592
- Fixed docked inline toolbar positioning when scrolled #TINY-3621
- Fixed initial value not being set on bespoke select in quickbars and toolbar drawer #TINY-3591
- Fixed so that nbsp entities aren't trimmed in white-space: pre-line elements #TINY-3642
- Fixed `mceInsertLink` command inserting spaces instead of url encoded characters #GH-4990
- Fixed text content floating on top of dialogs in IE11 #TINY-3640

## 5.0.5 - 2019-05-09

### Added
- Added menu items to match the forecolor/backcolor toolbar buttons #TINY-2878
- Added default directionality based on the configured language #TINY-2621
- Added styles, icons and tests for rtl mode #TINY-2621

### Fixed
- Fixed autoresize not working with floating elements or when media elements finished loading #TINY-3545
- Fixed incorrect vertical caret positioning in IE 11 #TINY-3188
- Fixed submenu anchoring hiding overflowed content #TINY-3564

### Removed
- Removed unused and hidden validation icons to avoid displaying phantom tooltips #TINY-2329

## 5.0.4 - 2019-04-23

### Added
- Added back URL dialog functionality, which is now available via `editor.windowManager.openUrl()` #TINY-3382
- Added the missing throbber functionality when calling `editor.setProgressState(true)` #TINY-3453
- Added function to reset the editor content and undo/dirty state via `editor.resetContent()` #TINY-3435
- Added the ability to set menu buttons as active #TINY-3274
- Added `editor.mode` API, featuring a custom editor mode API #TINY-3406
- Added better styling to floating toolbar drawer #TINY-3479
- Added the new premium plugins to the Help dialog plugins tab #TINY-3496
- Added the linkchecker context menu items to the default configuration #TINY-3543

### Fixed
- Fixed image context menu items showing on placeholder images #TINY-3280
- Fixed dialog labels and text color contrast within notifications/alert banners to satisfy WCAG 4.5:1 contrast ratio for accessibility #TINY-3351
- Fixed selectbox and colorpicker items not being translated #TINY-3546
- Fixed toolbar drawer sliding mode to correctly focus the editor when tabbing via keyboard navigation #TINY-3533
- Fixed positioning of the styleselect menu in iOS while using the mobile theme #TINY-3505
- Fixed the menubutton `onSetup` callback to be correctly executed when rendering the menu buttons #TINY-3547
- Fixed `default_link_target` setting to be correctly utilized when creating a link #TINY-3508
- Fixed colorpicker floating marginally outside its container #TINY-3026
- Fixed disabled menu items displaying as active when hovered #TINY-3027

### Removed
- Removed redundant mobile wrapper #TINY-3480

## 5.0.3 - 2019-03-19

### Changed
- Changed empty nested-menu items within the style formats menu to be disabled or hidden if the value of `style_formats_autohide` is `true` #TINY-3310
- Changed the entire phrase 'Powered by Tiny' in the status bar to be a link instead of just the word 'Tiny' #TINY-3366
- Changed `formatselect`, `styleselect` and `align` menus to use the `mceToggleFormat` command internally #TINY-3428

### Fixed
- Fixed toolbar keyboard navigation to work as expected when `toolbar_drawer` is configured #TINY-3432
- Fixed text direction buttons to display the correct pressed state in selections that have no explicit `dir` property #TINY-3138
- Fixed the mobile editor to clean up properly when removed #TINY-3445
- Fixed quickbar toolbars to add an empty box to the screen when it is set to `false` #TINY-3439
- Fixed an issue where pressing the **Delete/Backspace** key at the edge of tables was creating incorrect selections #TINY-3371
- Fixed an issue where dialog collection items (emoticon and special character dialogs) couldn't be selected with touch devices #TINY-3444
- Fixed a type error introduced in TinyMCE version 5.0.2 when calling `editor.getContent()` with nested bookmarks #TINY-3400
- Fixed an issue that prevented default icons from being overridden #TINY-3449
- Fixed an issue where **Home/End** keys wouldn't move the caret correctly before or after `contenteditable=false` inline elements #TINY-2995
- Fixed styles to be preserved in IE 11 when editing via the `fullpage` plugin #TINY-3464
- Fixed the `link` plugin context toolbar missing the open link button #TINY-3461
- Fixed inconsistent dialog component spacing #TINY-3436

## 5.0.2 - 2019-03-05

### Added
- Added presentation and document presets to `htmlpanel` dialog component #TINY-2694
- Added missing fixed_toolbar_container setting has been reimplemented in the Silver theme #TINY-2712
- Added a new toolbar setting `toolbar_drawer` that moves toolbar groups which overflow the editor width into either a `sliding` or `floating` toolbar section #TINY-2874

### Changed
- Updated the build process to include package lock files in the dev distribution archive #TINY-2870

### Fixed
- Fixed inline dialogs did not have aria attributes #TINY-2694
- Fixed default icons are now available in the UI registry, allowing use outside of toolbar buttons #TINY-3307
- Fixed a memory leak related to select toolbar items #TINY-2874
- Fixed a memory leak due to format changed listeners that were never unbound #TINY-3191
- Fixed an issue where content may have been lost when using permanent bookmarks #TINY-3400
- Fixed the quicklink toolbar button not rendering in the quickbars plugin #TINY-3125
- Fixed an issue where menus were generating invalid HTML in some cases #TINY-3323
- Fixed an issue that could cause the mobile theme to show a blank white screen when the editor was inside an `overflow:hidden` element #TINY-3407
- Fixed mobile theme using a transparent background and not taking up the full width on iOS #TINY-3414
- Fixed the template plugin dialog missing the description field #TINY-3337
- Fixed input dialog components using an invalid default type attribute #TINY-3424
- Fixed an issue where backspace/delete keys after/before pagebreak elements wouldn't move the caret #TINY-3097
- Fixed an issue in the table plugin where menu items and toolbar buttons weren't showing correctly based on the selection #TINY-3423
- Fixed inconsistent button focus styles in Firefox #TINY-3377
- Fixed the resize icon floating left when all status bar elements were disabled #TINY-3340
- Fixed the resize handle to not show in fullscreen mode #TINY-3404

## 5.0.1 - 2019-02-21

### Added
- Added H1-H6 toggle button registration to the silver theme #TINY-3070
- Added code sample toolbar button will now toggle on when the cursor is in a code section #TINY-3040
- Added new settings to the emoticons plugin to allow additional emoticons to be added #TINY-3088

### Fixed
- Fixed an issue where adding links to images would replace the image with text #TINY-3356
- Fixed an issue where the inline editor could use fractional pixels for positioning #TINY-3202
- Fixed an issue where uploading non-image files in the Image Plugin upload tab threw an error. #TINY-3244
- Fixed an issue in the media plugin that was causing the source url and height/width to be lost in certain circumstances #TINY-2858
- Fixed an issue with the Context Toolbar not being removed when clicking outside of the editor #TINY-2804
- Fixed an issue where clicking 'Remove link' wouldn't remove the link in certain circumstances #TINY-3199
- Fixed an issue where the media plugin would fail when parsing dialog data #TINY-3218
- Fixed an issue where retrieving the selected content as text didn't create newlines #TINY-3197
- Fixed incorrect keyboard shortcuts in the Help dialog for Windows #TINY-3292
- Fixed an issue where JSON serialization could produce invalid JSON #TINY-3281
- Fixed production CSS including references to source maps #TINY-3920
- Fixed development CSS was not included in the development zip #TINY-3920
- Fixed the autocompleter matches predicate not matching on the start of words by default #TINY-3306
- Fixed an issue where the page could be scrolled with modal dialogs open #TINY-2252
- Fixed an issue where autocomplete menus would show an icon margin when no items had icons #TINY-3329
- Fixed an issue in the quickbars plugin where images incorrectly showed the text selection toolbar #TINY-3338
- Fixed an issue that caused the inline editor to fail to render when the target element already had focus #TINY-3353

### Removed
- Removed paste as text notification banner and paste_plaintext_inform setting #POW-102

## 5.0.0 - 2019-02-04

Full documentation for the version 5 features and changes is available at https://www.tiny.cloud/docs/release-notes/

### Added
- Added links and registered names with * to denote premium plugins in Plugins tab of Help dialog #TINY-3223

### Changed
- Changed Tiny 5 mobile skin to look more uniform with desktop #TINY-2650
- Blacklisted table, th and td as inline editor target #TINY-717

### Fixed
- Fixed an issue where tab panel heights weren't sizing properly on smaller screens and weren't updating on resize #TINY-3242
- Fixed image tools not having any padding between the label and slider #TINY-3220
- Fixed context toolbar toggle buttons not showing the correct state #TINY-3022
- Fixed missing separators in the spellchecker context menu between the suggestions and actions #TINY-3217
- Fixed notification icon positioning in alert banners #TINY-2196
- Fixed a typo in the word count plugin name #TINY-3062
- Fixed charmap and emoticons dialogs not having a primary button #TINY-3233
- Fixed an issue where resizing wouldn't work correctly depending on the box-sizing model #TINY-3278

## 5.0.0-rc-2 - 2019-01-22

### Added
- Added screen reader accessibility for sidebar and statusbar #TINY-2699

### Changed
- Changed formatting menus so they are registered and made the align toolbar button use an icon instead of text #TINY-2880
- Changed checkboxes to use a boolean for its state, instead of a string #TINY-2848
- Updated the textpattern plugin to properly support nested patterns and to allow running a command with a value for a pattern with a start and an end #TINY-2991
- Updated Emoticons and Charmap dialogs to be screen reader accessible #TINY-2693

### Fixed
- Fixed the link dialog such that it will now retain class attributes when updating links #TINY-2825
- Fixed "Find and replace" not showing in the "Edit" menu by default #TINY-3061
- Fixed dropdown buttons missing the 'type' attribute, which could cause forms to be incorrectly submitted #TINY-2826
- Fixed emoticon and charmap search not returning expected results in certain cases #TINY-3084
- Fixed blank rel_list values throwing an exception in the link plugin #TINY-3149

### Removed
- Removed unnecessary 'flex' and unused 'colspan' properties from the new dialog APIs #TINY-2973

## 5.0.0-rc-1 - 2019-01-08

### Added
- Added editor settings functionality to specify title attributes for toolbar groups #TINY-2690
- Added icons instead of button text to improve Search and Replace dialog footer appearance #TINY-2654
- Added `tox-dialog__table` instead of `mce-table-striped` class to enhance Help dialog appearance #TINY-2360
- Added title attribute to iframes so, screen readers can announce iframe labels #TINY-2692
- Added a wordcount menu item, that defaults to appearing in the tools menu #TINY-2877

### Changed
- Updated the font select dropdown logic to try to detect the system font stack and show "System Font" as the font name #TINY-2710
- Updated the autocompleter to only show when it has matched items #TINY-2350
- Updated SizeInput labels to "Height" and "Width" instead of Dimensions #TINY-2833
- Updated the build process to minify and generate ASCII only output for the emoticons database #TINY-2744

### Fixed
- Fixed readonly mode not fully disabling editing content #TINY-2287
- Fixed accessibility issues with the font select, font size, style select and format select toolbar dropdowns #TINY-2713
- Fixed accessibility issues with split dropdowns #TINY-2697
- Fixed the legacyoutput plugin to be compatible with TinyMCE 5.0 #TINY-2301
- Fixed icons not showing correctly in the autocompleter popup #TINY-3029
- Fixed an issue where preview wouldn't show anything in Edge under certain circumstances #TINY-3035
- Fixed the height being incorrectly calculated for the autoresize plugin #TINY-2807

## 5.0.0-beta-1 - 2018-11-30

### Added
- Added a new `addNestedMenuItem()` UI registry function and changed all nested menu items to use the new registry functions #TINY-2230
- Added title attribute to color swatch colors #TINY-2669
- Added anchorbar component to anchor inline toolbar dialogs to instead of the toolbar #TINY-2040
- Added support for toolbar<n> and toolbar array config options to be squashed into a single toolbar and not create multiple toolbars #TINY-2195
- Added error handling for when forced_root_block config option is set to true #TINY-2261
- Added functionality for the removed_menuitems config option #TINY-2184
- Added the ability to use a string to reference menu items in menu buttons and submenu items #TINY-2253

### Changed
- Changed the name of the "inlite" plugin to "quickbars" #TINY-2831
- Changed the background color icon to highlight background icon #TINY-2258
- Changed Help dialog to be accessible to screen readers #TINY-2687
- Changed the color swatch to save selected custom colors to local storage for use across sessions #TINY-2722
- Changed `WindowManager` API - methods `getParams`, `setParams` and `getWindows`, and the legacy `windows` property, have been removed. `alert` and `confirm` dialogs are no longer tracked in the window list. #TINY-2603

### Fixed
- Fixed an inline mode issue where the save plugin upon saving can cause content loss #TINY-2659
- Fixed an issue in IE 11 where calling selection.getContent() would return an empty string when the editor didn't have focus #TINY-2325

### Removed
- Removed compat3x plugin #TINY-2815

## 5.0.0-preview-4 - 2018-11-12

### Added
- Added width and height placeholder text to image and media dialog dimensions input #AP-296
- Added the ability to keyboard navigate through menus, toolbars, sidebar and the status bar sequentially #AP-381
- Added translation capability back to the editor's UI #AP-282
- Added `label` component type for dialogs to group components under a label

### Changed
- Changed the editor resize handle so that it should be disabled when the autoresize plugin is turned on #AP-424
- Changed UI text for microcopy improvements #TINY-2281

### Fixed
- Fixed distraction free plugin #AP-470
- Fixed contents of the input field being selected on focus instead of just recieving an outline highlight #AP-464
- Fixed styling issues with dialogs and menus in IE 11 #AP-456
- Fixed custom style format control not honoring custom formats #AP-393
- Fixed context menu not appearing when clicking an image with a caption #AP-382
- Fixed directionality of UI when using an RTL language #AP-423
- Fixed page responsiveness with multiple inline editors #AP-430
- Fixed empty toolbar groups appearing through invalid configuration of the `toolbar` property #AP-450
- Fixed text not being retained when updating links through the link dialog #AP-293
- Fixed edit image context menu, context toolbar and toolbar items being incorrectly enabled when selecting invalid images #AP-323
- Fixed emoji type ahead being shown when typing URLs #AP-366
- Fixed toolbar configuration properties incorrectly expecting string arrays instead of strings #AP-342
- Fixed the block formatting toolbar item not showing a "Formatting" title when there is no selection #AP-321
- Fixed clicking disabled toolbar buttons hiding the toolbar in inline mode #AP-380
- Fixed `EditorResize` event not being fired upon editor resize #AP-327
- Fixed tables losing styles when updating through the dialog #AP-368
- Fixed context toolbar positioning to be more consistent near the edges of the editor #AP-318
- Fixed table of contents plugin now works with v5 toolbar APIs correctly #AP-347
- Fixed the `link_context_toolbar` configuration not disabling the context toolbar #AP-458
- Fixed the link context toolbar showing incorrect relative links #AP-435
- Fixed the alignment of the icon in alert banner dialog components #TINY-2220
- Fixed the visual blocks and visual char menu options not displaying their toggled state #TINY-2238
- Fixed the editor not displaying as fullscreen when toggled #TINY-2237

### Removed
- Removed the tox-custom-editor class that was added to the wrapping element of codemirror #TINY-2211

## 5.0.0-preview-3 - 2018-10-18

### Changed
- Changed editor layout to use modern CSS properties over manually calculating dimensions #AP-324
- Changed `autoresize_min_height` and `autoresize_max_height` configurations to `min_height` and `max_height` #AP-324
- Changed `Whole word` label in Search and Replace dialog to `Find whole words only` #AP-387

### Fixed
- Fixed bugs with editor width jumping when resizing and the iframe not resizing to smaller than 150px in height #AP-324
- Fixed mobile theme bug that prevented the editor from loading #AP-404
- Fixed long toolbar groups extending outside of the editor instead of wrapping
- Fixed dialog titles so they are now proper case #AP-384
- Fixed color picker default to be #000000 instead of #ff00ff #AP-216
- Fixed "match case" option on the Find and Replace dialog is no longer selected by default #AP-298
- Fixed vertical alignment of toolbar icons #DES-134
- Fixed toolbar icons not appearing on IE11 #DES-133

## 5.0.0-preview-2 - 2018-10-10

### Added
- Added swatch is now shown for colorinput fields, instead of the colorpicker directly #AP-328
- Added fontformats and fontsizes menu items #AP-390

### Changed
- Changed configuration of color options has been simplified to `color_map`, `color_cols`, and `custom_colors` #AP-328
- Changed `height` configuration to apply to the editor frame (including menubar, toolbar, status bar) instead of the content area #AP-324

### Fixed
- Fixed styleselect not updating the displayed item as the cursor moved #AP-388
- Fixed preview iframe not expanding to the dialog size #AP-252
- Fixed 'meta' shortcuts not translated into platform-specific text #AP-270
- Fixed tabbed dialogs (Charmap and Emoticons) shrinking when no search results returned
- Fixed a bug where alert banner icons were not retrieved from icon pack. #AP-330
- Fixed component styles to flex so they fill large dialogs. #AP-252
- Fixed editor flashing unstyled during load (still in progress). #AP-349

### Removed
- Removed `colorpicker` plugin, it is now in the theme #AP-328
- Removed `textcolor` plugin, it is now in the theme #AP-328

## 5.0.0-preview-1 - 2018-10-01

Developer preview 1

Initial list of features and changes is available at https://tiny.cloud/docs-preview/release-notes/new-features/

## 4.9.11 - 2020-07-13

### Fixed
- Fixed the `selection.setContent()` API not running parser filters #TINY-4002
- Fixed content in an iframe element parsing as DOM elements instead of text content #TINY-5943
- Fixed up and down keyboard navigation not working for inline `contenteditable="false"` elements #TINY-6226

## 4.9.10 - 2020-04-23

### Fixed
- Fixed an issue where the editor selection could end up inside a short ended element (eg br) #TINY-3999
- Fixed a security issue related to CDATA sanitization during parsing #TINY-4669
- Fixed `media` embed content not processing safely in some cases #TINY-4857

## 4.9.9 - 2020-03-25

### Fixed
- Fixed the table selection not functioning correctly in Microsoft Edge 44 or higher #TINY-3862
- Fixed the table resize handles not functioning correctly in Microsoft Edge 44 or higher #TINY-4160
- Fixed the `forced_root_block_attrs` setting not applying attributes to new blocks consistently #TINY-4564
- Fixed the editor failing to initialize if a script tag was used inside an SVG #TINY-4087

## 4.9.8 - 2020-01-28

### Fixed
- Fixed the `mobile` theme failing to load due to a bundling issue #TINY-4613
- Fixed security issue related to parsing HTML comments and CDATA #TINY-4544

## 4.9.7 - 2019-12-19

### Fixed
- Fixed the `visualchars` plugin converting HTML-like text to DOM elements in certain cases #TINY-4507
- Fixed an issue with the `paste` plugin not sanitizing content in some cases #TINY-4510
- Fixed HTML comments incorrectly being parsed in certain cases #TINY-4511

## 4.9.6 - 2019-09-02

### Fixed
- Fixed image browse button sometimes displaying the browse window twice #TINY-3959

## 4.9.5 - 2019-07-02

### Changed
- Changed annotations navigation to work the same as inline boundaries #TINY-3396

### Fixed
- Fixed the print plugin printing from the wrong window in IE11 #TINY-3762
- Fixed an exception being thrown when a file or number input has focus during initialization. Patch contributed by t00 #GH-2194
- Fixed positioning of the styleselect menu in iOS while using the mobile theme #TINY-3505
- Fixed native context menu not showing with images in IE11 #TINY-3392
- Fixed selection incorrectly changing when programmatically setting selection on contenteditable false elements #TINY-3766
- Fixed image browse button not working on touch devices #TINY-3751
- Fixed so that nbsp entities aren't trimmed in white-space: pre-line elements #TINY-3642
- Fixed space key properly inserts a nbsp before/after block elements #TINY-3745
- Fixed infinite loop in the paste plugin when IE11 takes a long time to process paste events. Patch contributed by lRawd. #GH-4987

## 4.9.4 - 2019-03-20

### Fixed
- Fixed an issue where **Home/End** keys wouldn't move the caret correctly before or after `contenteditable=false` inline elements #TINY-2995
- Fixed an issue where content may have been lost when using permanent bookmarks #TINY-3400
- Fixed the mobile editor to clean up properly when removed #TINY-3445
- Fixed an issue where retrieving the selected content as text didn't create newlines #TINY-3197
- Fixed an issue where typing space between images would cause issues with nbsp not being inserted. #TINY-3346

## 4.9.3 - 2019-01-31

### Added
- Added a visualchars_default_state setting to the Visualchars Plugin. Patch contributed by mat3e.

### Fixed
- Fixed a bug where scrolling on a page with more than one editor would cause a ResizeWindow event to fire. #TINY-3247
- Fixed a bug where if a plugin threw an error during initialisation the whole editor would fail to load. #TINY-3243
- Fixed a bug where getContent would include bogus elements when valid_elements setting was set up in a specific way. #TINY-3213
- Fixed a bug where only a few function key names could be used when creating keyboard shortcuts. #TINY-3146
- Fixed a bug where it wasn't possible to enter spaces into an editor after pressing shift+enter. #TINY-3099
- Fixed a bug where no caret would be rendered after backspacing to a contenteditable false element. #TINY-2998
- Fixed a bug where deletion to/from indented lists would leave list fragments in the editor. #TINY-2981

## 4.9.2 - 2018-12-17

### Fixed
- Fixed a bug with pressing the space key on IE 11 would result in nbsp characters being inserted between words at the end of a block. #TINY-2996
- Fixed a bug where character composition using quote and space on US International keyboards would produce a space instead of a quote. #TINY-2999
- Fixed a bug where remove format wouldn't remove the inner most inline element in some situations. #TINY-2982
- Fixed a bug where outdenting an list item would affect attributes on other list items within the same list. #TINY-2971
- Fixed a bug where the DomParser filters wouldn't be applied for elements created when parsing invalid html. #TINY-2978
- Fixed a bug where setProgressState wouldn't automatically close floating ui elements like menus. #TINY-2896
- Fixed a bug where it wasn't possible to navigate out of a figcaption element using the arrow keys. #TINY-2894
- Fixed a bug where enter key before an image inside a link would remove the image. #TINY-2780

## 4.9.1 - 2018-12-04

### Added
- Added functionality to insert html to the replacement feature of the Textpattern Plugin. #TINY-2839

### Fixed
- Fixed a bug where `editor.selection.getContent({format: 'text'})` didn't work as expected in IE11 on an unfocused editor. #TINY-2862
- Fixed a bug in the Textpattern Plugin where the editor would get an incorrect selection after inserting a text pattern on Safari. #TINY-2838
- Fixed a bug where the space bar didn't work correctly in editors with the forced_root_block setting set to false. #TINY-2816

## 4.9.0 - 2018-11-27

### Added
- Added a replace feature to the Textpattern Plugin. #TINY-1908
- Added functionality to the Lists Plugin that improves the indentation logic. #TINY-1790

### Fixed
- Fixed a bug where it wasn't possible to delete/backspace when the caret was between a contentEditable=false element and a BR. #TINY-2372
- Fixed a bug where copying table cells without a text selection would fail to copy anything. #TINY-1789
- Implemented missing `autosave_restore_when_empty` functionality in the Autosave Plugin. Patch contributed by gzzo. #GH-4447
- Reduced insertion of unnecessary nonbreaking spaces in the editor. #TINY-1879

## 4.8.5 - 2018-10-30

### Added
- Added a content_css_cors setting to the editor that adds the crossorigin="anonymous" attribute to link tags added by the StyleSheetLoader. #TINY-1909

### Fixed
- Fixed a bug where trying to remove formatting with a collapsed selection range would throw an exception. #GH-4636
- Fixed a bug in the image plugin that caused updating figures to split contenteditable elements. #GH-4563
- Fixed a bug that was causing incorrect viewport calculations for fixed position UI elements. #TINY-1897
- Fixed a bug where inline formatting would cause the delete key to do nothing. #TINY-1900

## 4.8.4 - 2018-10-23

### Added
- Added support for the HTML5 `main` element. #TINY-1877

### Changed
- Changed the keyboard shortcut to move focus to contextual toolbars to Ctrl+F9. #TINY-1812

### Fixed
- Fixed a bug where content css could not be loaded from another domain. #TINY-1891
- Fixed a bug on FireFox where the cursor would get stuck between two contenteditable false inline elements located inside of the same block element divided by a BR. #TINY-1878
- Fixed a bug with the insertContent method where nonbreaking spaces would be inserted incorrectly. #TINY-1868
- Fixed a bug where the toolbar of the inline editor would not be visible in some scenarios. #TINY-1862
- Fixed a bug where removing the editor while more than one notification was open would throw an error. #TINY-1845
- Fixed a bug where the menubutton would be rendered on top of the menu if the viewport didn't have enough height. #TINY-1678
- Fixed a bug with the annotations api where annotating collapsed selections caused problems. #TBS-2449
- Fixed a bug where wbr elements were being transformed into whitespace when using the Paste Plugin's paste as text setting. #GH-4638
- Fixed a bug where the Search and Replace didn't replace spaces correctly. #GH-4632
- Fixed a bug with sublist items not persisting selection. #GH-4628
- Fixed a bug with mceInsertRawHTML command not working as expected. #GH-4625

## 4.8.3 - 2018-09-13

### Fixed
- Fixed a bug where the Wordcount Plugin didn't correctly count words within tables on IE11. #TINY-1770
- Fixed a bug where it wasn't possible to move the caret out of a table on IE11 and Firefox. #TINY-1682
- Fixed a bug where merging empty blocks didn't work as expected, sometimes causing content to be deleted. #TINY-1781
- Fixed a bug where the Textcolor Plugin didn't show the correct current color. #TINY-1810
- Fixed a bug where clear formatting with a collapsed selection would sometimes clear formatting from more content than expected. #TINY-1813 #TINY-1821
- Fixed a bug with the Table Plugin where it wasn't possible to keyboard navigate to the caption. #TINY-1818

## 4.8.2 - 2018-08-09

### Changed
- Moved annotator from "experimental" to "annotator" object on editor. #TBS-2398
- Improved the multiclick normalization across browsers. #TINY-1788

### Fixed
- Fixed a bug where running getSelectedBlocks with a collapsed selection between block elements would produce incorrect results. #TINY-1787
- Fixed a bug where the ScriptLoaders loadScript method would not work as expected in FireFox when loaded on the same page as a ShadowDOM polyfill. #TINY-1786
- Removed reference to ShadowDOM event.path as Blink based browsers now support event.composedPath. #TINY-1785
- Fixed a bug where a reference to localStorage would throw an "access denied" error in IE11 with strict security settings. #TINY-1782
- Fixed a bug where pasting using the toolbar button on an inline editor in IE11 would cause a looping behaviour. #TINY-1768

## 4.8.1 - 2018-07-26

### Fixed
- Fixed a bug where the content of inline editors was being cleaned on every call of `editor.save()`. #TINY-1783
- Fixed a bug where the arrow of the Inlite Theme toolbar was being rendered incorrectly in RTL mode. #TINY-1776
- Fixed a bug with the Paste Plugin where pasting after inline contenteditable false elements moved the caret to the end of the line. #TINY-1758

## 4.8.0 - 2018-06-27

### Added
- Added new "experimental" object in editor, with initial Annotator API. #TBS-2374

### Fixed
- Fixed a bug where deleting paragraphs inside of table cells would delete the whole table cell. #TINY-1759
- Fixed a bug in the Table Plugin where removing row height set on the row properties dialog did not update the table. #TINY-1730
- Fixed a bug with the font select toolbar item didn't update correctly. #TINY-1683
- Fixed a bug where all bogus elements would not be deleted when removing an inline editor. #TINY-1669

## 4.7.13 - 2018-05-16

### Added
- Added missing code menu item from the default menu config. #TINY-1648
- Added new align button for combining the separate align buttons into a menu button. #TINY-1652

### Fixed
- Fixed a bug where Edge 17 wouldn't be able to select images or tables. #TINY-1679
- Fixed issue where whitespace wasn't preserved when the editor was initialized on pre elements. #TINY-1649
- Fixed a bug with the fontselect dropdowns throwing an error if the editor was hidden in Firefox. #TINY-1664
- Fixed a bug where it wasn't possible to merge table cells on IE 11. #TINY-1671
- Fixed a bug where textcolor wasn't applying properly on IE 11 in some situations. #TINY-1663
- Fixed a bug where the justifyfull command state wasn't working correctly. #TINY-1677
- Fixed a bug where the styles wasn't updated correctly when resizing some tables. #TINY-1668

## 4.7.12 - 2018-05-03

### Added
- Added an option to filter out image svg data urls.
- Added support for html5 details and summary elements.

### Changed
- Changed so the mce-abs-layout-item css rule targets html instead of body. Patch contributed by nazar-pc.

### Fixed
- Fixed a bug where the "read" step on the mobile theme was still present on android mobile browsers.
- Fixed a bug where all images in the editor document would reload on any editor change.
- Fixed a bug with the Table Plugin where ObjectResized event wasn't being triggered on column resize.
- Fixed so the selection is set to the first suitable caret position after editor.setContent called.
- Fixed so links with xlink:href attributes are filtered correctly to prevent XSS.
- Fixed a bug on IE11 where pasting content into an inline editor initialized on a heading element would create new editable elements.
- Fixed a bug where readonly mode would not work as expected when the editor contained contentEditable=true elements.
- Fixed a bug where the Link Plugin would throw an error when used together with the webcomponents polyfill. Patch contributed by 4esnog.
- Fixed a bug where the "Powered by TinyMCE" branding link would break on XHTML pages. Patch contributed by tistre.
- Fixed a bug where the same id would be used in the blobcache for all pasted images. Patch contributed by thorn0.

## 4.7.11 - 2018-04-11

### Added
- Added a new imagetools_credentials_hosts option to the Imagetools Plugin.

### Fixed
- Fixed a bug where toggling a list containing empty LIs would throw an error. Patch contributed by bradleyke.
- Fixed a bug where applying block styles to a text with the caret at the end of the paragraph would select all text in the paragraph.
- Fixed a bug where toggling on the Spellchecker Plugin would trigger isDirty on the editor.
- Fixed a bug where it was possible to enter content into selection bookmark spans.
- Fixed a bug where if a non paragraph block was configured in forced_root_block the editor.getContent method would return incorrect values with an empty editor.
- Fixed a bug where dropdown menu panels stayed open and fixed in position when dragging dialog windows.
- Fixed a bug where it wasn't possible to extend table cells with the space button in Safari.
- Fixed a bug where the setupeditor event would thrown an error when using the Compat3x Plugin.
- Fixed a bug where an error was thrown in FontInfo when called on a detached element.

## 4.7.10 - 2018-04-03

### Added
- Added normalization of triple clicks across browsers in the editor.
- Added a `hasFocus` method to the editor that checks if the editor has focus.
- Added correct icon to the Nonbreaking Plugin menu item.

### Fixed
- Fixed so the `getContent`/`setContent` methods work even if the editor is not initialized.
- Fixed a bug with the Media Plugin where query strings were being stripped from youtube links.
- Fixed a bug where image styles were changed/removed when opening and closing the Image Plugin dialog.
- Fixed a bug in the Table Plugin where some table cell styles were not correctly added to the content html.
- Fixed a bug in the Spellchecker Plugin where it wasn't possible to change the spellchecker language.
- Fixed so the the unlink action in the Link Plugin has a menu item and can be added to the contextmenu.
- Fixed a bug where it wasn't possible to keyboard navigate to the start of an inline element on a new line within the same block element.
- Fixed a bug with the Text Color Plugin where if used with an inline editor located at the bottom of the screen the colorpicker could appear off screen.
- Fixed a bug with the UndoManager where undo levels were being added for nbzwsp characters.
- Fixed a bug with the Table Plugin where the caret would sometimes be lost when keyboard navigating up through a table.
- Fixed a bug where FontInfo.getFontFamily would throw an error when called on a removed editor.
- Fixed a bug in Firefox where undo levels were not being added correctly for some specific operations.
- Fixed a bug where initializing an inline editor inside of a table would make the whole table resizeable.
- Fixed a bug where the fake cursor that appears next to tables on Firefox was positioned incorrectly when switching to fullscreen.
- Fixed a bug where zwsp's weren't trimmed from the output from `editor.getContent({ format: 'text' })`.
- Fixed a bug where the fontsizeselect/fontselect toolbar items showed the body info rather than the first possible caret position info on init.
- Fixed a bug where it wasn't possible to select all content if the editor only contained an inline boundary element.
- Fixed a bug where `content_css` urls with query strings wasn't working.
- Fixed a bug in the Table Plugin where some table row styles were removed when changing other styles in the row properties dialog.

### Removed
- Removed the "read" step from the mobile theme.

## 4.7.9 - 2018-02-27

### Fixed
- Fixed a bug where the editor target element didn't get the correct style when removing the editor.

## 4.7.8 - 2018-02-26

### Fixed
- Fixed an issue with the Help Plugin where the menuitem name wasn't lowercase.
- Fixed an issue on MacOS where text and bold text did not have the same line-height in the autocomplete dropdown in the Link Plugin dialog.
- Fixed a bug where the "paste as text" option in the Paste Plugin didn't work.
- Fixed a bug where dialog list boxes didn't get positioned correctly in documents with scroll.
- Fixed a bug where the Inlite Theme didn't use the Table Plugin api to insert correct tables.
- Fixed a bug where the Inlite Theme panel didn't hide on blur in a correct way.
- Fixed a bug where placing the cursor before a table in Firefox would scroll to the bottom of the table.
- Fixed a bug where selecting partial text in table cells with rowspans and deleting would produce faulty tables.
- Fixed a bug where the Preview Plugin didn't work on Safari due to sandbox security.
- Fixed a bug where table cell selection using the keyboard threw an error.
- Fixed so the font size and font family doesn't toggle the text but only sets the selected format on the selected text.
- Fixed so the built-in spellchecking on Chrome and Safari creates an undo level when replacing words.

## 4.7.7 - 2018-02-19

### Added
- Added a border style selector to the advanced tab of the Image Plugin.
- Added better controls for default table inserted by the Table Plugin.
- Added new `table_responsive_width` option to the Table Plugin that controls whether to use pixel or percentage widths.

### Fixed
- Fixed a bug where the Link Plugin text didn't update when a URL was pasted using the context menu.
- Fixed a bug with the Spellchecker Plugin where using "Add to dictionary" in the context menu threw an error.
- Fixed a bug in the Media Plugin where the preview node for iframes got default width and height attributes that interfered with width/height styles.
- Fixed a bug where backslashes were being added to some font family names in Firefox in the fontselect toolbar item.
- Fixed a bug where errors would be thrown when trying to remove an editor that had not yet been fully initialized.
- Fixed a bug where the Imagetools Plugin didn't update the images atomically.
- Fixed a bug where the Fullscreen Plugin was throwing errors when being used on an inline editor.
- Fixed a bug where drop down menus weren't positioned correctly in inline editors on scroll.
- Fixed a bug with a semicolon missing at the end of the bundled javascript files.
- Fixed a bug in the Table Plugin with cursor navigation inside of tables where the cursor would sometimes jump into an incorrect table cells.
- Fixed a bug where indenting a table that is a list item using the "Increase indent" button would create a nested table.
- Fixed a bug where text nodes containing only whitespace were being wrapped by paragraph elements.
- Fixed a bug where whitespace was being inserted after br tags inside of paragraph tags.
- Fixed a bug where converting an indented paragraph to a list item would cause the list item to have extra padding.
- Fixed a bug where Copy/Paste in an editor with a lot of content would cause the editor to scroll to the top of the content in IE11.
- Fixed a bug with a memory leak in the DragHelper. Path contributed by ben-mckernan.
- Fixed a bug where the advanced tab in the Media Plugin was being shown even if it didn't contain anything. Patch contributed by gabrieeel.
- Fixed an outdated eventname in the EventUtils. Patch contributed by nazar-pc.
- Fixed an issue where the Json.parse function would throw an error when being used on a page with strict CSP settings.
- Fixed so you can place the curser before and after table elements within the editor in Firefox and Edge/IE.

## 4.7.6 - 2018-01-29

### Fixed
- Fixed a bug in the jquery integration where it threw an error saying that "global is not defined".
- Fixed a bug where deleting a table cell whose previous sibling was set to contenteditable false would create a corrupted table.
- Fixed a bug where highlighting text in an unfocused editor did not work correctly in IE11/Edge.
- Fixed a bug where the table resize handles were not being repositioned when activating the Fullscreen Plugin.
- Fixed a bug where the Imagetools Plugin dialog didn't honor editor RTL settings.
- Fixed a bug where block elements weren't being merged correctly if you deleted from after a contenteditable false element to the beginning of another block element.
- Fixed a bug where TinyMCE didn't work with module loaders like webpack.

## 4.7.5 - 2018-01-22

### Fixed
- Fixed bug with the Codesample Plugin where it wasn't possible to edit codesamples when the editor was in inline mode.
- Fixed bug where focusing on the status bar broke the keyboard navigation functionality.
- Fixed bug where an error would be thrown on Edge by the Table Plugin when pasting using the PowerPaste Plugin.
- Fixed bug in the Table Plugin where selecting row border style from the dropdown menu in advanced row properties would throw an error.
- Fixed bug with icons being rendered incorrectly on Chrome on Mac OS.
- Fixed bug in the Textcolor Plugin where the font color and background color buttons wouldn't trigger an ExecCommand event.
- Fixed bug in the Link Plugin where the url field wasn't forced LTR.
- Fixed bug where the Nonbreaking Plugin incorrectly inserted spaces into tables.
- Fixed bug with the inline theme where the toolbar wasn't repositioned on window resize.

## 4.7.4 - 2017-12-05

### Fixed
- Fixed bug in the Nonbreaking Plugin where the nonbreaking_force_tab setting was being ignored.
- Fixed bug in the Table Plugin where changing row height incorrectly converted column widths to pixels.
- Fixed bug in the Table Plugin on Edge and IE11 where resizing the last column after resizing the table would cause invalid column heights.
- Fixed bug in the Table Plugin where keyboard navigation was not normalized between browsers.
- Fixed bug in the Table Plugin where the colorpicker button would show even without defining the colorpicker_callback.
- Fixed bug in the Table Plugin where it wasn't possible to set the cell background color.
- Fixed bug where Firefox would throw an error when intialising an editor on an element that is hidden or not yet added to the DOM.
- Fixed bug where Firefox would throw an error when intialising an editor inside of a hidden iframe.

## 4.7.3 - 2017-11-23

### Added
- Added functionality to open the Codesample Plugin dialog when double clicking on a codesample. Patch contributed by dakuzen.

### Fixed
- Fixed bug where undo/redo didn't work correctly with some formats and caret positions.
- Fixed bug where the color picker didn't show up in Table Plugin dialogs.
- Fixed bug where it wasn't possible to change the width of a table through the Table Plugin dialog.
- Fixed bug where the Charmap Plugin couldn't insert some special characters.
- Fixed bug where editing a newly inserted link would not actually edit the link but insert a new link next to it.
- Fixed bug where deleting all content in a table cell made it impossible to place the caret into it.
- Fixed bug where the vertical alignment field in the Table Plugin cell properties dialog didn't do anything.
- Fixed bug where an image with a caption showed two sets of resize handles in IE11.
- Fixed bug where pressing the enter button inside of an h1 with contenteditable set to true would sometimes produce a p tag.
- Fixed bug with backspace not working as expected before a noneditable element.
- Fixed bug where operating on tables with invalid rowspans would cause an error to be thrown.
- Fixed so a real base64 representation of the image is available on the blobInfo that the images_upload_handler gets called with.
- Fixed so the image upload tab is available when the images_upload_handler is defined (and not only when the images_upload_url is defined).

## 4.7.2 - 2017-11-07

### Added
- Added newly rewritten Table Plugin.
- Added support for attributes with colon in valid_elements and addValidElements.
- Added support for dailymotion short url in the Media Plugin. Patch contributed by maat8.
- Added support for converting to half pt when converting font size from px to pt. Patch contributed by danny6514.
- Added support for location hash to the Autosave plugin to make it work better with SPAs using hash routing.
- Added support for merging table cells when pasting a table into another table.

### Changed
- Changed so the language packs are only loaded once. Patch contributed by 0xor1.
- Simplified the css for inline boundaries selection by switching to an attribute selector.

### Fixed
- Fixed bug where an error would be thrown on editor initialization if the window.getSelection() returned null.
- Fixed bug where holding down control or alt keys made the keyboard navigation inside an inline boundary not work as expected.
- Fixed bug where applying formats in IE11 produced extra, empty paragraphs in the editor.
- Fixed bug where the Word Count Plugin didn't count some mathematical operators correctly.
- Fixed bug where removing an inline editor removed the element that the editor had been initialized on.
- Fixed bug where setting the selection to the end of an editable container caused some formatting problems.
- Fixed bug where an error would be thrown sometimes when an editor was removed because of the selection bookmark was being stored asynchronously.
- Fixed a bug where an editor initialized on an empty list did not contain any valid cursor positions.
- Fixed a bug with the Context Menu Plugin and webkit browsers on Mac where right-clicking inside a table would produce an incorrect selection.
- Fixed bug where the Image Plugin constrain proportions setting wasn't working as expected.
- Fixed bug where deleting the last character in a span with decorations produced an incorrect element when typing.
- Fixed bug where focusing on inline editors made the toolbar flicker when moving between elements quickly.
- Fixed bug where the selection would be stored incorrectly in inline editors when the mouseup event was fired outside the editor body.
- Fixed bug where toggling bold at the end of an inline boundary would toggle off the whole word.
- Fixed bug where setting the skin to false would not stop the loading of some skin css files.
- Fixed bug in mobile theme where pinch-to-zoom would break after exiting the editor.
- Fixed bug where sublists of a fully selected list would not be switched correctly when changing list style.
- Fixed bug where inserting media by source would break the UndoManager.
- Fixed bug where inserting some content into the editor with a specific selection would replace some content incorrectly.
- Fixed bug where selecting all content with ctrl+a in IE11 caused problems with untoggling some formatting.
- Fixed bug where the Search and Replace Plugin left some marker spans in the editor when undoing and redoing after replacing some content.
- Fixed bug where the editor would not get a scrollbar when using the Fullscreen and Autoresize plugins together.
- Fixed bug where the font selector would stop working correctly after selecting fonts three times.
- Fixed so pressing the enter key inside of an inline boundary inserts a br after the inline boundary element.
- Fixed a bug where it wasn't possible to use tab navigation inside of a table that was inside of a list.
- Fixed bug where end_container_on_empty_block would incorrectly remove elements.
- Fixed bug where content_styles weren't added to the Preview Plugin iframe.
- Fixed so the beforeSetContent/beforeGetContent events are preventable.
- Fixed bug where changing height value in Table Plugin advanced tab didn't do anything.
- Fixed bug where it wasn't possible to remove formatting from content in beginning of table cell.

## 4.7.1 - 2017-10-09

### Fixed
- Fixed bug where theme set to false on an inline editor produced an extra div element after the target element.
- Fixed bug where the editor drag icon was misaligned with the branding set to false.
- Fixed bug where doubled menu items were not being removed as expected with the removed_menuitems setting.
- Fixed bug where the Table of contents plugin threw an error when initialized.
- Fixed bug where it wasn't possible to add inline formats to text selected right to left.
- Fixed bug where the paste from plain text mode did not work as expected.
- Fixed so the style previews do not set color and background color when selected.
- Fixed bug where the Autolink plugin didn't work as expected with some formats applied on an empty editor.
- Fixed bug where the Textpattern plugin were throwing errors on some patterns.
- Fixed bug where the Save plugin saved all editors instead of only the active editor. Patch contributed by dannoe.

## 4.7.0 - 2017-10-03

### Added
- Added new mobile ui that is specifically designed for mobile devices.

### Changed
- Updated the default skin to be more modern and white since white is preferred by most implementations.
- Restructured the default menus to be more similar to common office suites like Google Docs.

### Fixed
- Fixed so theme can be set to false on both inline and iframe editor modes.
- Fixed bug where inline editor would add/remove the visualblocks css multiple times.
- Fixed bug where selection wouldn't be properly restored when editor lost focus and commands where invoked.
- Fixed bug where toc plugin would generate id:s for headers even though a toc wasn't inserted into the content.
- Fixed bug where is wasn't possible to drag/drop contents within the editor if paste_data_images where set to true.
- Fixed bug where getParam and close in WindowManager would get the first opened window instead of the last opened window.
- Fixed bug where delete would delete between cells inside a table in Firefox.

## 4.6.7 - 2017-09-18

### Added
- Added some missing translations to Image, Link and Help plugins.

### Fixed
- Fixed bug where paste wasn't working in IOS.
- Fixed bug where the Word Count Plugin didn't count some mathematical operators correctly.
- Fixed bug where inserting a list in a table caused the cell to expand in height.
- Fixed bug where pressing enter in a list located inside of a table deleted list items instead of inserting new list item.
- Fixed bug where copy and pasting table cells produced inconsistent results.
- Fixed bug where initializing an editor with an ID of 'length' would throw an exception.
- Fixed bug where it was possible to split a non merged table cell.
- Fixed bug where copy and pasting a list with a very specific selection into another list would produce a nested list.
- Fixed bug where copy and pasting ordered lists sometimes produced unordered lists.
- Fixed bug where padded elements inside other elements would be treated as empty.
- Fixed so you can resize images inside a figure element.
- Fixed bug where an inline TinyMCE editor initialized on a table did not set selection on load in Chrome.
- Fixed the positioning of the inlite toolbar when the target element wasn't big enough to fit the toolbar.

## 4.6.6 - 2017-08-30

### Fixed
- Fixed so that notifications wrap long text content instead of bleeding outside the notification element.
- Fixed so the content_style css is added after the skin and custom stylesheets.
- Fixed bug where it wasn't possible to remove a table with the Cut button.
- Fixed bug where the center format wasn't getting the same font size as the other formats in the format preview.
- Fixed bug where the wordcount plugin wasn't counting hyphenated words correctly.
- Fixed bug where all content pasted into the editor was added to the end of the editor.
- Fixed bug where enter keydown on list item selection only deleted content and didn't create a new line.
- Fixed bug where destroying the editor while the content css was still loading caused error notifications on Firefox.
- Fixed bug where undoing cut operation in IE11 left some unwanted html in the editor content.
- Fixed bug where enter keydown would throw an error in IE11.
- Fixed bug where duplicate instances of an editor were added to the editors array when using the createEditor API.
- Fixed bug where the formatter applied formats on the wrong content when spellchecker was activated.
- Fixed bug where switching formats would reset font size on child nodes.
- Fixed bug where the table caption element weren't always the first descendant to the table tag.
- Fixed bug where pasting some content into the editor on chrome some newlines were removed.
- Fixed bug where it wasn't possible to remove a list if a list item was a table element.
- Fixed bug where copy/pasting partial selections of tables wouldn't produce a proper table.
- Fixed bug where the searchreplace plugin could not find consecutive spaces.
- Fixed bug where background color wasn't applied correctly on some partially selected contents.

## 4.6.5 - 2017-08-02

### Added
- Added new inline_boundaries_selector that allows you to specify the elements that should have boundaries.
- Added new local upload feature this allows the user to upload images directly from the image dialog.
- Added a new api for providing meta data for plugins. It will show up in the help dialog if it's provided.

### Fixed
- Fixed so that the notifications created by the notification manager are more screen reader accessible.
- Fixed bug where changing the list format on multiple selected lists didn't change all of the lists.
- Fixed bug where the nonbreaking plugin would insert multiple undo levels when pressing the tab key.
- Fixed bug where delete/backspace wouldn't render a caret when all editor contents where deleted.
- Fixed bug where delete/backspace wouldn't render a caret if the deleted element was a single contentEditable false element.
- Fixed bug where the wordcount plugin wouldn't count words correctly if word where typed after applying a style format.
- Fixed bug where the wordcount plugin would count mathematical formulas as multiple words for example 1+1=2.
- Fixed bug where formatting of triple clicked blocks on Chrome/Safari would result in styles being added outside the visual selection.
- Fixed bug where paste would add the contents to the end of the editor area when inline mode was used.
- Fixed bug where toggling off bold formatting on text entered in a new paragraph would add an extra line break.
- Fixed bug where autolink plugin would only produce a link on every other consecutive link on Firefox.
- Fixed bug where it wasn't possible to select all contents if the content only had one pre element.
- Fixed bug where sizzle would produce lagging behavior on some sites due to repaints caused by feature detection.
- Fixed bug where toggling off inline formats wouldn't include the space on selected contents with leading or trailing spaces.
- Fixed bug where the cut operation in UI wouldn't work in Chrome.
- Fixed bug where some legacy editor initialization logic would throw exceptions about editor settings not being defined.
- Fixed bug where it wasn't possible to apply text color to links if they where part of a non collapsed selection.
- Fixed bug where an exception would be thrown if the user selected a video element and then moved the focus outside the editor.
- Fixed bug where list operations didn't work if there where block elements inside the list items.
- Fixed bug where applying block formats to lists wrapped in block elements would apply to all elements in that wrapped block.

## 4.6.4 - 2017-06-13

### Fixed
- Fixed bug where the editor would move the caret when clicking on the scrollbar next to a content editable false block.
- Fixed bug where the text color select dropdowns wasn't placed correctly when they didn't fit the width of the screen.
- Fixed bug where the default editor line height wasn't working for mixed font size contents.
- Fixed bug where the content css files for inline editors were loaded multiple times for multiple editor instances.
- Fixed bug where the initial value of the font size/font family dropdowns wasn't displayed.
- Fixed bug where the I18n api was not supporting arrays as the translation replacement values.
- Fixed bug where chrome would display "The given range isn't in document." errors for invalid ranges passed to setRng.
- Fixed bug where the compat3x plugin wasn't working since the global tinymce references wasn't resolved correctly.
- Fixed bug where the preview plugin wasn't encoding the base url passed into the iframe contents producing a xss bug.
- Fixed bug where the dom parser/serializer wasn't handling some special elements like noframes, title and xmp.
- Fixed bug where the dom parser/serializer wasn't handling cdata sections with comments inside.
- Fixed bug where the editor would scroll to the top of the editable area if a dialog was closed in inline mode.
- Fixed bug where the link dialog would not display the right rel value if rel_list was configured.
- Fixed bug where the context menu would select images on some platforms but not others.
- Fixed bug where the filenames of images were not retained on dragged and drop into the editor from the desktop.
- Fixed bug where the paste plugin would misrepresent newlines when pasting plain text and having forced_root_block configured.
- Fixed so that the error messages for the imagetools plugin is more human readable.
- Fixed so the internal validate setting for the parser/serializer can't be set from editor initialization settings.

## 4.6.3 - 2017-05-30

### Fixed
- Fixed bug where the arrow keys didn't work correctly when navigating on nested inline boundary elements.
- Fixed bug where delete/backspace didn't work correctly on nested inline boundary elements.
- Fixed bug where image editing didn't work on subsequent edits of the same image.
- Fixed bug where charmap descriptions wouldn't properly wrap if they exceeded the width of the box.
- Fixed bug where the default image upload handler only accepted 200 as a valid http status code.
- Fixed so rel on target=_blank links gets forced with only noopener instead of both noopener and noreferrer.

## 4.6.2 - 2017-05-23

### Fixed
- Fixed bug where the SaxParser would run out of memory on very large documents.
- Fixed bug with formatting like font size wasn't applied to del elements.
- Fixed bug where various api calls would be throwing exceptions if they where invoked on a removed editor instance.
- Fixed bug where the branding position would be incorrect if the editor was inside a hidden tab and then later showed.
- Fixed bug where the color levels feature in the imagetools dialog wasn't working properly.
- Fixed bug where imagetools dialog wouldn't pre-load images from CORS domains, before trying to prepare them for editing.
- Fixed bug where the tab key would move the caret to the next table cell if being pressed inside a list inside a table.
- Fixed bug where the cut/copy operations would loose parent context like the current format etc.
- Fixed bug with format preview not working on invalid elements excluded by valid_elements.
- Fixed bug where blocks would be merged in incorrect order on backspace/delete.
- Fixed bug where zero length text nodes would cause issues with the undo logic if there where iframes present.
- Fixed bug where the font size/family select lists would throw errors if the first node was a comment.
- Fixed bug with csp having to allow local script evaluation since it was used to detect global scope.
- Fixed bug where CSP required a relaxed option for javascript: URLs in unsupported legacy browsers.
- Fixed bug where a fake caret would be rendered for td with the contenteditable=false.
- Fixed bug where typing would be blocked on IE 11 when within a nested contenteditable=true/false structure.

## 4.6.1 - 2017-05-10

### Added
- Added configuration option to list plugin to disable tab indentation.

### Fixed
- Fixed bug where format change on very specific content could cause the selection to change.
- Fixed bug where TinyMCE could not be lazyloaded through jquery integration.
- Fixed bug where entities in style attributes weren't decoded correctly on paste in webkit.
- Fixed bug where fontsize_formats option had been renamed incorrectly.
- Fixed bug with broken backspace/delete behaviour between contenteditable=false blocks.
- Fixed bug where it wasn't possible to backspace to the previous line with the inline boundaries functionality turned on.
- Fixed bug where is wasn't possible to move caret left and right around a linked image with the inline boundaries functionality turned on.
- Fixed bug where pressing enter after/before hr element threw exception. Patch contributed bradleyke.
- Fixed so the CSS in the visualblocks plugin doesn't overwrite background color. Patch contributed by Christian Rank.
- Fixed bug where multibyte characters weren't encoded correctly. Patch contributed by James Tarkenton.
- Fixed bug where shift-click to select within contenteditable=true fields wasn't working.

## 4.6.0 - 2017-05-04

### Added
- Added an inline boundary caret position feature that makes it easier to type at the beginning/end of links/code elements.
- Added a help plugin that adds a button and a dialog showing the editor shortcuts and loaded plugins.
- Added an inline_boundaries option that allows you to disable the inline boundary feature if it's not desired.
- Added a new ScrollIntoView event that allows you to override the default scroll to element behavior.
- Added role and aria- attributes as valid elements in the default valid elements config.
- Added new internal flag for PastePreProcess/PastePostProcess this is useful to know if the paste was coming from an external source.
- Added new ignore function to UndoManager this works similar to transact except that it doesn't add an undo level by default.

### Fixed
- Fixed so that urls gets retained for images when being edited. This url is then passed on to the upload handler.
- Fixed so that the editors would be initialized on readyState interactive instead of complete.
- Fixed so that the init event of the editor gets fired once all contentCSS files have been properly loaded.
- Fixed so that width/height of the editor gets taken from the textarea element if it's explicitly specified in styles.
- Fixed so that keep_styles set to false no longer clones class/style from the previous paragraph on enter.
- Fixed so that the default line-height is 1.2em to avoid zwnbsp characters from producing text rendering glitches on Windows.
- Fixed so that loading errors of content css gets presented by a notification message.
- Fixed so figure image elements can be linked when selected this wraps the figure image in a anchor element.
- Fixed bug where it wasn't possible to copy/paste rows with colspans by using the table copy/paste feature.
- Fixed bug where the protect setting wasn't properly applied to header/footer parts when using the fullpage plugin.
- Fixed bug where custom formats that specified upper case element names where not applied correctly.
- Fixed bug where some screen readers weren't reading buttons due to an aria specific fix for IE 8.
- Fixed bug where cut wasn't working correctly on iOS due to it's clipboard API not working correctly.
- Fixed bug where Edge would paste div elements instead of paragraphs when pasting plain text.
- Fixed bug where the textpattern plugin wasn't dealing with trailing punctuations correctly.
- Fixed bug where image editing would some times change the image format from jpg to png.
- Fixed bug where some UI elements could be inserted into the toolbar even if they where not registered.
- Fixed bug where it was possible to click the TD instead of the character in the character map and that caused an exception.
- Fixed bug where the font size/font family dropdowns would sometimes show an incorrect value due to css not being loaded in time.
- Fixed bug with the media plugin inserting undefined instead of retaining size when media_dimensions was set to false.
- Fixed bug with deleting images when forced_root_blocks where set to false.
- Fixed bug where input focus wasn't properly handled on nested content editable elements.
- Fixed bug where Chrome/Firefox would throw an exception when selecting images due to recent change of setBaseAndExtent support.
- Fixed bug where malformed blobs would throw exceptions now they are simply ignored.
- Fixed bug where backspace/delete wouldn't work properly in some cases where all contents was selected in WebKit.
- Fixed bug with Angular producing errors since it was expecting events objects to be patched with their custom properties.
- Fixed bug where the formatter would apply formatting to spellchecker errors now all bogus elements are excluded.
- Fixed bug with backspace/delete inside table caption elements wouldn't behave properly on IE 11.
- Fixed bug where typing after a contenteditable false inline element could move the caret to the end of that element.
- Fixed bug where backspace before/after contenteditable false blocks wouldn't properly remove the right element.
- Fixed bug where backspace before/after contenteditable false inline elements wouldn't properly empty the current block element.
- Fixed bug where vertical caret navigation with a custom line-height would sometimes match incorrect positions.
- Fixed bug with paste on Edge where character encoding wasn't handled properly due to a browser bug.
- Fixed bug with paste on Edge where extra fragment data was inserted into the contents when pasting.
- Fixed bug with pasting contents when having a whole block element selected on WebKit could cause WebKit spans to appear.
- Fixed bug where the visualchars plugin wasn't working correctly showing invisible nbsp characters.
- Fixed bug where browsers would hang if you tried to load some malformed html contents.
- Fixed bug where the init call promise wouldn't resolve if the specified selector didn't find any matching elements.
- Fixed bug where the Schema isValidChild function was case sensitive.

### Removed
- Dropped support for IE 8-10 due to market share and lack of support from Microsoft. See tinymce docs for details.

## 4.5.3 - 2017-02-01

### Added
- Added keyboard navigation for menu buttons when the menu is in focus.
- Added api to the list plugin for setting custom classes/attributes on lists.
- Added validation for the anchor plugin input field according to W3C id naming specifications.

### Fixed
- Fixed bug where media placeholders were removed after resize with the forced_root_block setting set to false.
- Fixed bug where deleting selections with similar sibling nodes sometimes deleted the whole document.
- Fixed bug with inlite theme where several toolbars would appear scrolling when more than one instance of the editor was in use.
- Fixed bug where the editor would throw error with the fontselect plugin on hidden editor instances in Firefox.
- Fixed bug where the background color would not stretch to the font size.
- Fixed bug where font size would be removed when changing background color.
- Fixed bug where the undomanager trimmed away whitespace between nodes on undo/redo.
- Fixed bug where media_dimensions=false in media plugin caused the editor to throw an error.
- Fixed bug where IE was producing font/u elements within links on paste.
- Fixed bug where some button tooltips were broken when compat3x was in use.
- Fixed bug where backspace/delete/typeover would remove the caption element.
- Fixed bug where powerspell failed to function when compat3x was enabled.
- Fixed bug where it wasn't possible to apply sub/sup on text with large font size.
- Fixed bug where pre tags with spaces weren't treated as content.
- Fixed bug where Meta+A would select the entire document instead of all contents in nested ce=true elements.

## 4.5.2 - 2017-01-04

### Fixed
- Added missing keyboard shortcut description for the underline menu item in the format menu.
- Fixed bug where external blob urls wasn't properly handled by editor upload logic. Patch contributed by David Oviedo.
- Fixed bug where urls wasn't treated as a single word by the wordcount plugin.
- Fixed bug where nbsp characters wasn't treated as word delimiters by the wordcount plugin.
- Fixed bug where editor instance wasn't properly passed to the format preview logic. Patch contributed by NullQuery.
- Fixed bug where the fake caret wasn't hidden when you moved selection to a cE=false element.
- Fixed bug where it wasn't possible to edit existing code sample blocks.
- Fixed bug where it wasn't possible to delete editor contents if the selection included an empty block.
- Fixed bug where the formatter wasn't expanding words on some international characters. Patch contributed by Martin Larochelle.
- Fixed bug where the open link feature wasn't working correctly on IE 11.
- Fixed bug where enter before/after a cE=false block wouldn't properly padd the paragraph with an br element.
- Fixed so font size and font family select boxes always displays a value by using the runtime style as a fallback.
- Fixed so missing plugins will be logged to console as warnings rather than halting the initialization of the editor.
- Fixed so splitbuttons become normal buttons in advlist plugin if styles are empty. Patch contributed by René Schleusner.
- Fixed so you can multi insert rows/cols by selecting table cells and using insert rows/columns.

## 4.5.1 - 2016-12-07

### Fixed
- Fixed bug where the lists plugin wouldn't initialize without the advlist plugins if served from cdn.
- Fixed bug where selectors with "*" would cause the style format preview to throw an error.
- Fixed bug with toggling lists off on lists with empty list items would throw an error.
- Fixed bug where editing images would produce non existing blob uris.
- Fixed bug where the offscreen toc selection would be treated as the real toc element.
- Fixed bug where the aria level attribute for element path would have an incorrect start index.
- Fixed bug where the offscreen selection of cE=false that where very wide would be shown onscreen. Patch contributed by Steven Bufton.
- Fixed so the default_link_target gets applied to links created by the autolink plugin.
- Fixed so that the name attribute gets removed by the anchor plugin if editing anchors.

## 4.5.0 - 2016-11-23

### Added
- Added new toc plugin allows you to insert table of contents based on editor headings.
- Added new auto complete menu to all url fields. Adds history, link to anchors etc.
- Added new sidebar api that allows you to add custom sidebar panels and buttons to toggle these.
- Added new insert menu button that allows you to have multiple insert functions under the same menu button.
- Added new open link feature to ctrl+click, alt+enter and context menu.
- Added new media_embed_handler option to allow the media plugin to be populated with custom embeds.
- Added new support for editing transparent images using the image tools dialog.
- Added new images_reuse_filename option to allow filenames of images to be retained for upload.
- Added new security feature where links with target="_blank" will by default get rel="noopener noreferrer".
- Added new allow_unsafe_link_target to allow you to opt-out of the target="_blank" security feature.
- Added new style_formats_autohide option to automatically hide styles based on context.
- Added new codesample_content_css option to specify where the code sample prism css is loaded from.
- Added new support for Japanese/Chinese word count following the unicode standards on this.
- Added new fragmented undo levels this dramatically reduces flicker on contents with iframes.
- Added new live previews for complex elements like table or lists.

### Fixed
- Fixed bug where it wasn't possible to properly tab between controls in a dialog with a disabled form item control.
- Fixed bug where firefox would generate a rectangle on elements produced after/before a cE=false elements.
- Fixed bug with advlist plugin not switching list element format properly in some edge cases.
- Fixed bug where col/rowspans wasn't correctly computed by the table plugin in some cases.
- Fixed bug where the table plugin would thrown an error if object_resizing was disabled.
- Fixed bug where some invalid markup would cause issues when running in XHTML mode. Patch contributed by Charles Bourasseau.
- Fixed bug where the fullscreen class wouldn't be removed properly when closing dialogs.
- Fixed bug where the PastePlainTextToggle event wasn't fired by the paste plugin when the state changed.
- Fixed bug where table the row type wasn't properly updated in table row dialog. Patch contributed by Matthias Balmer.
- Fixed bug where select all and cut wouldn't place caret focus back to the editor in WebKit. Patch contributed by Daniel Jalkut.
- Fixed bug where applying cell/row properties to multiple cells/rows would reset other unchanged properties.
- Fixed bug where some elements in the schema would have redundant/incorrect children.
- Fixed bug where selector and target options would cause issues if used together.
- Fixed bug where drag/drop of images from desktop on chrome would thrown an error.
- Fixed bug where cut on WebKit/Blink wouldn't add an undo level.
- Fixed bug where IE 11 would scroll to the cE=false elements when they where selected.
- Fixed bug where keys like F5 wouldn't work when a cE=false element was selected.
- Fixed bug where the undo manager wouldn't stop the typing state when commands where executed.
- Fixed bug where unlink on wrapped links wouldn't work properly.
- Fixed bug with drag/drop of images on WebKit where the image would be deleted form the source editor.
- Fixed bug where the visual characters mode would be disabled when contents was extracted from the editor.
- Fixed bug where some browsers would toggle of formats applied to the caret when clicking in the editor toolbar.
- Fixed bug where the custom theme function wasn't working correctly.
- Fixed bug where image option for custom buttons required you to have icon specified as well.
- Fixed bug where the context menu and contextual toolbars would be visible at the same time and sometimes overlapping.
- Fixed bug where the noneditable plugin would double wrap elements when using the noneditable_regexp option.
- Fixed bug where tables would get padding instead of margin when you used the indent button.
- Fixed bug where the charmap plugin wouldn't properly insert non breaking spaces.
- Fixed bug where the color previews in color input boxes wasn't properly updated.
- Fixed bug where the list items of previous lists wasn't merged in the right order.
- Fixed bug where it wasn't possible to drag/drop inline-block cE=false elements on IE 11.
- Fixed bug where some table cell merges would produce incorrect rowspan/colspan.
- Fixed so the font size of the editor defaults to 14px instead of 11px this can be overridden by custom css.
- Fixed so wordcount is debounced to reduce cpu hogging on larger texts.
- Fixed so tinymce global gets properly exported as a module when used with some module bundlers.
- Fixed so it's possible to specify what css properties you want to preview on specific formats.
- Fixed so anchors are contentEditable=false while within the editor.
- Fixed so selected contents gets wrapped in a inline code element by the codesample plugin.
- Fixed so conditional comments gets properly stripped independent of case. Patch contributed by Georgii Dolzhykov.
- Fixed so some escaped css sequences gets properly handled. Patch contributed by Georgii Dolzhykov.
- Fixed so notifications with the same message doesn't get displayed at the same time.
- Fixed so F10 can be used as an alternative key to focus to the toolbar.
- Fixed various api documentation issues and typos.

### Removed
- Removed layer plugin since it wasn't really ported from 3.x and there doesn't seem to be much use for it.
- Removed moxieplayer.swf from the media plugin since it wasn't used by the media plugin.
- Removed format state from the advlist plugin to be more consistent with common word processors.

## 4.4.3 - 2016-09-01

### Fixed
- Fixed bug where copy would produce an exception on Chrome.
- Fixed bug where deleting lists on IE 11 would merge in correct text nodes.
- Fixed bug where deleting partial lists with indentation wouldn't cause proper normalization.

## 4.4.2 - 2016-08-25

### Added
- Added new importcss_exclusive option to disable unique selectors per group.
- Added new group specific selector_converter option to importcss plugin.
- Added new codesample_languages option to apply custom languages to codesample plugin.
- Added new codesample_dialog_width/codesample_dialog_height options.

### Fixed
- Fixed bug where fullscreen button had an incorrect keyboard shortcut.
- Fixed bug where backspace/delete wouldn't work correctly from a block to a cE=false element.
- Fixed bug where smartpaste wasn't detecting links with special characters in them like tilde.
- Fixed bug where the editor wouldn't get proper focus if you clicked on a cE=false element.
- Fixed bug where it wasn't possible to copy/paste table rows that had merged cells.
- Fixed bug where merging cells could some times produce invalid col/rowspan attibute values.
- Fixed bug where getBody would sometimes thrown an exception now it just returns null if the iframe is clobbered.
- Fixed bug where drag/drop of cE=false element wasn't properly constrained to viewport.
- Fixed bug where contextmenu on Mac would collapse any selection to a caret.
- Fixed bug where rtl mode wasn't rendered properly when loading a language pack with the rtl flag.
- Fixed bug where Kamer word bounderies would be stripped from contents.
- Fixed bug where lists would sometimes render two dots or numbers on the same line.
- Fixed bug where the skin_url wasn't used by the inlite theme.
- Fixed so data attributes are ignored when comparing formats in the formatter.
- Fixed so it's possible to disable inline toolbars in the inlite theme.
- Fixed so template dialog gets resized if it doesn't fit the window viewport.

## 4.4.1 - 2016-07-26

### Added
- Added smart_paste option to paste plugin to allow disabling the paste behavior if needed.

### Fixed
- Fixed bug where png urls wasn't properly detected by the smart paste logic.
- Fixed bug where the element path wasn't working properly when multiple editor instances where used.
- Fixed bug with creating lists out of multiple paragraphs would just create one list item instead of multiple.
- Fixed bug where scroll position wasn't properly handled by the inlite theme to place the toolbar properly.
- Fixed bug where multiple instances of the editor using the inlite theme didn't render the toolbar properly.
- Fixed bug where the shortcut label for fullscreen mode didn't match the actual shortcut key.
- Fixed bug where it wasn't possible to select cE=false blocks using touch devices on for example iOS.
- Fixed bug where it was possible to select the child image within a cE=false on IE 11.
- Fixed so inserts of html containing lists doesn't merge with any existing lists unless it's a paste operation.

## 4.4.0 - 2016-06-30

### Added
- Added new inlite theme this is a more lightweight inline UI.
- Added smarter paste logic that auto detects urls in the clipboard and inserts images/links based on that.
- Added a better image resize algorithm for better image quality in the imagetools plugin.

### Fixed
- Fixed bug where it wasn't possible to drag/dropping cE=false elements on FF.
- Fixed bug where backspace/delete before/after a cE=false block would produce a new paragraph.
- Fixed bug where list style type css property wasn't preserved when indenting lists.
- Fixed bug where merging of lists where done even if the list style type was different.
- Fixed bug where the image_dataimg_filter function wasn't used when pasting images.
- Fixed bug where nested editable within a non editable element would cause scroll on focus in Chrome.
- Fixed so invalid targets for inline mode is blocked on initialization. We only support elements that can have children.

## 4.3.13 - 2016-06-08

### Added
- Added characters with a diacritical mark to charmap plugin. Patch contributed by Dominik Schilling.
- Added better error handling if the image proxy service would produce errors.

### Fixed
- Fixed issue with pasting list items into list items would produce nested list rather than a merged list.
- Fixed bug where table selection could get stuck in selection mode for inline editors.
- Fixed bug where it was possible to place the caret inside the resize grid elements.
- Fixed bug where it wasn't possible to place in elements horizontally adjacent cE=false blocks.
- Fixed bug where multiple notifications wouldn't be properly placed on screen.
- Fixed bug where multiple editor instance of the same id could be produces in some specific integrations.

## 4.3.12 - 2016-05-10

### Fixed
- Fixed bug where focus calls couldn't be made inside the editors PostRender event handler.
- Fixed bug where some translations wouldn't work as expected due to a bug in editor.translate.
- Fixed bug where the node change event could fire with a node out side the root of the editor.
- Fixed bug where Chrome wouldn't properly present the keyboard paste clipboard details when paste was clicked.
- Fixed bug where merged cells in tables couldn't be selected from right to left.
- Fixed bug where insert row wouldn't properly update a merged cells rowspan property.
- Fixed bug where the color input boxes preview field wasn't properly set on initialization.
- Fixed bug where IME composition inside table cells wouldn't work as expected on IE 11.
- Fixed so all shadow dom support is under and experimental flag due to flaky browser support.

## 4.3.11 - 2016-04-25

### Fixed
- Fixed bug where it wasn't possible to insert empty blocks though the API unless they where padded.
- Fixed bug where you couldn't type the Euro character on Windows.
- Fixed bug where backspace/delete from a cE=false element to a text block didn't work properly.
- Fixed bug where the text color default grid would render incorrectly.
- Fixed bug where the codesample plugin wouldn't load the css in the editor for multiple editors.
- Fixed so the codesample plugin textarea gets focused by default.

## 4.3.10 - 2016-04-12

### Fixed
- Fixed bug where the key "y" on WebKit couldn't be entered due to conflict with keycode for F10 on keypress.

## 4.3.9 - 2016-04-12

### Added
- Added support for focusing the contextual toolbars using keyboard.
- Added keyboard support for slider UI controls. You can no increase/decrease using arrow keys.
- Added url pattern matching for Dailymotion to media plugin. Patch contributed by Bertrand Darbon.
- Added body_class to template plugin preview. Patch contributed by Milen Petrinski.
- Added options to better override textcolor pickers with custom colors. Patch contributed by Xavier Boubert.
- Added visual arrows to inline contextual toolbars so that they point to the element being active.

### Changed
- Changed the Meta+Shift+F shortcut to Ctrl+Shift+F since Czech, Slovak, Polish languages used the first one for input.

### Fixed
- Fixed so toolbars for tables or other larger elements get better positioned below the scrollable viewport.
- Fixed bug where it was possible to click links inside cE=false blocks.
- Fixed bug where event targets wasn't properly handled in Safari Technical Preview.
- Fixed bug where drag/drop text in FF 45 would make the editor caret invisible.
- Fixed bug where the remove state wasn't properly set on editor instances when detected as clobbered.
- Fixed bug where offscreen selection of some cE=false elements would render onscreen. Patch contributed by Steven Bufton
- Fixed bug where enter would clone styles out side the root on editors inside a span. Patch contributed by ChristophKaser.
- Fixed bug where drag/drop of images into the editor didn't work correctly in FF.
- Fixed so the first item in panels for the imagetools dialog gets proper keyboard focus.

## 4.3.8 - 2016-03-15

### Fixed
- Fixed bug where inserting HR at the end of a block element would produce an extra empty block.
- Fixed bug where links would be clickable when readonly mode was enabled.
- Fixed bug where the formatter would normalize to the wrong node on very specific content.
- Fixed bug where some nested list items couldn't be indented properly.
- Fixed bug where links where clickable in the preview dialog.
- Fixed so the alt attribute doesn't get padded with an empty value by default.
- Fixed so nested alignment works more correctly. You will now alter the alignment to the closest block parent.

## 4.3.7 - 2016-03-02

### Fixed
- Fixed bug where incorrect icons would be rendered for imagetools edit and color levels.
- Fixed bug where navigation using arrow keys inside a SelectBox didn't move up/down.
- Fixed bug where the visualblocks plugin would render borders round internal UI elements.

## 4.3.6 - 2016-03-01

### Added
- Added new paste_remember_plaintext_info option to allow a global disable of the plain text mode notification.
- Added new PastePlainTextToggle event that fires when plain text mode toggles on/off.

### Fixed
- Fixed bug where it wasn't possible to select media elements since the drag logic would snap it to mouse cursor.
- Fixed bug where it was hard to place the caret inside nested cE=true elements when the outer cE=false element was focused.
- Fixed bug where editors wouldn't properly initialize if both selector and mode where used.
- Fixed bug where IME input inside table cells would switch the IME off.
- Fixed bug where selection inside the first table cell would cause the whole table cell to get selected.
- Fixed bug where error handling of images being uploaded wouldn't properly handle faulty statuses.
- Fixed bug where inserting contents before a HR would cause an exception to be thrown.
- Fixed bug where copy/paste of Excel data would be inserted as an image.
- Fixed caret position issues with copy/paste of inline block cE=false elements.
- Fixed issues with various menu item focus bugs in Chrome. Where the focused menu bar item wasn't properly blurred.
- Fixed so the notifications have a solid background since it would be hard to read if there where text under it.
- Fixed so notifications gets animated similar to the ones used by dialogs.
- Fixed so larger images that gets pasted is handled better.
- Fixed so the window close button is more uniform on various platform and also increased it's hit area.

## 4.3.5 - 2016-02-11

Npm version bump due to package not being fully updated.

## 4.3.4 - 2016-02-11

### Added
- Added new OpenWindow/CloseWindow events that gets fired when windows open/close.
- Added new NewCell/NewRow events that gets fired when table cells/rows are created.
- Added new Promise return value to tinymce.init makes it easier to handle initialization.

### Fixed
- Fixed various bugs with drag/drop of contentEditable:false elements.
- Fixed bug where deleting of very specific nested list items would result in an odd list.
- Fixed bug where lists would get merged with adjacent lists outside the editable inline root.
- Fixed bug where MS Edge would crash when closing a dialog then clicking a menu item.
- Fixed bug where table cell selection would add undo levels.
- Fixed bug where table cell selection wasn't removed when inline editor where removed.
- Fixed bug where table cell selection wouldn't work properly on nested tables.
- Fixed bug where table merge menu would be available when merging between thead and tbody.
- Fixed bug where table row/column resize wouldn't get properly removed when the editor was removed.
- Fixed bug where Chrome would scroll to the editor if there where a empty hash value in document url.
- Fixed bug where the cache suffix wouldn't work correctly with the importcss plugin.
- Fixed bug where selection wouldn't work properly on MS Edge on Windows Phone 10.
- Fixed so adjacent pre blocks gets joined into one pre block since that seems like the user intent.
- Fixed so events gets properly dispatched in shadow dom. Patch provided by Nazar Mokrynskyi.

### Removed
- Removed the jQuery version the jQuery plugin is now moved into the main package.
- Removed jscs from build process since eslint can now handle code style checking.

## 4.3.3 - 2016-01-14

### Added
- Added new table_resize_bars configuration setting.  This setting allows you to disable the table resize bars.
- Added new beforeInitialize event to tinymce.util.XHR lets you modify XHR properties before open. Patch contributed by Brent Clintel.
- Added new autolink_pattern setting to autolink plugin. Enables you to override the default autolink formats. Patch contributed by Ben Tiedt.
- Added new charmap option that lets you override the default charmap of the charmap plugin.
- Added new charmap_append option that lets you add new characters to the default charmap of the charmap plugin.
- Added new insertCustomChar event that gets fired when a character is inserted by the charmap plugin.

### Fixed
- Fixed bug where table cells started with a superfluous &nbsp; in IE10+.
- Fixed bug where table plugin would retain all BR tags when cells were merged.
- Fixed bug where media plugin would strip underscores from youtube urls.
- Fixed bug where IME input would fail on IE 11 if you typed within a table.
- Fixed bug where double click selection of a word would remove the space before the word on insert contents.
- Fixed bug where table plugin would produce exceptions when hovering tables with invalid structure.
- Fixed bug where fullscreen wouldn't scroll back to it's original position when untoggled.
- Fixed so the template plugins templates setting can be a function that gets a callback that can provide templates.

## 4.3.2 - 2015-12-14

### Fixed
- Fixed bug where the resize bars for table cells were not affected by the object_resizing property.
- Fixed bug where the contextual table toolbar would appear incorrectly if TinyMCE was initialized inline inside a table.
- Fixed bug where resizing table cells did not fire a node change event or add an undo level.
- Fixed bug where double click selection of text on IE 11 wouldn't work properly.
- Fixed bug where codesample plugin would incorrectly produce br elements inside code elements.
- Fixed bug where media plugin would strip dashes from youtube urls.
- Fixed bug where it was possible to move the caret into the table resize bars.
- Fixed bug where drag/drop into a cE=false element was possible on IE.

## 4.3.1 - 2015-11-30

### Fixed
- Fixed so it's possible to disable the table inline toolbar by setting it to false or an empty string.
- Fixed bug where it wasn't possible to resize some tables using the drag handles.
- Fixed bug where unique id:s would clash for multiple editor instances and cE=false selections.
- Fixed bug where the same plugin could be initialized multiple times.
- Fixed bug where the table inline toolbars would be displayed at the same time as the image toolbars.
- Fixed bug where the table selection rect wouldn't be removed when selecting another control element.

## 4.3.0 - 2015-11-23

### Added
- Added new table column/row resize support. Makes it a lot more easy to resize the columns/rows in a table.
- Added new table inline toolbar. Makes it easier to for example add new rows or columns to a table.
- Added new notification API. Lets you display floating notifications to the end user.
- Added new codesample plugin that lets you insert syntax highlighted pre elements into the editor.
- Added new image_caption to images. Lets you create images with captions using a HTML5 figure/figcaption elements.
- Added new live previews of embeded videos. Lets you play the video right inside the editor.
- Added new setDirty method and "dirty" event to the editor. Makes it easier to track the dirty state change.
- Added new setMode method to Editor instances that lets you dynamically switch between design/readonly.
- Added new core support for contentEditable=false elements within the editor overrides the browsers broken behavior.

### Changed
- Rewrote the noneditable plugin to use the new contentEditable false core logic.

### Fixed
- Fixed so the dirty state doesn't set to false automatically when the undo index is set to 0.
- Fixed the Selection.placeCaretAt so it works better on IE when the coordinate is between paragraphs.
- Fixed bug where data-mce-bogus="all" element contents where counted by the word count plugin.
- Fixed bug where contentEditable=false elements would be indented by the indent buttons.
- Fixed bug where images within contentEditable=false would be selected in WebKit on mouse click.
- Fixed bug in DOMUntils split method where the replacement parameter wouldn't work on specific cases.
- Fixed bug where the importcss plugin would import classes from the skin content css file.
- Fixed so all button variants have a wrapping span for it's text to make it easier to skin.
- Fixed so it's easier to exit pre block using the arrow keys.
- Fixed bug where listboxes with fix widths didn't render correctly.

## 4.2.8 - 2015-11-13

### Fixed
- Fixed bug where it was possible to delete tables as the inline root element if all columns where selected.
- Fixed bug where the UI buttons active state wasn't properly updated due to recent refactoring of that logic.

## 4.2.7 - 2015-10-27

### Fixed
- Fixed bug where backspace/delete would remove all formats on the last paragraph character in WebKit/Blink.
- Fixed bug where backspace within a inline format element with a bogus caret container would move the caret.
- Fixed bug where backspace/delete on selected table cells wouldn't add an undo level.
- Fixed bug where script tags embedded within the editor could sometimes get a mce- prefix prepended to them
- Fixed bug where validate: false option could produce an error to be thrown from the Serialization step.
- Fixed bug where inline editing of a table as the root element could let the user delete that table.
- Fixed bug where inline editing of a table as the root element wouldn't properly handle enter key.
- Fixed bug where inline editing of a table as the root element would normalize the selection incorrectly.
- Fixed bug where inline editing of a list as the root element could let the user delete that list.
- Fixed bug where inline editing of a list as the root element could let the user split that list.
- Fixed bug where resize handles would be rendered on editable root elements such as table.

## 4.2.6 - 2015-09-28

### Added
- Added capability to set request headers when using XHRs.
- Added capability to upload local images automatically default delay is set to 30 seconds after editing images.
- Added commands ids mceEditImage, mceAchor and mceMedia to be avaiable from execCommand.
- Added Edge browser to saucelabs grunt task. Patch contributed by John-David Dalton.

### Fixed
- Fixed bug where blob uris not produced by tinymce would produce HTML invalid markup.
- Fixed bug where selection of contents of a nearly empty editor in Edge would sometimes fail.
- Fixed bug where color styles woudln't be retained on copy/paste in Blink/Webkit.
- Fixed bug where the table plugin would throw an error when inserting rows after a child table.
- Fixed bug where the template plugin wouldn't handle functions as variable replacements.
- Fixed bug where undo/redo sometimes wouldn't work properly when applying formatting collapsed ranges.
- Fixed bug where shift+delete wouldn't do a cut operation on Blink/WebKit.
- Fixed bug where cut action wouldn't properly store the before selection bookmark for the undo level.
- Fixed bug where backspace in side an empty list element on IE would loose editor focus.
- Fixed bug where the save plugin wouldn't enable the buttons when a change occurred.
- Fixed bug where Edge wouldn't initialize the editor if a document.domain was specified.
- Fixed bug where enter key before nested images would sometimes not properly expand the previous block.
- Fixed bug where the inline toolbars wouldn't get properly hidden when blurring the editor instance.
- Fixed bug where Edge would paste Chinese characters on some Windows 10 installations.
- Fixed bug where IME would loose focus on IE 11 due to the double trailing br bug fix.
- Fixed bug where the proxy url in imagetools was incorrect. Patch contributed by Wong Ho Wang.

## 4.2.5 - 2015-08-31

### Added
- Added fullscreen capability to embedded youtube and vimeo videos.

### Fixed
- Fixed bug where the uploadImages call didn't work on IE 10.
- Fixed bug where image place holders would be uploaded by uploadImages call.
- Fixed bug where images marked with bogus would be uploaded by the uploadImages call.
- Fixed bug where multiple calls to uploadImages would result in decreased performance.
- Fixed bug where pagebreaks were editable to imagetools patch contributed by Rasmus Wallin.
- Fixed bug where the element path could cause too much recursion exception.
- Fixed bug for domains containing ".min". Patch contributed by Loïc Février.
- Fixed so validation of external links to accept a number after www. Patch contributed by Victor Carvalho.
- Fixed so the charmap is exposed though execCommand. Patch contributed by Matthew Will.
- Fixed so that the image uploads are concurrent for improved performance.
- Fixed various grammar problems in inline documentation. Patches provided by nikolas.

## 4.2.4 - 2015-08-17

### Added
- Added picture as a valid element to the HTML 5 schema. Patch contributed by Adam Taylor.

### Fixed
- Fixed bug where contents would be duplicated on drag/drop within the same editor.
- Fixed bug where floating/alignment of images on Edge wouldn't work properly.
- Fixed bug where it wasn't possible to drag images on IE 11.
- Fixed bug where image selection on Edge would sometimes fail.
- Fixed bug where contextual toolbars icons wasn't rendered properly when using the toolbar_items_size.
- Fixed bug where searchreplace dialog doesn't get prefilled with the selected text.
- Fixed bug where fragmented matches wouldn't get properly replaced by the searchreplace plugin.
- Fixed bug where enter key wouldn't place the caret if was after a trailing space within an inline element.
- Fixed bug where the autolink plugin could produce multiple links for the same text on Gecko.
- Fixed bug where EditorUpload could sometimes throw an exception if the blob wasn't found.
- Fixed xss issues with media plugin not properly filtering out some script attributes.

## 4.2.3 - 2015-07-30

### Fixed
- Fixed bug where image selection wasn't possible on Edge due to incompatible setBaseAndExtend API.
- Fixed bug where image blobs urls where not properly destroyed by the imagetools plugin.
- Fixed bug where keyboard shortcuts wasn't working correctly on IE 8.
- Fixed skin issue where the borders of panels where not visible on IE 8.

## 4.2.2 - 2015-07-22

### Fixed
- Fixed bug where float panels were not being hidden on inline editor blur when fixed_toolbar_container config option was in use.
- Fixed bug where combobox states wasn't properly updated if contents where updated without keyboard.
- Fixed bug where pasting into textbox or combobox would move the caret to the end of text.
- Fixed bug where removal of bogus span elements before block elements would remove whitespace between nodes.
- Fixed bug where repositioning of inline toolbars where async and producing errors if the editor was removed from DOM to early. Patch by iseulde.
- Fixed bug where element path wasn't working correctly. Patch contributed by iseulde.
- Fixed bug where menus wasn't rendered correctly when custom images where added to a menu. Patch contributed by Naim Hammadi.

## 4.2.1 - 2015-06-29

### Fixed
- Fixed bug where back/forward buttons in the browser would render blob images as broken images.
- Fixed bug where Firefox would throw regexp to big error when replacing huge base64 chunks.
- Fixed bug rendering issues with resize and context toolbars not being placed properly until next animation frame.
- Fixed bug where the rendering of the image while cropping would some times not be centered correctly.
- Fixed bug where listbox items with submenus would me selected as active.
- Fixed bug where context menu where throwing an error when rendering.
- Fixed bug where resize both option wasn't working due to resent addClass API change. Patch contributed by Jogai.
- Fixed bug where a hideAll call for container rendered inline toolbars would throw an error.
- Fixed bug where onclick event handler on combobox could cause issues if element.id was a function by some polluting libraries.
- Fixed bug where listboxes wouldn't get proper selected sub menu item when using link_list or image_list.
- Fixed so the UI controls are as wide as 4.1.x to avoid wrapping controls in toolbars.
- Fixed so the imagetools dialog is adaptive for smaller screen sizes.

## 4.2.0 - 2015-06-25

### Added
- Added new flat default skin to make the UI more modern.
- Added new imagetools plugin, lets you crop/resize and apply filters to images.
- Added new contextual toolbars support to the API lets you add floating toolbars for specific CSS selectors.
- Added new promise feature fill as tinymce.util.Promise.
- Added new built in image upload feature lets you upload any base64 encoded image within the editor as files.

### Fixed
- Fixed bug where resize handles would appear in the right position in the wrong editor when switching between resizable content in different inline editors.
- Fixed bug where tables would not be inserted in inline mode due to previous float panel fix.
- Fixed bug where floating panels would remain open when focus was lost on inline editors.
- Fixed bug where cut command on Chrome would thrown a browser security exception.
- Fixed bug where IE 11 sometimes would report an incorrect size for images in the image dialog.
- Fixed bug where it wasn't possible to remove inline formatting at the end of block elements.
- Fixed bug where it wasn't possible to delete table cell contents when cell selection was vertical.
- Fixed bug where table cell wasn't emptied from block elements if delete/backspace where pressed in empty cell.
- Fixed bug where cmd+shift+arrow didn't work correctly on Firefox mac when selecting to start/end of line.
- Fixed bug where removal of bogus elements would sometimes remove whitespace between nodes.
- Fixed bug where the resize handles wasn't updated when the main window was resized.
- Fixed so script elements gets removed by default to prevent possible XSS issues in default config implementations.
- Fixed so the UI doesn't need manual reflows when using non native layout managers.
- Fixed so base64 encoded images doesn't slow down the editor on modern browsers while editing.
- Fixed so all UI elements uses touch events to improve mobile device support.
- Removed the touch click quirks patch for iOS since it did more harm than good.
- Removed the non proportional resize handles since. Unproportional resize can still be done by holding the shift key.

## 4.1.10 - 2015-05-05

### Fixed
- Fixed bug where plugins loaded with compat3x would sometimes throw errors when loading using the jQuery version.
- Fixed bug where extra empty paragraphs would get deleted in WebKit/Blink due to recent Quriks fix.
- Fixed bug where the editor wouldn't work properly on IE 12 due to some required browser sniffing.
- Fixed bug where formatting shortcut keys where interfering with Mac OS X screenshot keys.
- Fixed bug where the caret wouldn't move to the next/previous line boundary on Cmd+Left/Right on Gecko.
- Fixed bug where it wasn't possible to remove formats from very specific nested contents.
- Fixed bug where undo levels wasn't produced when typing letters using the shift or alt+ctrl modifiers.
- Fixed bug where the dirty state wasn't properly updated when typing using the shift or alt+ctrl modifiers.
- Fixed bug where an error would be thrown if an autofocused editor was destroyed quickly after its initialization. Patch provided by thorn0.
- Fixed issue with dirty state not being properly updated on redo operation.
- Fixed issue with entity decoder not handling incorrectly written numeric entities.
- Fixed issue where some PI element values wouldn't be properly encoded.

## 4.1.9 - 2015-03-10

### Fixed
- Fixed bug where indentation wouldn't work properly for non list elements.
- Fixed bug with image plugin not pulling the image dimensions out correctly if a custom document_base_url was used.
- Fixed bug where ctrl+alt+[1-9] would conflict with the AltGr+[1-9] on Windows. New shortcuts is ctrl+shift+[1-9].
- Fixed bug with removing formatting on nodes in inline mode would sometimes include nodes outside the editor body.
- Fixed bug where extra nbsp:s would be inserted when you replaced a word surrounded by spaces using insertContent.
- Fixed bug with pasting from Google Docs would produce extra strong elements and line feeds.

## 4.1.8 - 2015-03-05

### Added
- Added new html5 sizes attribute to img elements used together with srcset.
- Added new elementpath option that makes it possible to disable the element path but keep the statusbar.
- Added new option table_style_by_css for the table plugin to set table styling with css rather than table attributes.
- Added new link_assume_external_targets option to prompt the user to prepend http:// prefix if the supplied link does not contain a protocol prefix.
- Added new image_prepend_url option to allow a custom base path/url to be added to images.
- Added new table_appearance_options option to make it possible to disable some options.
- Added new image_title option to make it possible to alter the title of the image, disabled by default.

### Fixed
- Fixed bug where selection starting from out side of the body wouldn't produce a proper selection range on IE 11.
- Fixed bug where pressing enter twice before a table moves the cursor in the table and causes a javascript error.
- Fixed bug where advanced image styles were not respected.
- Fixed bug where the less common Shift+Delete didn't produce a proper cut operation on WebKit browsers.
- Fixed bug where image/media size constrain logic would produce NaN when handling non number values.
- Fixed bug where internal classes where removed by the removeformat command.
- Fixed bug with creating links table cell contents with a specific selection would throw a exceptions on WebKit/Blink.
- Fixed bug where valid_classes option didn't work as expected according to docs. Patch provided by thorn0.
- Fixed bug where jQuery plugin would patch the internal methods multiple times. Patch provided by Drew Martin.
- Fixed bug where backspace key wouldn't delete the current selection of newly formatted content.
- Fixed bug where type over of inline formatting elements wouldn't properly keep the format on WebKit/Blink.
- Fixed bug where selection needed to be properly normalized on modern IE versions.
- Fixed bug where Command+Backspace didn't properly delete the whole line of text but the previous word.
- Fixed bug where UI active states wheren't properly updated on IE if you placed caret within the current range.
- Fixed bug where delete/backspace on WebKit/Blink would remove span elements created by the user.
- Fixed bug where delete/backspace would produce incorrect results when deleting between two text blocks with br elements.
- Fixed bug where captions where removed when pasting from MS Office.
- Fixed bug where lists plugin wouldn't properly remove fully selected nested lists.
- Fixed bug where the ttf font used for icons would throw an warning message on Gecko on Mac OS X.
- Fixed a bug where applying a color to text did not update the undo/redo history.
- Fixed so shy entities gets displayed when using the visualchars plugin.
- Fixed so removeformat removes ins/del by default since these might be used for strikethough.
- Fixed so multiple language packs can be loaded and added to the global I18n data structure.
- Fixed so transparent color selection gets treated as a normal color selection. Patch contributed by Alexander Hofbauer.
- Fixed so it's possible to disable autoresize_overflow_padding, autoresize_bottom_margin options by setting them to false.
- Fixed so the charmap plugin shows the description of the character in the dialog. Patch contributed by Jelle Hissink.
- Removed address from the default list of block formats since it tends to be missused.
- Fixed so the pre block format is called preformatted to make it more verbose.
- Fixed so it's possible to context scope translation strings this isn't needed most of the time.
- Fixed so the max length of the width/height input fields of the media dialog is 5 instead of 3.
- Fixed so drag/dropped contents gets properly processed by paste plugin since it's basically a paste. Patch contributed by Greg Fairbanks.
- Fixed so shortcut keys for headers is ctrl+alt+[1-9] instead of ctrl+[1-9] since these are for switching tabs in the browsers.
- Fixed so "u" doesn't get converted into a span element by the legacy input filter. Since this is now a valid HTML5 element.
- Fixed font families in order to provide appropriate web-safe fonts.

## 4.1.7 - 2014-11-27

### Added
- Added HTML5 schema support for srcset, source and picture. Patch contributed by mattheu.
- Added new cache_suffix setting to enable cache busting by producing unique urls.
- Added new paste_convert_word_fake_lists option to enable users to disable the fake lists convert logic.

### Fixed
- Fixed so advlist style changes adds undo levels for each change.
- Fixed bug where WebKit would sometimes produce an exception when the autolink plugin where looking for URLs.
- Fixed bug where IE 7 wouldn't be rendered properly due to aggressive css compression.
- Fixed bug where DomQuery wouldn't accept window as constructor element.
- Fixed bug where the color picker in 3.x dialogs wouldn't work properly. Patch contributed by Callidior.
- Fixed bug where the image plugin wouldn't respect the document_base_url.
- Fixed bug where the jQuery plugin would fail to append to elements named array prototype names.

## 4.1.6 - 2014-10-08

### Changed
- Replaced jake with grunt since it is more mainstream and has better plugin support.

### Fixed
- Fixed bug with clicking on the scrollbar of the iframe would cause a JS error to be thrown.
- Fixed bug where null would produce an exception if you passed it to selection.setRng.
- Fixed bug where Ctrl/Cmd+Tab would indent the current list item if you switched tabs in the browser.
- Fixed bug where pasting empty cells from Excel would result in a broken table.
- Fixed bug where it wasn't possible to switch back to default list style type.
- Fixed issue where the select all quirk fix would fire for other modifiers than Ctrl/Cmd combinations.


## 4.1.5 - 2014-09-09

### Fixed
- Fixed bug where sometimes the resize rectangles wouldn't properly render on images on WebKit/Blink.
- Fixed bug in list plugin where delete/backspace would merge empty LI elements in lists incorrectly.
- Fixed bug where empty list elements would result in empty LI elements without it's parent container.
- Fixed bug where backspace in empty caret formatted element could produce an type error exception of Gecko.
- Fixed bug where lists pasted from word with a custom start index above 9 wouldn't be properly handled.
- Fixed bug where tabfocus plugin would tab out of the editor instance even if the default action was prevented.
- Fixed bug where tabfocus wouldn't tab properly to other adjacent editor instances.
- Fixed bug where the DOMUtils setStyles wouldn't properly removed or update the data-mce-style attribute.
- Fixed bug where dialog select boxes would be placed incorrectly if document.body wasn't statically positioned.
- Fixed bug where pasting would sometimes scroll to the top of page if the user was using the autoresize plugin.
- Fixed bug where caret wouldn't be properly rendered by Chrome when clicking on the iframes documentElement.
- Fixed so custom images for menubutton/splitbutton can be provided. Patch contributed by Naim Hammadi.
- Fixed so the default action of windows closing can be prevented by blocking the default action of the close event.
- Fixed so nodeChange and focus of the editor isn't automatically performed when opening sub dialogs.

## 4.1.4 - 2014-08-21

### Added
- Added new media_filter_html option to media plugin that blocks any conditional comments, scripts etc within a video element.
- Added new content_security_policy option allows you to set custom policy for iframe contents. Patch contributed by Francois Chagnon.

### Fixed
- Fixed bug where activate/deactivate events wasn't firing properly when switching between editors.
- Fixed bug where placing the caret on iOS was difficult due to a WebKit bug with touch events.
- Fixed bug where the resize helper wouldn't render properly on older IE versions.
- Fixed bug where resizing images inside tables on older IE versions would sometimes fail depending mouse position.
- Fixed bug where editor.insertContent would produce an exception when inserting select/option elements.
- Fixed bug where extra empty paragraphs would be produced if block elements where inserted inside span elements.
- Fixed bug where the spellchecker menu item wouldn't be properly checked if spell checking was started before it was rendered.
- Fixed bug where the DomQuery filter function wouldn't remove non elements from collection.
- Fixed bug where document with custom document.domain wouldn't properly render the editor.
- Fixed bug where IE 8 would throw exception when trying to enter invalid color values into colorboxes.
- Fixed bug where undo manager could incorrectly add an extra undo level when custom resize handles was removed.
- Fixed bug where it wouldn't be possible to alter cell properties properly on table cells on IE 8.
- Fixed so the color picker button in table dialog isn't shown unless you include the colorpicker plugin or add your own custom color picker.
- Fixed so activate/deactivate events fire when windowManager opens a window since.
- Fixed so the table advtab options isn't separated by an underscore to normalize naming with image_advtab option.
- Fixed so the table cell dialog has proper padding when the advanced tab in disabled.

## 4.1.3 - 2014-07-29

### Added
- Added event binding logic to tinymce.util.XHR making it possible to override headers and settings before any request is made.

### Fixed
- Fixed bug where drag events wasn't fireing properly on older IE versions since the event handlers where bound to document.
- Fixed bug where drag/dropping contents within the editor on IE would force the contents into plain text mode even if it was internal content.
- Fixed bug where IE 7 wouldn't open menus properly due to a resize bug in the browser auto closing them immediately.
- Fixed bug where the DOMUtils getPos logic wouldn't produce a valid coordinate inside the body if the body was positioned non static.
- Fixed bug where the element path and format state wasn't properly updated if you had the wordcount plugin enabled.
- Fixed bug where a comment at the beginning of source would produce an exception in the formatter logic.
- Fixed bug where setAttrib/getAttrib on null would throw exception together with any hooked attributes like style.
- Fixed bug where table sizes wasn't properly retained when copy/pasting on WebKit/Blink.
- Fixed bug where WebKit/Blink would produce colors in RGB format instead of the forced HEX format when deleting contents.
- Fixed bug where the width attribute wasn't updated on tables if you changed the size inside the table dialog.
- Fixed bug where control selection wasn't properly handled when the caret was placed directly after an image.
- Fixed bug where selecting the contents of table cells using the selection.select method wouldn't place the caret properly.
- Fixed bug where the selection state for images wasn't removed when placing the caret right after an image on WebKit/Blink.
- Fixed bug where all events wasn't properly unbound when and editor instance was removed or destroyed by some external innerHTML call.
- Fixed bug where it wasn't possible or very hard to select images on iOS when the onscreen keyboard was visible.
- Fixed so auto_focus can take a boolean argument this will auto focus the last initialized editor might be useful for single inits.
- Fixed so word auto detect lists logic works better for faked lists that doesn't have specific markup.
- Fixed so nodeChange gets fired on mouseup as it used to before 4.1.1 we optimized that event to fire less often.

### Removed
- Removed the finish menu item from spellchecker menu since it's redundant you can stop spellchecking by toggling menu item or button.

## 4.1.2 - 2014-07-15

### Added
- Added offset/grep to DomQuery class works basically the same as it's jQuery equivalent.

### Fixed
- Fixed bug where backspace/delete or setContent with an empty string would remove header data when using the fullpage plugin.
- Fixed bug where tinymce.remove with a selector not matching any editors would remove all editors.
- Fixed bug where resizing of the editor didn't work since the theme was calling setStyles instead of setStyle.
- Fixed bug where IE 7 would fail to append html fragments to iframe document when using DomQuery.
- Fixed bug where the getStyle DOMUtils method would produce an exception if it was called with null as it's element.
- Fixed bug where the paste plugin would remove the element if the none of the paste_webkit_styles rules matched the current style.
- Fixed bug where contextmenu table items wouldn't work properly on IE since it would some times fire an incorrect selection change.
- Fixed bug where the padding/border values wasn't used in the size calculation for the body size when using autoresize. Patch contributed by Matt Whelan.
- Fixed bug where conditional word comments wouldn't be properly removed when pasting plain text.
- Fixed bug where resizing would sometime fail on IE 11 when the mouseup occurred inside the resizable element.
- Fixed so the iframe gets initialized without any inline event handlers for better CSP support. Patch contributed by Matt Whelan.
- Fixed so the tinymce.dom.Sizzle is the latest version of sizzle this resolves the document context bug.

## 4.1.1 - 2014-07-08

### Fixed
- Fixed bug where pasting plain text on some WebKit versions would result in an empty line.
- Fixed bug where resizing images inside tables on IE 11 wouldn't work properly.
- Fixed bug where IE 11 would sometimes throw "Invalid argument" exception when editor contents was set to an empty string.
- Fixed bug where document.activeElement would throw exceptions on IE 9 when that element was hidden or removed from dom.
- Fixed bug where WebKit/Blink sometimes produced br elements with the Apple-interchange-newline class.
- Fixed bug where table cell selection wasn't properly removed when copy/pasting table cells.
- Fixed bug where pasting nested list items from Word wouldn't produce proper semantic nested lists.
- Fixed bug where right clicking using the contextmenu plugin on WebKit/Blink on Mac OS X would select the target current word or line.
- Fixed bug where it wasn't possible to alter table cell properties on IE 8 using the context menu.
- Fixed bug where the resize helper wouldn't be correctly positioned on older IE versions.
- Fixed bug where fullpage plugin would produce an error if you didn't specify a doctype encoding.
- Fixed bug where anchor plugin would get the name/id of the current element even if it wasn't anchor element.
- Fixed bug where visual aids for tables wouldn't be properly disabled when changing the border size.
- Fixed bug where some control selection events wasn't properly fired on older IE versions.
- Fixed bug where table cell selection on older IE versions would prevent resizing of images.
- Fixed bug with paste_data_images paste option not working properly on modern IE versions.
- Fixed bug where custom elements with underscores in the name wasn't properly parsed/serialized.
- Fixed bug where applying inline formats to nested list elements would produce an incorrect formatting result.
- Fixed so it's possible to hide items from elements path by using preventDefault/stopPropagation.
- Fixed so inline mode toolbar gets rendered right aligned if the editable element positioned to the documents right edge.
- Fixed so empty inline elements inside empty block elements doesn't get removed if configured to be kept intact.
- Fixed so DomQuery parentsUntil/prevUntil/nextUntil supports selectors/elements/filters etc.
- Fixed so legacyoutput plugin overrides fontselect and fontsizeselect controls and handles font elements properly.

## 4.1.0 - 2014-06-18

### Added
- Added new file_picker_callback option to replace the old file_browser_callback the latter will still work though.
- Added new custom colors to textcolor plugin will be displayed if a color picker is provided also shows the latest colors.
- Added new color_picker_callback option to enable you to add custom color pickers to the editor.
- Added new advanced tabs to table/cell/row dialogs to enable you to select colors for border/background.
- Added new colorpicker plugin that lets you select colors from a hsv color picker.
- Added new tinymce.util.Color class to handle color parsing and converting.
- Added new colorpicker UI widget element lets you add a hsv color picker to any form/window.
- Added new textpattern plugin that allows you to use markdown like text patterns to format contents.
- Added new resize helper element that shows the current width & height while resizing.
- Added new "once" method to Editor and EventDispatcher enables since callback execution events.
- Added new jQuery like class under tinymce.dom.DomQuery it's exposed on editor instances (editor.$) and globally under (tinymce.$).

### Fixed
- Fixed so the default resize method for images are proportional shift/ctrl can be used to make an unproportional size.
- Fixed bug where the image_dimensions option of the image plugin would cause exceptions when it tried to update the size.
- Fixed bug where table cell dialog class field wasn't properly updated when editing an a table cell with an existing class.
- Fixed bug where Safari on Mac would produce webkit-fake-url for pasted images so these are now removed.
- Fixed bug where the nodeChange event would get fired before the selection was changed when clicking inside the current selection range.
- Fixed bug where valid_classes option would cause exception when it removed internal prefixed classes like mce-item-.
- Fixed bug where backspace would cause navigation in IE 8 on an inline element and after a caret formatting was applied.
- Fixed so placeholder images produced by the media plugin gets selected when inserted/edited.
- Fixed so it's possible to drag in images when the paste_data_images option is enabled. Might be useful for mail clients.
- Fixed so images doesn't get a width/height applied if the image_dimensions option is set to false useful for responsive contents.
- Fixed so it's possible to pass in an optional arguments object for the nodeChanged function to be passed to all nodechange event listeners.
- Fixed bug where media plugin embed code didn't update correctly.<|MERGE_RESOLUTION|>--- conflicted
+++ resolved
@@ -56,12 +56,9 @@
 - Renamed the `textpattern_patterns` option to `text_patterns` #TINY-8312
 - Moved the `hr` plugin's functionality to TinyMCE core #TINY-8313
 - Moved the `print` plugin's functionality to TinyMCE core #TINY-8314
-<<<<<<< HEAD
 - The `mceInsertTable` command can no longer open the insert table dialog. Use the `mceInsertTableDialog` command instead #TINY-8273
 - Moved non-UI table functionality to core #TINY-8273
-=======
 - Renamed the `getShortEndedElements` Schema API to `getVoidElements` #TINY-8344
->>>>>>> 4761728e
 
 ### Fixed
 - The object returned from the `editor.fire()` API was incorrect if the editor had been removed #TINY-8018

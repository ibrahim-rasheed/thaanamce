--- conflicted
+++ resolved
@@ -6,7 +6,6 @@
 
 ## Unreleased
 
-<<<<<<< HEAD
 ### Improved
 - The upload results returned from the `editor.uploadImages()` API now includes a `removed` flag, reflecting if the image was removed after a failed upload #TINY-7735
 
@@ -39,12 +38,11 @@
 - Removed the deprecated `fullpage`, `spellchecker`, `bbcode`, `legacyoutput`, `colorpicker`, `contextmenu` and `textcolor` plugins #TINY-8192
 - Removed support for Word from the `paste` plugin #TINY-7493
 - Removed the `imagetools` plugin, which is now classified as a Premium plugin #TINY-8209
-=======
+
 ## 5.10.2 - 2021-11-17
 
 ### Fixed
 - Internal selectors were appearing in the style list when using the `importcss` plugin #TINY-8238
->>>>>>> ecd4fc68
 
 ## 5.10.1 - 2021-11-03
 

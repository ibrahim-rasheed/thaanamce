# Changelog
All notable changes to this project will be documented in this file.

The format is based on [Keep a Changelog](https://keepachangelog.com/en/1.0.0/),
and this project adheres to [Semantic Versioning](https://semver.org/spec/v2.0.0.html).

## Unreleased

### Added
- New `editor.options` API to replace the old `editor.settings` and `editor.getParam` APIs #TINY-8206
- The `tabindex` attribute is now copied from the target element to the iframe #TINY-8315
- New `AutocompleterStart`, `AutocompleterUpdate` and `AutocompleterEnd` events #TINY-8279
- New `mceAutocompleterClose`, `mceAutocompleterReload` commands #TINY-8279
- New `FakeClipboard` API on the `tinymce` global #TINY-8353
- New `slider` dialog component #TINY-8304
- New `buttonType` property on dialog button components, supporting `toolbar` style in addition to `primary` and `secondary` #TINY-8304
- New `imagepreview` dialog component, allowing preview and zoom of any image URL #TINY-8333
- New `editor.annotator.removeAll` API to remove all annotations by name #TINY-8195

### Improved
- The `ScriptLoader`, `StyleSheetLoader`, `AddOnManager`, `PluginManager` and `ThemeManager` APIs will now return a `Promise` when loading resources instead of using callbacks #TINY-8325
- A `ThemeLoadError` event is now fired if the theme fails to load #TINY-8325
- The upload results returned from the `editor.uploadImages()` API now includes a `removed` flag, reflecting if the image was removed after a failed upload #TINY-7735
- The `emoticon` plugin dialog, toolbar and menu item has been updated to use the more accurate `Emojis` term #TINY-7631
- The dialog `redial` API will now only rerender the changed components instead of the whole dialog #TINY-8334
- The dialog API `setData` method now uses a deep merge algorithm to support partial nested objects #TINY-8333
- The dialog spec `initialData` type is now `Partial<T>` to match the underlying implementation details #TINY-8334
- Improved support for placing the caret before or after noneditable elements within the editor #TINY-8169

### Changed
- The `editor.getContent()` API can provide custom content by preventing and overriding `content` in the `BeforeGetContent` event. This makes it consistent with the `editor.selection.getContent()` API #TINY-8018
- The `images_upload_handler` option is no longer passed a `success` or `failure` callback and instead requires a `Promise` to be returned with the upload result #TINY-8325
- RGB colors are no longer converted to hex values when parsing or serializing content #TINY-8163
- The `tinymce.Env.os.isOSX` API has been renamed to `tinymce.Env.os.isMacOS` #TINY-8175
- The `tinymce.Env.browser.isChrome` API has been renamed to `tinymce.Env.browser.isChromium` to better reflect its functionality #TINY-8300
- The `editor.setContent()` API can now be prevented using the `BeforeSetContent` event. This makes it consistent with the `editor.selection.setContent()` API #TINY-8018
- Aligning a table to the left or right will now use margin styling instead of float styling #TINY-6558
- The `tinymce.settings` global property is no longer set upon initialization #TINY-7359
- Add-ons such as plugins and themes are no longer constructed using the `new` operator #TINY-8256
- A number of APIs that were not proper classes, are no longer constructed using the `new` operator #TINY-8322
- The `mceAddEditor` and `mceToggleEditor` commands now take an object as their value to specify the id and editor options #TINY-8138
- The `default_link_target` option has been renamed to `link_default_target` for both `link` and `autolink` plugins #TINY-4603
- The `rel_list` option has been renamed to `link_rel_list` for the `link` plugin #TINY-4603
- The `target_list` option has been renamed to `link_target_list` for the `link` plugin #TINY-4603
- The `element_format` option has been set to `html` by default #TINY-8263
- The `schema` option has been set to `html5` by default #TINY-8261
- The `primary` property on dialog buttons has been deprecated. Use the new `buttonType` property instead #TINY-8304
- The default value for the `link_default_protocol` option has been changed to `https` instead of `http` #TINY-7824
- Moved the `paste` plugin's functionality to TinyMCE core #TINY-8310
- The `paste_data_images` option now defaults to `true` #TINY-8310
- The `mceInsertClipboardContent` command `content` property has been renamed to `html` to better reflect what data is passed #TINY-8310
- Moved the `noneditable` plugin to TinyMCE core #TINY-8311
- Renamed the `noneditable_noneditable_class` and `noneditable_editable_class` options to `noneditable_class` and `editable_class` #TINY-8311
- Moved the `textpattern` plugin to TinyMCE core #TINY-8312
- Renamed the `textpattern_patterns` option to `text_patterns` #TINY-8312
- Moved the `hr` plugin's functionality to TinyMCE core #TINY-8313
- Moved the `print` plugin's functionality to TinyMCE core #TINY-8314
<<<<<<< HEAD
- Updated default theme styling for TinyMCE 6 facelift #TINY-8373
=======
- Renamed the `getShortEndedElements` Schema API to `getVoidElements` #TINY-8344
- Changed the default statusbar element path delimiter from `»` to `›` #TINY-8372
>>>>>>> 92f6fc86

### Fixed
- The object returned from the `editor.fire()` API was incorrect if the editor had been removed #TINY-8018
- The `editor.selection.getContent()` API did not respect the `no_events` argument #TINY-8018
- The `GetContent` event was not fired when getting `tree` or `text` formats using the `editor.selection.getContent()` API #TINY-8018
- The `table` plugin would sometimes not correctly handle headers in the `tfoot` section #TINY-8104
- The aria labels for the color picker dialog were not translated #TINY-8381
- The `editor.annotator.remove` did not keep selection when removing the annotation #TINY-8195
- Dialog labels and other text-based UI properties did not escape HTML markup #TINY-7524

### Removed
- Removed the deprecated `$`, `Class`, `DomQuery` and `Sizzle` APIs #TINY-4520 #TINY-8326
- Removed the deprecated `Color`, `JSON`, `JSONP` and `JSONRequest` #TINY-8162
- Removed the deprecated `XHR` API #TINY-8164
- Removed the legacy browser detection properties from `Env` #TINY-8162
- Removed the deprecated `setIconStroke` Split Toolbar Button API #TINY-8162
- Removed the deprecated `editors` property from `EditorManager` #TINY-8162
- Removed the deprecated `execCallback` and `setMode` APIs from `Editor` #TINY-8162
- Removed the deprecated `addComponents` and `dependencies` APIs from `AddOnManager` #TINY-8162
- Removed the deprecated `clearInterval`, `clearTimeout`, `debounce`, `requestAnimationFrame`, `setInterval`, `setTimeout` and `throttle` APIs from `Delay` #TINY-8162
- Removed the deprecated `Schema` settings #TINY-7821
- Removed the deprecated `file_browser_callback_types`, `force_hex_style_colors` and `images_dataimg_filter` settings #TINY-7823
- Removed the deprecated `filepicker_validator_handler`, `force_p_newlines`, `gecko_spellcheck`, `tab_focus`, `table_responsive_width` and `toolbar_drawer` settings #TINY-7820
- Removed the deprecated `media_scripts` option in the `media` plugin #TINY-8421
- Removed the deprecated `editor_deselector`, `editor_selector`, `elements`, `mode` and `types` legacy TinyMCE init settings #TINY-7822
- Removed support for the deprecated `false` value for the `forced_root_block` option #TINY-8260
- Removed the callback for the `EditorUpload` APIs #TINY-8325
- The legacy `mobile` theme has been removed #TINY-7832
- Removed support for Microsoft Internet Explorer 11 #TINY-8194 #TINY-8241
- Removed the deprecated `fullpage`, `spellchecker`, `bbcode`, `legacyoutput`, `colorpicker`, `contextmenu` and `textcolor` plugins #TINY-8192
- Removed support for Word from the `paste` plugin #TINY-7493
- Removed the `imagetools` plugin, which is now classified as a Premium plugin #TINY-8209
- Removed the `imagetools` dialog component #TINY-8333
- Removed the `toc` plugin, which is now classified as a Premium plugin #TINY-8250
- Removed the `tinymce.utils.Promise` API #TINY-8241
- Removed the `toHex` function for the `DOMUtils` and `Styles` APIs #TINY-8163
- Removed the `tabfocus` plugin #TINY-8315
- Removed the `textpattern` plugin's API as part of moving it to core #TINY-8312
- Removed the `editor.settings` property as it's been replaced by the new Options API #TINY-8236

### Deprecated
- The dialog button component `primary` property has been deprecated in favour of the new `buttonType` property #TINY-8304

## 5.10.2 - 2021-11-17

### Fixed
- Internal selectors were appearing in the style list when using the `importcss` plugin #TINY-8238

## 5.10.1 - 2021-11-03

### Fixed
- The iframe aria help text was not read by some screen readers #TINY-8171
- Clicking the `forecolor` or `backcolor` toolbar buttons would do nothing until selecting a color #TINY-7836
- Crop functionality did not work in the `imagetools` plugin when the editor was rendered in a shadow root #TINY-6387
- Fixed an exception thrown on Safari when closing the `searchreplace` plugin dialog #TINY-8166
- The `autolink` plugin did not convert URLs to links when starting with a bracket #TINY-8091
- The `autolink` plugin incorrectly created nested links in some cases #TINY-8091
- Tables could have an incorrect height set on rows when rendered outside of the editor #TINY-7699
- In certain circumstances, the table of contents plugin would incorrectly add an extra empty list item #TINY-4636
- The insert table grid menu displayed an incorrect size when re-opening the grid #TINY-6532
- The word count plugin was treating the zero width space character (`&#8203;`) as a word #TINY-7484

## 5.10.0 - 2021-10-11

### Added
- Added a new `URI.isDomSafe(uri)` API to check if a URI is considered safe to be inserted into the DOM #TINY-7998
- Added the `ESC` key code constant to the `VK` API #TINY-7917
- Added a new `deprecation_warnings` setting for turning off deprecation console warning messages #TINY-8049

### Improved
- The `element` argument of the `editor.selection.scrollIntoView()` API is now optional, and if it is not provided the current selection will be scrolled into view #TINY-7291

### Changed
- The deprecated `scope` attribute is no longer added to `td` cells when converting a row to a header row #TINY-7731
- The number of `col` elements is normalized to match the number of columns in a table after a table action #TINY-8011

### Fixed
- Fixed a regression that caused block wrapper formats to apply and remove incorrectly when using a collapsed selection with multiple words #TINY-8036
- Resizing table columns in some scenarios would resize the column to an incorrect position #TINY-7731
- Inserting a table where the parent element had padding would cause the table width to be incorrect #TINY-7991
- The resize backdrop element did not have the `data-mce-bogus="all"` attribute set to prevent it being included in output #TINY-7854
- Resize handles appeared on top of dialogs and menus when using an inline editor #TINY-3263
- Fixed the `autoresize` plugin incorrectly scrolling to the top of the editor content in some cases when changing content #TINY-7291
- Fixed the `editor.selection.scrollIntoView()` type signature, as it incorrectly required an `Element` instead of `HTMLElement` #TINY-7291
- Table cells that were both row and column headers did not retain the correct state when converting back to a regular row or column #TINY-7709
- Clicking beside a non-editable element could cause the editor to incorrectly scroll to the top of the content #TINY-7062
- Clicking in a table cell, with a non-editable element in an adjacent cell, incorrectly caused the non-editable element to be selected #TINY-7736
- Split toolbar buttons incorrectly had nested `tabindex="-1"` attributes #TINY-7879
- Fixed notifications rendering in the wrong place initially and when the page was scrolled #TINY-7894
- Fixed an exception getting thrown when the number of `col` elements didn't match the number of columns in a table #TINY-7041 #TINY-8011
- The table selection state could become incorrect after selecting a noneditable table cell #TINY-8053
- As of Mozilla Firefox 91, toggling fullscreen mode with `toolbar_sticky` enabled would cause the toolbar to disappear #TINY-7873
- Fixed URLs not cleaned correctly in some cases in the `link` and `image` plugins #TINY-7998
- Fixed the `image` and `media` toolbar buttons incorrectly appearing to be in an inactive state in some cases #TINY-3463
- Fixed the `editor.selection.selectorChanged` API not firing if the selector matched the current selection when registered in some cases #TINY-3463
- Inserting content into a `contenteditable="true"` element that was contained within a `contenteditable="false"` element would move the selection to an incorrect location #TINY-7842
- Dragging and dropping `contenteditable="false"` elements could result in the element being placed in an unexpected location #TINY-7917
- Pressing the Escape key would not cancel a drag action that started on a `contenteditable="false"` element within the editor #TINY-7917
- `video` and `audio` elements were unable to be played when the `media` plugin live embeds were enabled in some cases #TINY-7674
- Pasting images would throw an exception if the clipboard `items` were not files (for example, screenshots taken from gnome-software). Patch contributed by cedric-anne #TINY-8079

### Deprecated
- Several APIs have been deprecated. See the release notes section for information #TINY-8023 #TINY-8063
- Several Editor settings have been deprecated. See the release notes section for information #TINY-8086
- The Table of Contents and Image Tools plugins will be classified as Premium plugins in the next major release #TINY-8087
- Word support in the `paste` plugin has been deprecated and will be removed in the next major release #TINY-8087

## 5.9.2 - 2021-09-08

### Fixed
- Fixed an exception getting thrown when disabling events and setting content #TINY-7956
- Delete operations could behave incorrectly if the selection crossed a table boundary #TINY-7596

## 5.9.1 - 2021-08-27

### Fixed
- Published TinyMCE types failed to compile in strict mode #TINY-7915
- The `TableModified` event sometimes didn't fire when performing certain table actions #TINY-7916

## 5.9.0 - 2021-08-26

### Added
- Added a new `mceFocus` command that focuses the editor. Equivalent to using `editor.focus()` #TINY-7373
- Added a new `mceTableToggleClass` command which toggles the provided class on the currently selected table #TINY-7476
- Added a new `mceTableCellToggleClass` command which toggles the provided class on the currently selected table cells #TINY-7476
- Added a new `tablecellvalign` toolbar button and menu item for vertical table cell alignment #TINY-7477
- Added a new `tablecellborderwidth` toolbar button and menu item to change table cell border width #TINY-7478
- Added a new `tablecellborderstyle` toolbar button and menu item to change table cell border style #TINY-7478
- Added a new `tablecaption` toolbar button and menu item to toggle captions on tables #TINY-7479
- Added a new `mceTableToggleCaption` command that toggles captions on a selected table #TINY-7479
- Added a new `tablerowheader` toolbar button and menu item to toggle the header state of row cells #TINY-7478
- Added a new `tablecolheader` toolbar button and menu item to toggle the header state of column cells #TINY-7482
- Added a new `tablecellbordercolor` toolbar button and menu item to select table cell border colors, with an accompanying setting `table_border_color_map` to customize the available values #TINY-7480
- Added a new `tablecellbackgroundcolor` toolbar button and menu item to select table cell background colors, with an accompanying setting `table_background_color_map` to customize the available values #TINY-7480
- Added a new `language` menu item and toolbar button to add `lang` attributes to content, with an accompanying `content_langs` setting to specify the languages available #TINY-6149
- A new `lang` format is now available that can be used with `editor.formatter`, or applied with the `Lang` editor command #TINY-6149
- Added a new `language` icon for the `language` toolbar button #TINY-7670
- Added a new `table-row-numbering` icon #TINY-7327
- Added new plugin commands: `mceEmoticons` (Emoticons), `mceWordCount` (Word Count), and `mceTemplate` (Template) #TINY-7619
- Added a new `iframe_aria_text` setting to set the iframe title attribute #TINY-1264
- Added a new DomParser `Node.children()` API to return all the children of a `Node` #TINY-7756

### Improved
- Sticky toolbars can now be offset from the top of the page using the new `toolbar_sticky_offset` setting #TINY-7337
- Fancy menu items now accept an `initData` property to allow custom initialization data #TINY-7480
- Improved the load time of the `fullpage` plugin by using the existing editor schema rather than creating a new one #TINY-6504
- Improved the performance when UI components are rendered #TINY-7572
- The context toolbar no longer unnecessarily repositions to the top of large elements when scrolling #TINY-7545
- The context toolbar will now move out of the way when it overlaps with the selection, such as in table cells #TINY-7192
- The context toolbar now uses a short animation when transitioning between different locations #TINY-7740
- `Env.browser` now uses the User-Agent Client Hints API where it is available #TINY-7785
- Icons with a `-rtl` suffix in their name will now automatically be used when the UI is rendered in right-to-left mode #TINY-7782
- The `formatter.match` API now accepts an optional `similar` parameter to check if the format partially matches #TINY-7712
- The `formatter.formatChanged` API now supports providing format variables when listening for changes #TINY-7713
- The formatter will now fire `FormatApply` and `FormatRemove` events for the relevant actions #TINY-7713
- The `autolink` plugin link detection now permits custom protocols #TINY-7714
- The `autolink` plugin valid link detection has been improved #TINY-7714

### Changed
- Changed the load order so content CSS is loaded before the editor is populated with content #TINY-7249
- Changed the `emoticons`, `wordcount`, `code`, `codesample`, and `template` plugins to open dialogs using commands #TINY-7619
- The context toolbar will no longer show an arrow when it overlaps the content, such as in table cells #TINY-7665
- The context toolbar will no longer overlap the statusbar for toolbars using `node` or `selection` positions #TINY-7666

### Fixed
- The `editor.fire` API was incorrectly mutating the original `args` provided #TINY-3254
- Unbinding an event handler did not take effect immediately while the event was firing #TINY-7436
- Binding an event handler incorrectly took effect immediately while the event was firing #TINY-7436
- Unbinding a native event handler inside the `remove` event caused an exception that blocked editor removal #TINY-7730
- The `SetContent` event contained the incorrect `content` when using the `editor.selection.setContent()` API #TINY-3254
- The editor content could be edited after calling `setProgressState(true)` in iframe mode #TINY-7373
- Tabbing out of the editor after calling `setProgressState(true)` behaved inconsistently in iframe mode #TINY-7373
- Flash of unstyled content while loading the editor because the content CSS was loaded after the editor content was rendered #TINY-7249
- Partially transparent RGBA values provided in the `color_map` setting were given the wrong hex value #TINY-7163
- HTML comments with mismatched quotes were parsed incorrectly under certain circumstances #TINY-7589
- The editor could crash when inserting certain HTML content #TINY-7756
- Inserting certain HTML content into the editor could result in invalid HTML once parsed #TINY-7756
- Links in notification text did not show the correct mouse pointer #TINY-7661
- Using the Tab key to navigate into the editor on Microsoft Internet Explorer 11 would incorrectly focus the toolbar #TINY-3707
- The editor selection could be placed in an incorrect location when undoing or redoing changes in a document containing `contenteditable="false"` elements #TINY-7663
- Menus and context menus were not closed when clicking into a different editor #TINY-7399
- Context menus on Android were not displayed when more than one HTML element was selected #TINY-7688
- Disabled nested menu items could still be opened #TINY-7700
- The nested menu item chevron icon was not fading when the menu item was disabled #TINY-7700
- `imagetools` buttons were incorrectly enabled for remote images without `imagetools_proxy` set #TINY-7772
- Only table content would be deleted when partially selecting a table and content outside the table #TINY-6044
- The table cell selection handling was incorrect in some cases when dealing with nested tables #TINY-6298
- Removing a table row or column could result in the cursor getting placed in an invalid location #TINY-7695
- Pressing the Tab key to navigate through table cells did not skip noneditable cells #TINY-7705
- Clicking on a noneditable table cell did not show a visual selection like other noneditable elements #TINY-7724
- Some table operations would incorrectly cause table row attributes and styles to be lost #TINY-6666
- The selection was incorrectly lost when using the `mceTableCellType` and `mceTableRowType` commands #TINY-6666
- The `mceTableRowType` was reversing the order of the rows when converting multiple header rows back to body rows #TINY-6666
- The table dialog did not always respect the `table_style_with_css` option #TINY-4926
- Pasting into a table with multiple cells selected could cause the content to be pasted in the wrong location #TINY-7485
- The `TableModified` event was not fired when pasting cells into a table #TINY-6939
- The table paste column before and after icons were not flipped in RTL mode #TINY-7851
- Fixed table corruption when deleting a `contenteditable="false"` cell #TINY-7891
- The `dir` attribute was being incorrectly applied to list items #TINY-4589
- Applying selector formats would sometimes not apply the format correctly to elements in a list #TINY-7393
- For formats that specify an attribute or style that should be removed, the formatter `match` API incorrectly returned `false` #TINY-6149
- The type signature on the `formatter.matchNode` API had the wrong return type (was `boolean` but should have been `Formatter | undefined`) #TINY-6149
- The `formatter.formatChanged` API would ignore the `similar` parameter if another callback had already been registered for the same format #TINY-7713
- The `formatter.formatChanged` API would sometimes not run the callback the first time the format was removed #TINY-7713
- Base64 encoded images with spaces or line breaks in the data URI were not displayed correctly. Patch contributed by RoboBurned

### Deprecated
- The `bbcode`, `fullpage`, `legacyoutput`, and `spellchecker` plugins have been deprecated and marked for removal in the next major release #TINY-7260

## 5.8.2 - 2021-06-23

### Fixed
- Fixed an issue when pasting cells from tables containing `colgroup`s into tables without `colgroup`s #TINY-6675
- Fixed an issue that could cause an invalid toolbar button state when multiple inline editors were on a single page #TINY-6297

## 5.8.1 - 2021-05-20

### Fixed
- An unexpected exception was thrown when switching to readonly mode and adjusting the editor width #TINY-6383
- Content could be lost when the `pagebreak_split_block` setting was enabled #TINY-3388
- The `list-style-type: none;` style on nested list items was incorrectly removed when clearing formatting #TINY-6264
- URLs were not always detected when pasting over a selection. Patch contributed by jwcooper #TINY-6997
- Properties on the `OpenNotification` event were incorrectly namespaced #TINY-7486

## 5.8.0 - 2021-05-06

### Added
- Added the `PAGE_UP` and `PAGE_DOWN` key code constants to the `VK` API #TINY-4612
- The editor resize handle can now be controlled using the keyboard #TINY-4823
- Added a new `fixed_toolbar_container_target` setting which renders the toolbar in the specified `HTMLElement`. Patch contributed by pvrobays

### Improved
- The `inline_boundaries` feature now supports the `home`, `end`, `pageup`, and `pagedown` keys #TINY-4612
- Updated the `formatter.matchFormat` API to support matching formats with variables in the `classes` property #TINY-7227
- Added HTML5 `audio` and `video` elements to the default alignment formats #TINY-6633
- Added support for alpha list numbering to the list properties dialog #TINY-6891

### Changed
- Updated the `image` dialog to display the class list dropdown as full-width if the caption checkbox is not present #TINY-6400
- Renamed the "H Align" and "V Align" input labels in the Table Cell Properties dialog to "Horizontal align" and "Vertical align" respectively #TINY-7285

### Deprecated
- The undocumented `setIconStroke` Split Toolbar Button API has been deprecated and will be removed in a future release #TINY-3551

### Fixed
- Fixed a bug where it wasn't possible to align nested list items #TINY-6567
- The RGB fields in the color picker dialog were not staying in sync with the color palette and hue slider #TINY-6952
- The color preview box in the color picker dialog was not correctly displaying the saturation and value of the chosen color #TINY-6952
- The color picker dialog will now show an alert if it is submitted with an invalid hex color code #TINY-2814
- Fixed a bug where the `TableModified` event was not fired when adding a table row with the Tab key #TINY-7006
- Added missing `images_file_types` setting to the exported TypeScript types #GH-6607
- Fixed a bug where lists pasted from Word with Roman numeral markers were not displayed correctly. Patch contributed by aautio #GH-6620
- The `editor.insertContent` API was incorrectly handling nested `span` elements with matching styles #TINY-6263
- The HTML5 `small` element could not be removed when clearing text formatting #TINY-6633
- The Oxide button text transform variable was incorrectly using `capitalize` instead of `none`. Patch contributed by dakur #GH-6341
- Fix dialog button text that was using title-style capitalization #TINY-6816
- Table plugin could perform operations on tables containing the inline editor #TINY-6625
- Fixed Tab key navigation inside table cells with a ranged selection #TINY-6638
- The foreground and background toolbar button color indicator is no longer blurry #TINY-3551
- Fixed a regression in the `tinymce.create()` API that caused issues when multiple objects were created #TINY-7358
- Fixed the `LineHeight` command causing the `change` event to be fired inconsistently #TINY-7048

## 5.7.1 - 2021-03-17

### Fixed
- Fixed the `help` dialog incorrectly linking to the changelog of TinyMCE 4 instead of TinyMCE 5 #TINY-7031
- Fixed a bug where error messages were displayed incorrectly in the image dialog #TINY-7099
- Fixed an issue where URLs were not correctly filtered in some cases #TINY-7025
- Fixed a bug where context menu items with names that contained uppercase characters were not displayed #TINY-7072
- Fixed context menu items lacking support for the `disabled` and `shortcut` properties #TINY-7073
- Fixed a regression where the width and height were incorrectly set when embedding content using the `media` dialog #TINY-7074

## 5.7.0 - 2021-02-10

### Added
- Added IPv6 address support to the URI API. Patch contributed by dev7355608 #GH-4409
- Added new `structure` and `style` properties to the `TableModified` event to indicate what kinds of modifications were made #TINY-6643
- Added `video` and `audio` live embed support for the `media` plugin #TINY-6229
- Added the ability to resize `video` and `iframe` media elements #TINY-6229
- Added a new `font_css` setting for adding fonts to both the editor and the parent document #TINY-6199
- Added a new `ImageUploader` API to simplify uploading image data to the configured `images_upload_url` or `images_upload_handler` #TINY-4601
- Added an Oxide variable to define the container background color in fullscreen mode #TINY-6903
- Added Oxide variables for setting the toolbar background colors for inline and sticky toolbars #TINY-6009
- Added a new `AfterProgressState` event that is fired after `editor.setProgressState` calls complete #TINY-6686
- Added support for `table_column_resizing` when inserting or deleting columns #TINY-6711

### Changed
- Changed table and table column copy behavior to retain an appropriate width when pasted #TINY-6664
- Changed the `lists` plugin to apply list styles to all text blocks within a selection #TINY-3755
- Changed the `advlist` plugin to log a console error message when the `list` plugin isn't enabled #TINY-6585
- Changed the z-index of the `setProgressState(true)` throbber so it does not hide notifications #TINY-6686
- Changed the type signature for `editor.selection.getRng()` incorrectly returning `null` #TINY-6843
- Changed some `SaxParser` regular expressions to improve performance #TINY-6823
- Changed `editor.setProgressState(true)` to close any open popups #TINY-6686

### Fixed
- Fixed `codesample` highlighting performance issues for some languages #TINY-6996
- Fixed an issue where cell widths were lost when merging table cells #TINY-6901
- Fixed `col` elements incorrectly transformed to `th` elements when converting columns to header columns #TINY-6715
- Fixed a number of table operations not working when selecting 2 table cells on Mozilla Firefox #TINY-3897
- Fixed a memory leak by backporting an upstream Sizzle fix #TINY-6859
- Fixed table `width` style was removed when copying #TINY-6664
- Fixed focus lost while typing in the `charmap` or `emoticons` dialogs when the editor is rendered in a shadow root #TINY-6904
- Fixed corruption of base64 URLs used in style attributes when parsing HTML #TINY-6828
- Fixed the order of CSS precedence of `content_style` and `content_css` in the `preview` and `template` plugins. `content_style` now has precedence #TINY-6529
- Fixed an issue where the image dialog tried to calculate image dimensions for an empty image URL #TINY-6611
- Fixed an issue where `scope` attributes on table cells would not change as expected when merging or unmerging cells #TINY-6486
- Fixed the plugin documentation links in the `help` plugin #DOC-703
- Fixed events bound using `DOMUtils` not returning the correct result for `isDefaultPrevented` in some cases #TINY-6834
- Fixed the "Dropped file type is not supported" notification incorrectly showing when using an inline editor #TINY-6834
- Fixed an issue with external styles bleeding into TinyMCE #TINY-6735
- Fixed an issue where parsing malformed comments could cause an infinite loop #TINY-6864
- Fixed incorrect return types on `editor.selection.moveToBookmark` #TINY-6504
- Fixed the type signature for `editor.selection.setCursorLocation()` incorrectly allowing a node with no `offset` #TINY-6843
- Fixed incorrect behavior when editor is destroyed while loading stylesheets #INT-2282
- Fixed figure elements incorrectly splitting from a valid parent element when editing the image within #TINY-6592
- Fixed inserting multiple rows or columns in a table cloning from the incorrect source row or column #TINY-6906
- Fixed an issue where new lines were not scrolled into view when pressing Shift+Enter or Shift+Return #TINY-6964
- Fixed an issue where list elements would not be removed when outdenting using the Enter or Return key #TINY-5974
- Fixed an issue where file extensions with uppercase characters were treated as invalid #TINY-6940
- Fixed dialog block messages were not passed through TinyMCE's translation system #TINY-6971

## 5.6.2 - 2020-12-08

### Fixed
- Fixed a UI rendering regression when the document body is using `display: flex` #TINY-6783

## 5.6.1 - 2020-11-25

### Fixed
- Fixed the `mceTableRowType` and `mceTableCellType` commands were not firing the `newCell` event #TINY-6692
- Fixed the HTML5 `s` element was not recognized when editing or clearing text formatting #TINY-6681
- Fixed an issue where copying and pasting table columns resulted in invalid HTML when using colgroups #TINY-6684
- Fixed an issue where the toolbar would render with the wrong width for inline editors in some situations #TINY-6683

## 5.6.0 - 2020-11-18

### Added
- Added new `BeforeOpenNotification` and `OpenNotification` events which allow internal notifications to be captured and modified before display #TINY-6528
- Added support for `block` and `unblock` methods on inline dialogs #TINY-6487
- Added new `TableModified` event which is fired whenever changes are made to a table #TINY-6629
- Added new `images_file_types` setting to determine which image file formats will be automatically processed into `img` tags on paste when using the `paste` plugin #TINY-6306
- Added support for `images_file_types` setting in the image file uploader to determine which image file extensions are valid for upload #TINY-6224
- Added new `format_empty_lines` setting to control if empty lines are formatted in a ranged selection #TINY-6483
- Added template support to the `autocompleter` for customizing the autocompleter items #TINY-6505
- Added new user interface `enable`, `disable`, and `isDisabled` methods #TINY-6397
- Added new `closest` formatter API to get the closest matching selection format from a set of formats #TINY-6479
- Added new `emojiimages` emoticons database that uses the twemoji CDN by default #TINY-6021
- Added new `emoticons_database` setting to configure which emoji database to use #TINY-6021
- Added new `name` field to the `style_formats` setting object to enable specifying a name for the format #TINY-4239

### Changed
- Changed `readonly` mode to allow hyperlinks to be clickable #TINY-6248

### Fixed
- Fixed the `change` event not firing after a successful image upload #TINY-6586
- Fixed the type signature for the `entity_encoding` setting not accepting delimited lists #TINY-6648
- Fixed layout issues when empty `tr` elements were incorrectly removed from tables #TINY-4679
- Fixed image file extensions lost when uploading an image with an alternative extension, such as `.jfif` #TINY-6622
- Fixed a security issue where URLs in attributes weren't correctly sanitized #TINY-6518
- Fixed `DOMUtils.getParents` incorrectly including the shadow root in the array of elements returned #TINY-6540
- Fixed an issue where the root document could be scrolled while an editor dialog was open inside a shadow root #TINY-6363
- Fixed `getContent` with text format returning a new line when the editor is empty #TINY-6281
- Fixed table column and row resizers not respecting the `data-mce-resize` attribute #TINY-6600
- Fixed inserting a table via the `mceInsertTable` command incorrectly creating 2 undo levels #TINY-6656
- Fixed nested tables with `colgroup` elements incorrectly always resizing the inner table #TINY-6623
- Fixed the `visualchars` plugin causing the editor to steal focus when initialized #TINY-6282
- Fixed `fullpage` plugin altering text content in `editor.getContent()` #TINY-6541
- Fixed `fullscreen` plugin not working correctly with multiple editors and shadow DOM #TINY-6280
- Fixed font size keywords such as `medium` not displaying correctly in font size menus #TINY-6291
- Fixed an issue where some attributes in table cells were not copied over to new rows or columns #TINY-6485
- Fixed incorrectly removing formatting on adjacent spaces when removing formatting on a ranged selection #TINY-6268
- Fixed the `Cut` menu item not working in the latest version of Mozilla Firefox #TINY-6615
- Fixed some incorrect types in the new TypeScript declaration file #TINY-6413
- Fixed a regression where a fake offscreen selection element was incorrectly created for the editor root node #TINY-6555
- Fixed an issue where menus would incorrectly collapse in small containers #TINY-3321
- Fixed an issue where only one table column at a time could be converted to a header #TINY-6326
- Fixed some minor memory leaks that prevented garbage collection for editor instances #TINY-6570
- Fixed resizing a `responsive` table not working when using the column resize handles #TINY-6601
- Fixed incorrectly calculating table `col` widths when resizing responsive tables #TINY-6646
- Fixed an issue where spaces were not preserved in pre-blocks when getting text content #TINY-6448
- Fixed a regression that caused the selection to be difficult to see in tables with backgrounds #TINY-6495
- Fixed content pasted multiple times in the editor when using Microsoft Internet Explorer 11. Patch contributed by mattford #GH-4905

## 5.5.1 - 2020-10-01

### Fixed
- Fixed pressing the down key near the end of a document incorrectly raising an exception #TINY-6471
- Fixed incorrect Typescript types for the `Tools` API #TINY-6475

## 5.5.0 - 2020-09-29

### Added
- Added a TypeScript declaration file to the bundle output for TinyMCE core #TINY-3785
- Added new `table_column_resizing` setting to control how table columns are resized when using the resize bars #TINY-6001
- Added the ability to remove images on a failed upload using the `images_upload_handler` failure callback #TINY-6011
- Added `hasPlugin` function to the editor API to determine if a plugin exists or not #TINY-766
- Added new `ToggleToolbarDrawer` command and query state handler to allow the toolbar drawer to be programmatically toggled and the toggle state to be checked #TINY-6032
- Added the ability to use `colgroup` elements in tables #TINY-6050
- Added a new setting `table_use_colgroups` for toggling whether colgroups are used in new tables #TINY-6050
- Added the ability to delete and navigate HTML media elements without the `media` plugin #TINY-4211
- Added `fullscreen_native` setting to the `fullscreen` plugin to enable use of the entire monitor #TINY-6284
- Added table related oxide variables to the Style API for more granular control over table cell selection appearance #TINY-6311
- Added new `toolbar_persist` setting to control the visibility of the inline toolbar #TINY-4847
- Added new APIs to allow for programmatic control of the inline toolbar visibility #TINY-4847
- Added the `origin` property to the `ObjectResized` and `ObjectResizeStart` events, to specify which handle the resize was performed on #TINY-6242
- Added new StyleSheetLoader `unload` and `unloadAll` APIs to allow loaded stylesheets to be removed #TINY-3926
- Added the `LineHeight` query command and action to the editor #TINY-4843
- Added the `lineheight` toolbar and menu items, and added `lineheight` to the default format menu #TINY-4843
- Added a new `contextmenu_avoid_overlap` setting to allow context menus to avoid overlapping matched nodes #TINY-6036
- Added new listbox dialog UI component for rendering a dropdown that allows nested options #TINY-2236
- Added back the ability to use nested items in the `image_class_list`, `link_class_list`, `link_list`, `table_class_list`, `table_cell_class_list`, and `table_row_class_list` settings #TINY-2236

### Changed
- Changed how CSS manipulates table cells when selecting multiple cells to achieve a semi-transparent selection #TINY-6311
- Changed the `target` property on fired events to use the native event target. The original target for an open shadow root can be obtained using `event.getComposedPath()` #TINY-6128
- Changed the editor to clean-up loaded CSS stylesheets when all editors using the stylesheet have been removed #TINY-3926
- Changed `imagetools` context menu icon for accessing the `image` dialog to use the `image` icon #TINY-4141
- Changed the `editor.insertContent()` and `editor.selection.setContent()` APIs to retain leading and trailing whitespace #TINY-5966
- Changed the `table` plugin `Column` menu to include the cut, copy and paste column menu items #TINY-6374
- Changed the default table styles in the content CSS files to better support the styling options available in the `table` dialog #TINY-6179

### Deprecated
- Deprecated the `Env.experimentalShadowDom` flag #TINY-6128

### Fixed
- Fixed tables with no borders displaying with the default border styles in the `preview` dialog #TINY-6179
- Fixed loss of whitespace when inserting content after a non-breaking space #TINY-5966
- Fixed the `event.getComposedPath()` function throwing an exception for events fired from the editor #TINY-6128
- Fixed notifications not appearing when the editor is within a ShadowRoot #TINY-6354
- Fixed focus issues with inline dialogs when the editor is within a ShadowRoot #TINY-6360
- Fixed the `template` plugin previews missing some content styles #TINY-6115
- Fixed the `media` plugin not saving the alternative source url in some situations #TINY-4113
- Fixed an issue where column resizing using the resize bars was inconsistent between fixed and relative table widths #TINY-6001
- Fixed an issue where dragging and dropping within a table would select table cells #TINY-5950
- Fixed up and down keyboard navigation not working for inline `contenteditable="false"` elements #TINY-6226
- Fixed dialog not retrieving `close` icon from icon pack #TINY-6445
- Fixed the `unlink` toolbar button not working when selecting multiple links #TINY-4867
- Fixed the `link` dialog not showing the "Text to display" field in some valid cases #TINY-5205
- Fixed the `DOMUtils.split()` API incorrectly removing some content #TINY-6294
- Fixed pressing the escape key not focusing the editor when using multiple toolbars #TINY-6230
- Fixed the `dirty` flag not being correctly set during an `AddUndo` event #TINY-4707
- Fixed `editor.selection.setCursorLocation` incorrectly placing the cursor outside `pre` elements in some circumstances #TINY-4058
- Fixed an exception being thrown when pressing the enter key inside pre elements while `br_in_pre` setting is false #TINY-4058

## 5.4.2 - 2020-08-17

### Fixed
- Fixed the editor not resizing when resizing the browser window in fullscreen mode #TINY-3511
- Fixed clicking on notifications causing inline editors to hide #TINY-6058
- Fixed an issue where link URLs could not be deleted or edited in the link dialog in some cases #TINY-4706
- Fixed a regression where setting the `anchor_top` or `anchor_bottom` options to `false` was not working #TINY-6256
- Fixed the `anchor` plugin not supporting the `allow_html_in_named_anchor` option #TINY-6236
- Fixed an exception thrown when removing inline formats that contained additional styles or classes #TINY-6288
- Fixed an exception thrown when positioning the context toolbar on Internet Explorer 11 in some edge cases #TINY-6271
- Fixed inline formats not removed when more than one `removeformat` format rule existed #TINY-6216
- Fixed an issue where spaces were sometimes removed when removing formating on nearby text #TINY-6251
- Fixed the list toolbar buttons not showing as active when a list is selected #TINY-6286
- Fixed an issue where the UI would sometimes not be shown or hidden when calling the show or hide API methods on the editor #TINY-6048
- Fixed the list type style not retained when copying list items #TINY-6289
- Fixed the Paste plugin converting tabs in plain text to a single space character. A `paste_tab_spaces` option has been included for setting the number of spaces used to replace a tab character #TINY-6237

## 5.4.1 - 2020-07-08

### Fixed
- Fixed the Search and Replace plugin incorrectly including zero-width caret characters in search results #TINY-4599
- Fixed dragging and dropping unsupported files navigating the browser away from the editor #TINY-6027
- Fixed undo levels not created on browser handled drop or paste events #TINY-6027
- Fixed content in an iframe element parsing as DOM elements instead of text content #TINY-5943
- Fixed Oxide checklist styles not showing when printing #TINY-5139
- Fixed bug with `scope` attribute not being added to the cells of header rows #TINY-6206

## 5.4.0 - 2020-06-30

### Added
- Added keyboard navigation support to menus and toolbars when the editor is in a ShadowRoot #TINY-6152
- Added the ability for menus to be clicked when the editor is in an open shadow root #TINY-6091
- Added the `Editor.ui.styleSheetLoader` API for loading stylesheets within the Document or ShadowRoot containing the editor UI #TINY-6089
- Added the `StyleSheetLoader` module to the public API #TINY-6100
- Added Oxide variables for styling the `select` element and headings in dialog content #TINY-6070
- Added icons for `table` column and row cut, copy, and paste toolbar buttons #TINY-6062
- Added all `table` menu items to the UI registry, so they can be used by name in other menus #TINY-4866
- Added new `mceTableApplyCellStyle` command to the `table` plugin #TINY-6004
- Added new `table` cut, copy, and paste column editor commands and menu items #TINY-6006
- Added font related Oxide variables for secondary buttons, allowing for custom styling #TINY-6061
- Added new `table_header_type` setting to control how table header rows are structured #TINY-6007
- Added new `table_sizing_mode` setting to replace the `table_responsive_width` setting, which has now been deprecated #TINY-6051
- Added new `mceTableSizingMode` command for changing the sizing mode of a table #TINY-6000
- Added new `mceTableRowType`, `mceTableColType`, and `mceTableCellType` commands and value queries #TINY-6150

### Changed
- Changed `advlist` toolbar buttons to only show a dropdown list if there is more than one option #TINY-3194
- Changed `mceInsertTable` command and `insertTable` API method to take optional header rows and columns arguments #TINY-6012
- Changed stylesheet loading, so that UI skin stylesheets can load in a ShadowRoot if required #TINY-6089
- Changed the DOM location of menus so that they display correctly when the editor is in a ShadowRoot #TINY-6093
- Changed the table plugin to correctly detect all valid header row structures #TINY-6007

### Fixed
- Fixed tables with no defined width being converted to a `fixed` width table when modifying the table #TINY-6051
- Fixed the `autosave` `isEmpty` API incorrectly detecting non-empty content as empty #TINY-5953
- Fixed table `Paste row after` and `Paste row before` menu items not disabled when nothing was available to paste #TINY-6006
- Fixed a selection performance issue with large tables on Microsoft Internet Explorer and Edge #TINY-6057
- Fixed filters for screening commands from the undo stack to be case-insensitive #TINY-5946
- Fixed `fullscreen` plugin now removes all classes when the editor is closed #TINY-4048
- Fixed handling of mixed-case icon identifiers (names) for UI elements #TINY-3854
- Fixed leading and trailing spaces lost when using `editor.selection.getContent({ format: 'text' })` #TINY-5986
- Fixed an issue where changing the URL with the quicklink toolbar caused unexpected undo behavior #TINY-5952
- Fixed an issue where removing formatting within a table cell would cause Internet Explorer 11 to scroll to the end of the table #TINY-6049
- Fixed an issue where the `allow_html_data_urls` setting was not correctly applied #TINY-5951
- Fixed the `autolink` feature so that it no longer treats a string with multiple "@" characters as an email address #TINY-4773
- Fixed an issue where removing the editor would leave unexpected attributes on the target element #TINY-4001
- Fixed the `link` plugin now suggest `mailto:` when the text contains an '@' and no slashes (`/`) #TINY-5941
- Fixed the `valid_children` check of custom elements now allows a wider range of characters in names #TINY-5971

## 5.3.2 - 2020-06-10

### Fixed
- Fixed a regression introduced in 5.3.0, where `images_dataimg_filter` was no-longer called #TINY-6086

## 5.3.1 - 2020-05-27

### Fixed
- Fixed the image upload error alert also incorrectly closing the image dialog #TINY-6020
- Fixed editor content scrolling incorrectly on focus in Firefox by reverting default content CSS html and body heights added in 5.3.0 #TINY-6019

## 5.3.0 - 2020-05-21

### Added
- Added html and body height styles to the default oxide content CSS #TINY-5978
- Added `uploadUri` and `blobInfo` to the data returned by `editor.uploadImages()` #TINY-4579
- Added a new function to the `BlobCache` API to lookup a blob based on the base64 data and mime type #TINY-5988
- Added the ability to search and replace within a selection #TINY-4549
- Added the ability to set the list start position for ordered lists and added new `lists` context menu item #TINY-3915
- Added `icon` as an optional config option to the toggle menu item API #TINY-3345
- Added `auto` mode for `toolbar_location` which positions the toolbar and menu bar at the bottom if there is no space at the top #TINY-3161

### Changed
- Changed the default `toolbar_location` to `auto` #TINY-3161
- Changed toggle menu items and choice menu items to have a dedicated icon with the checkmark displayed on the far right side of the menu item #TINY-3345
- Changed the `link`, `image`, and `paste` plugins to use Promises to reduce the bundle size #TINY-4710
- Changed the default icons to be lazy loaded during initialization #TINY-4729
- Changed the parsing of content so base64 encoded urls are converted to blob urls #TINY-4727
- Changed context toolbars so they concatenate when more than one is suitable for the current selection #TINY-4495
- Changed inline style element formats (strong, b, em, i, u, strike) to convert to a span on format removal if a `style` or `class` attribute is present #TINY-4741

### Fixed
- Fixed the `selection.setContent()` API not running parser filters #TINY-4002
- Fixed formats incorrectly applied or removed when table cells were selected #TINY-4709
- Fixed the `quickimage` button not restricting the file types to images #TINY-4715
- Fixed search and replace ignoring text in nested contenteditable elements #TINY-5967
- Fixed resize handlers displaying in the wrong location sometimes for remote images #TINY-4732
- Fixed table picker breaking in Firefox on low zoom levels #TINY-4728
- Fixed issue with loading or pasting contents with large base64 encoded images on Safari #TINY-4715
- Fixed supplementary special characters being truncated when inserted into the editor. Patch contributed by mlitwin. #TINY-4791
- Fixed toolbar buttons not set to disabled when the editor is in readonly mode #TINY-4592
- Fixed the editor selection incorrectly changing when removing caret format containers #TINY-3438
- Fixed bug where title, width, and height would be set to empty string values when updating an image and removing those attributes using the image dialog #TINY-4786
- Fixed `ObjectResized` event firing when an object wasn't resized #TINY-4161
- Fixed `ObjectResized` and `ObjectResizeStart` events incorrectly fired when adding or removing table rows and columns #TINY-4829
- Fixed the placeholder not hiding when pasting content into the editor #TINY-4828
- Fixed an issue where the editor would fail to load if local storage was disabled #TINY-5935
- Fixed an issue where an uploaded image would reuse a cached image with a different mime type #TINY-5988
- Fixed bug where toolbars and dialogs would not show if the body element was replaced (e.g. with Turbolinks). Patch contributed by spohlenz #GH-5653
- Fixed an issue where multiple formats would be removed when removing a single format at the end of lines or on empty lines #TINY-1170
- Fixed zero-width spaces incorrectly included in the `wordcount` plugin character count #TINY-5991
- Fixed a regression introduced in 5.2.0 whereby the desktop `toolbar_mode` setting would incorrectly override the mobile default setting #TINY-5998
- Fixed an issue where deleting all content in a single cell table would delete the entire table #TINY-1044

## 5.2.2 - 2020-04-23

### Fixed
- Fixed an issue where anchors could not be inserted on empty lines #TINY-2788
- Fixed text decorations (underline, strikethrough) not consistently inheriting the text color #TINY-4757
- Fixed `format` menu alignment buttons inconsistently applying to images #TINY-4057
- Fixed the floating toolbar drawer height collapsing when the editor is rendered in modal dialogs or floating containers #TINY-4837
- Fixed `media` embed content not processing safely in some cases #TINY-4857

## 5.2.1 - 2020-03-25

### Fixed
- Fixed the "is decorative" checkbox in the image dialog clearing after certain dialog events #FOAM-11
- Fixed possible uncaught exception when a `style` attribute is removed using a content filter on `setContent` #TINY-4742
- Fixed the table selection not functioning correctly in Microsoft Edge 44 or higher #TINY-3862
- Fixed the table resize handles not functioning correctly in Microsoft Edge 44 or higher #TINY-4160
- Fixed the floating toolbar drawer disconnecting from the toolbar when adding content in inline mode #TINY-4725 #TINY-4765
- Fixed `readonly` mode not returning the appropriate boolean value #TINY-3948
- Fixed the `forced_root_block_attrs` setting not applying attributes to new blocks consistently #TINY-4564
- Fixed the editor incorrectly stealing focus during initialization in Microsoft Internet Explorer #TINY-4697
- Fixed dialogs stealing focus when opening an alert or confirm dialog using an `onAction` callback #TINY-4014
- Fixed inline dialogs incorrectly closing when clicking on an opened alert or confirm dialog #TINY-4012
- Fixed the context toolbar overlapping the menu bar and toolbar #TINY-4586
- Fixed notification and inline dialog positioning issues when using `toolbar_location: 'bottom'` #TINY-4586
- Fixed the `colorinput` popup appearing offscreen on mobile devices #TINY-4711
- Fixed special characters not being found when searching by "whole words only" #TINY-4522
- Fixed an issue where dragging images could cause them to be duplicated #TINY-4195
- Fixed context toolbars activating without the editor having focus #TINY-4754
- Fixed an issue where removing the background color of text did not always work #TINY-4770
- Fixed an issue where new rows and columns in a table did not retain the style of the previous row or column #TINY-4788

## 5.2.0 - 2020-02-13

### Added
- Added the ability to apply formats to spaces #TINY-4200
- Added new `toolbar_location` setting to allow for positioning the menu and toolbar at the bottom of the editor #TINY-4210
- Added new `toolbar_groups` setting to allow a custom floating toolbar group to be added to the toolbar when using `floating` toolbar mode #TINY-4229
- Added new `link_default_protocol` setting to `link` and `autolink` plugin to allow a protocol to be used by default #TINY-3328
- Added new `placeholder` setting to allow a placeholder to be shown when the editor is empty #TINY-3917
- Added new `tinymce.dom.TextSeeker` API to allow searching text across different DOM nodes #TINY-4200
- Added a drop shadow below the toolbar while in sticky mode and introduced Oxide variables to customize it when creating a custom skin #TINY-4343
- Added `quickbars_image_toolbar` setting to allow for the image quickbar to be turned off #TINY-4398
- Added iframe and img `loading` attribute to the default schema. Patch contributed by ataylor32. #GH-5112
- Added new `getNodeFilters`/`getAttributeFilters` functions to the `editor.serializer` instance #TINY-4344
- Added new `a11y_advanced_options` setting to allow additional accessibility options to be added #FOAM-11
- Added new accessibility options and behaviours to the image dialog using `a11y_advanced_options` #FOAM-11
- Added the ability to use the window `PrismJS` instance for the `codesample` plugin instead of the bundled version to allow for styling custom languages #TINY-4504
- Added error message events that fire when a resource loading error occurs #TINY-4509

### Changed
- Changed the default schema to disallow `onchange` for select elements #TINY-4614
- Changed default `toolbar_mode` value from false to `wrap`. The value false has been deprecated #TINY-4617
- Changed `toolbar_drawer` setting to `toolbar_mode`. `toolbar_drawer` has been deprecated #TINY-4416
- Changed iframe mode to set selection on content init if selection doesn't exist #TINY-4139
- Changed table related icons to align them with the visual style of the other icons #TINY-4341
- Changed and improved the visual appearance of the color input field #TINY-2917
- Changed fake caret container to use `forced_root_block` when possible #TINY-4190
- Changed the `requireLangPack` API to wait until the plugin has been loaded before loading the language pack #TINY-3716
- Changed the formatter so `style_formats` are registered before the initial content is loaded into the editor #TINY-4238
- Changed media plugin to use https protocol for media urls by default #TINY-4577
- Changed the parser to treat CDATA nodes as bogus HTML comments to match the HTML parsing spec. A new `preserve_cdata` setting has been added to preserve CDATA nodes if required #TINY-4625

### Fixed
- Fixed incorrect parsing of malformed/bogus HTML comments #TINY-4625
- Fixed `quickbars` selection toolbar appearing on non-editable elements #TINY-4359
- Fixed bug with alignment toolbar buttons sometimes not changing state correctly #TINY-4139
- Fixed the `codesample` toolbar button not toggling when selecting code samples other than HTML #TINY-4504
- Fixed content incorrectly scrolling to the top or bottom when pressing enter if when the content was already in view #TINY-4162
- Fixed `scrollIntoView` potentially hiding elements behind the toolbar #TINY-4162
- Fixed editor not respecting the `resize_img_proportional` setting due to legacy code #TINY-4236
- Fixed flickering floating toolbar drawer in inline mode #TINY-4210
- Fixed an issue where the template plugin dialog would be indefinitely blocked on a failed template load #TINY-2766
- Fixed the `mscontrolselect` event not being unbound on IE/Edge #TINY-4196
- Fixed Confirm dialog footer buttons so only the "Yes" button is highlighted #TINY-4310
- Fixed `file_picker_callback` functionality for Image, Link and Media plugins #TINY-4163
- Fixed issue where floating toolbar drawer sometimes would break if the editor is resized while the drawer is open #TINY-4439
- Fixed incorrect `external_plugins` loading error message #TINY-4503
- Fixed resize handler was not hidden for ARIA purposes. Patch contributed by Parent5446. #GH-5195
- Fixed an issue where content could be lost if a misspelled word was selected and spellchecking was disabled #TINY-3899
- Fixed validation errors in the CSS where certain properties had the wrong default value #TINY-4491
- Fixed an issue where forced root block attributes were not applied when removing a list #TINY-4272
- Fixed an issue where the element path isn't being cleared when there are no parents #TINY-4412
- Fixed an issue where width and height in svg icons containing `rect` elements were overridden by the CSS reset #TINY-4408
- Fixed an issue where uploading images with `images_reuse_filename` enabled and that included a query parameter would generate an invalid URL #TINY-4638
- Fixed the `closeButton` property not working when opening notifications #TINY-4674
- Fixed keyboard flicker when opening a context menu on mobile #TINY-4540
- Fixed issue where plus icon svg contained strokes #TINY-4681

## 5.1.6 - 2020-01-28

### Fixed
- Fixed `readonly` mode not blocking all clicked links #TINY-4572
- Fixed legacy font sizes being calculated inconsistently for the `FontSize` query command value #TINY-4555
- Fixed changing a tables row from `Header` to `Body` incorrectly moving the row to the bottom of the table #TINY-4593
- Fixed the context menu not showing in certain cases with hybrid devices #TINY-4569
- Fixed the context menu opening in the wrong location when the target is the editor body #TINY-4568
- Fixed the `image` plugin not respecting the `automatic_uploads` setting when uploading local images #TINY-4287
- Fixed security issue related to parsing HTML comments and CDATA #TINY-4544

## 5.1.5 - 2019-12-19

### Fixed
- Fixed the UI not working with hybrid devices that accept both touch and mouse events #TNY-4521
- Fixed the `charmap` dialog initially focusing the first tab of the dialog instead of the search input field #TINY-4342
- Fixed an exception being raised when inserting content if the caret was directly before or after a `contenteditable="false"` element #TINY-4528
- Fixed a bug with pasting image URLs when paste as text is enabled #TINY-4523

## 5.1.4 - 2019-12-11

### Fixed
- Fixed dialog contents disappearing when clicking a checkbox for right-to-left languages #TINY-4518
- Fixed the `legacyoutput` plugin registering legacy formats after editor initialization, causing legacy content to be stripped on the initial load #TINY-4447
- Fixed search and replace not cycling through results when searching using special characters #TINY-4506
- Fixed the `visualchars` plugin converting HTML-like text to DOM elements in certain cases #TINY-4507
- Fixed an issue with the `paste` plugin not sanitizing content in some cases #TINY-4510
- Fixed HTML comments incorrectly being parsed in certain cases #TINY-4511

## 5.1.3 - 2019-12-04

### Fixed
- Fixed sticky toolbar not undocking when fullscreen mode is activated #TINY-4390
- Fixed the "Current Window" target not applying when updating links using the link dialog #TINY-4063
- Fixed disabled menu items not highlighting when focused #TINY-4339
- Fixed touch events passing through dialog collection items to the content underneath on Android devices #TINY-4431
- Fixed keyboard navigation of the Help dialog's Keyboard Navigation tab #TINY-4391
- Fixed search and replace dialog disappearing when finding offscreen matches on iOS devices #TINY-4350
- Fixed performance issues where sticky toolbar was jumping while scrolling on slower browsers #TINY-4475

## 5.1.2 - 2019-11-19

### Fixed
- Fixed desktop touch devices using `mobile` configuration overrides #TINY-4345
- Fixed unable to disable the new scrolling toolbar feature #TINY-4345
- Fixed touch events passing through any pop-up items to the content underneath on Android devices #TINY-4367
- Fixed the table selector handles throwing JavaScript exceptions for non-table selections #TINY-4338
- Fixed `cut` operations not removing selected content on Android devices when the `paste` plugin is enabled #TINY-4362
- Fixed inline toolbar not constrained to the window width by default #TINY-4314
- Fixed context toolbar split button chevrons pointing right when they should be pointing down #TINY-4257
- Fixed unable to access the dialog footer in tabbed dialogs on small screens #TINY-4360
- Fixed mobile table selectors were hard to select with touch by increasing the size #TINY-4366
- Fixed mobile table selectors moving when moving outside the editor #TINY-4366
- Fixed inline toolbars collapsing when using sliding toolbars #TINY-4389
- Fixed block textpatterns not treating NBSPs as spaces #TINY-4378
- Fixed backspace not merging blocks when the last element in the preceding block was a `contenteditable="false"` element #TINY-4235
- Fixed toolbar buttons that only contain text labels overlapping on mobile devices #TINY-4395
- Fixed quickbars quickimage picker not working on mobile #TINY-4377
- Fixed fullscreen not resizing in an iOS WKWebView component #TINY-4413

## 5.1.1 - 2019-10-28

### Fixed
- Fixed font formats containing spaces being wrapped in `&quot;` entities instead of single quotes #TINY-4275
- Fixed alert and confirm dialogs losing focus when clicked #TINY-4248
- Fixed clicking outside a modal dialog focusing on the document body #TINY-4249
- Fixed the context toolbar not hiding when scrolled out of view #TINY-4265

## 5.1.0 - 2019-10-17

### Added
- Added touch selector handles for table selections on touch devices #TINY-4097
- Added border width field to Table Cell dialog #TINY-4028
- Added touch event listener to media plugin to make embeds playable #TINY-4093
- Added oxide styling options to notifications and tweaked the default variables #TINY-4153
- Added additional padding to split button chevrons on touch devices, to make them easier to interact with #TINY-4223
- Added new platform detection functions to `Env` and deprecated older detection properties #TINY-4184
- Added `inputMode` config field to specify inputmode attribute of `input` dialog components #TINY-4062
- Added new `inputMode` property to relevant plugins/dialogs #TINY-4102
- Added new `toolbar_sticky` setting to allow the iframe menubar/toolbar to stick to the top of the window when scrolling #TINY-3982

### Changed
- Changed default setting for `toolbar_drawer` to `floating` #TINY-3634
- Changed mobile phones to use the `silver` theme by default #TINY-3634
- Changed some editor settings to default to `false` on touch devices:
  - `menubar`(phones only) #TINY-4077
  - `table_grid` #TINY-4075
  - `resize` #TINY-4157
  - `object_resizing` #TINY-4157
- Changed toolbars and context toolbars to sidescroll on mobile #TINY-3894 #TINY-4107
- Changed context menus to render as horizontal menus on touch devices #TINY-4107
- Changed the editor to use the `VisualViewport` API of the browser where possible #TINY-4078
- Changed visualblocks toolbar button icon and renamed `paragraph` icon to `visualchars` #TINY-4074
- Changed Oxide default for `@toolbar-button-chevron-color` to follow toolbar button icon color #TINY-4153
- Changed the `urlinput` dialog component to use the `url` type attribute #TINY-4102

### Fixed
- Fixed Safari desktop visual viewport fires resize on fullscreen breaking the restore function #TINY-3976
- Fixed scroll issues on mobile devices #TINY-3976
- Fixed context toolbar unable to refresh position on iOS12 #TINY-4107
- Fixed ctrl+left click not opening links on readonly mode and the preview dialog #TINY-4138
- Fixed Slider UI component not firing `onChange` event on touch devices #TINY-4092
- Fixed notifications overlapping instead of stacking #TINY-3478
- Fixed inline dialogs positioning incorrectly when the page is scrolled #TINY-4018
- Fixed inline dialogs and menus not repositioning when resizing #TINY-3227
- Fixed inline toolbar incorrectly stretching to the full width when a width value was provided #TINY-4066
- Fixed menu chevrons color to follow the menu text color #TINY-4153
- Fixed table menu selection grid from staying black when using dark skins, now follows border color #TINY-4153
- Fixed Oxide using the wrong text color variable for menubar button focused state #TINY-4146
- Fixed the autoresize plugin not keeping the selection in view when resizing #TINY-4094
- Fixed textpattern plugin throwing exceptions when using `forced_root_block: false` #TINY-4172
- Fixed missing CSS fill styles for toolbar button icon active state #TINY-4147
- Fixed an issue where the editor selection could end up inside a short ended element (such as `br`) #TINY-3999
- Fixed browser selection being lost in inline mode when opening split dropdowns #TINY-4197
- Fixed backspace throwing an exception when using `forced_root_block: false` #TINY-4099
- Fixed floating toolbar drawer expanding outside the bounds of the editor #TINY-3941
- Fixed the autocompleter not activating immediately after a `br` or `contenteditable=false` element #TINY-4194
- Fixed an issue where the autocompleter would incorrectly close on IE 11 in certain edge cases #TINY-4205

## 5.0.16 - 2019-09-24

### Added
- Added new `referrer_policy` setting to add the `referrerpolicy` attribute when loading scripts or stylesheets #TINY-3978
- Added a slight background color to dialog tab links when focused to aid keyboard navigation #TINY-3877

### Fixed
- Fixed media poster value not updating on change #TINY-4013
- Fixed openlink was not registered as a toolbar button #TINY-4024
- Fixed failing to initialize if a script tag was used inside a SVG #TINY-4087
- Fixed double top border showing on toolbar without menubar when toolbar_drawer is enabled #TINY-4118
- Fixed unable to drag inline dialogs to the bottom of the screen when scrolled #TINY-4154
- Fixed notifications appearing on top of the toolbar when scrolled in inline mode #TINY-4159
- Fixed notifications displaying incorrectly on IE 11 #TINY-4169

## 5.0.15 - 2019-09-02

### Added
- Added a dark `content_css` skin to go with the dark UI skin #TINY-3743

### Changed
- Changed the enabled state on toolbar buttons so they don't get the hover effect #TINY-3974

### Fixed
- Fixed missing CSS active state on toolbar buttons #TINY-3966
- Fixed `onChange` callback not firing for the colorinput dialog component #TINY-3968
- Fixed context toolbars not showing in fullscreen mode #TINY-4023

## 5.0.14 - 2019-08-19

### Added
- Added an API to reload the autocompleter menu with additional fetch metadata #MENTIONS-17

### Fixed
- Fixed missing toolbar button border styling options #TINY-3965
- Fixed image upload progress notification closing before the upload is complete #TINY-3963
- Fixed inline dialogs not closing on escape when no dialog component is in focus #TINY-3936
- Fixed plugins not being filtered when defaulting to mobile on phones #TINY-3537
- Fixed toolbar more drawer showing the content behind it when transitioning between opened and closed states #TINY-3878
- Fixed focus not returning to the dialog after pressing the "Replace all" button in the search and replace dialog #TINY-3961

### Removed
- Removed Oxide variable `@menubar-select-disabled-border-color` and replaced it with `@menubar-select-disabled-border` #TINY-3965

## 5.0.13 - 2019-08-06

### Changed
- Changed modal dialogs to prevent dragging by default and added new `draggable_modal` setting to restore dragging #TINY-3873
- Changed the nonbreaking plugin to insert nbsp characters wrapped in spans to aid in filtering. This can be disabled using the `nonbreaking_wrap` setting #TINY-3647
- Changed backspace behaviour in lists to outdent nested list items when the cursor is at the start of the list item #TINY-3651

### Fixed
- Fixed sidebar growing beyond editor bounds in IE 11 #TINY-3937
- Fixed issue with being unable to keyboard navigate disabled toolbar buttons #TINY-3350
- Fixed issues with backspace and delete in nested contenteditable true and false elements #TINY-3868
- Fixed issue with losing keyboard navigation in dialogs due to disabled buttons #TINY-3914
- Fixed `MouseEvent.mozPressure is deprecated` warning in Firefox #TINY-3919
- Fixed `default_link_target` not being respected when `target_list` is disabled #TINY-3757
- Fixed mobile plugin filter to only apply to the mobile theme, rather than all mobile platforms #TINY-3405
- Fixed focus switching to another editor during mode changes #TINY-3852
- Fixed an exception being thrown when clicking on an uninitialized inline editor #TINY-3925
- Fixed unable to keyboard navigate to dialog menu buttons #TINY-3933
- Fixed dialogs being able to be dragged outside the window viewport #TINY-3787
- Fixed inline dialogs appearing above modal dialogs #TINY-3932

## 5.0.12 - 2019-07-18

### Added
- Added ability to utilize UI dialog panels inside other panels #TINY-3305
- Added help dialog tab explaining keyboard navigation of the editor #TINY-3603

### Changed
- Changed the "Find and Replace" design to an inline dialog #TINY-3054

### Fixed
- Fixed issue where autolink spacebar event was not being fired on Edge #TINY-3891
- Fixed table selection missing the background color #TINY-3892
- Fixed removing shortcuts not working for function keys #TINY-3871
- Fixed non-descriptive UI component type names #TINY-3349
- Fixed UI registry components rendering as the wrong type when manually specifying a different type #TINY-3385
- Fixed an issue where dialog checkbox, input, selectbox, textarea and urlinput components couldn't be disabled #TINY-3708
- Fixed the context toolbar not using viable screen space in inline/distraction free mode #TINY-3717
- Fixed the context toolbar overlapping the toolbar in various conditions #TINY-3205
- Fixed IE11 edge case where items were being inserted into the wrong location #TINY-3884

## 5.0.11 - 2019-07-04

### Fixed
- Fixed packaging errors caused by a rollup treeshaking bug (https://github.com/rollup/rollup/issues/2970) #TINY-3866
- Fixed the customeditor component not able to get data from the dialog api #TINY-3866
- Fixed collection component tooltips not being translated #TINY-3855

## 5.0.10 - 2019-07-02

### Added
- Added support for all HTML color formats in `color_map` setting #TINY-3837

### Changed
- Changed backspace key handling to outdent content in appropriate circumstances #TINY-3685
- Changed default palette for forecolor and backcolor to include some lighter colors suitable for highlights #TINY-2865
- Changed the search and replace plugin to cycle through results #TINY-3800

### Fixed
- Fixed inconsistent types causing some properties to be unable to be used in dialog components #TINY-3778
- Fixed an issue in the Oxide skin where dialog content like outlines and shadows were clipped because of overflow hidden #TINY-3566
- Fixed the search and replace plugin not resetting state when changing the search query #TINY-3800
- Fixed backspace in lists not creating an undo level #TINY-3814
- Fixed the editor to cancel loading in quirks mode where the UI is not supported #TINY-3391
- Fixed applying fonts not working when the name contained spaces and numbers #TINY-3801
- Fixed so that initial content is retained when initializing on list items #TINY-3796
- Fixed inefficient font name and font size current value lookup during rendering #TINY-3813
- Fixed mobile font copied into the wrong folder for the oxide-dark skin #TINY-3816
- Fixed an issue where resizing the width of tables would produce inaccurate results #TINY-3827
- Fixed a memory leak in the Silver theme #TINY-3797
- Fixed alert and confirm dialogs using incorrect markup causing inconsistent padding #TINY-3835
- Fixed an issue in the Table plugin with `table_responsive_width` not enforcing units when resizing #TINY-3790
- Fixed leading, trailing and sequential spaces being lost when pasting plain text #TINY-3726
- Fixed exception being thrown when creating relative URIs #TINY-3851
- Fixed focus is no longer set to the editor content during mode changes unless the editor already had focus #TINY-3852

## 5.0.9 - 2019-06-26

### Fixed
- Fixed print plugin not working in Firefox #TINY-3834

## 5.0.8 - 2019-06-18

### Added
- Added back support for multiple toolbars #TINY-2195
- Added support for .m4a files to the media plugin #TINY-3750
- Added new base_url and suffix editor init options #TINY-3681

### Fixed
- Fixed incorrect padding for select boxes with visible values #TINY-3780
- Fixed selection incorrectly changing when programmatically setting selection on contenteditable false elements #TINY-3766
- Fixed sidebar background being transparent #TINY-3727
- Fixed the build to remove duplicate iife wrappers #TINY-3689
- Fixed bogus autocompleter span appearing in content when the autocompleter menu is shown #TINY-3752
- Fixed toolbar font size select not working with legacyoutput plugin #TINY-2921
- Fixed the legacyoutput plugin incorrectly aligning images #TINY-3660
- Fixed remove color not working when using the legacyoutput plugin #TINY-3756
- Fixed the font size menu applying incorrect sizes when using the legacyoutput plugin #TINY-3773
- Fixed scrollIntoView not working when the parent window was out of view #TINY-3663
- Fixed the print plugin printing from the wrong window in IE11 #TINY-3762
- Fixed content CSS loaded over CORS not loading in the preview plugin with content_css_cors enabled #TINY-3769
- Fixed the link plugin missing the default "None" option for link list #TINY-3738
- Fixed small dot visible with menubar and toolbar disabled in inline mode #TINY-3623
- Fixed space key properly inserts a nbsp before/after block elements #TINY-3745
- Fixed native context menu not showing with images in IE11 #TINY-3392
- Fixed inconsistent browser context menu image selection #TINY-3789

## 5.0.7 - 2019-06-05

### Added
- Added new toolbar button and menu item for inserting tables via dialog #TINY-3636
- Added new API for adding/removing/changing tabs in the Help dialog #TINY-3535
- Added highlighting of matched text in autocompleter items #TINY-3687
- Added the ability for autocompleters to work with matches that include spaces #TINY-3704
- Added new `imagetools_fetch_image` callback to allow custom implementations for cors loading of images #TINY-3658
- Added `'http'` and `https` options to `link_assume_external_targets` to prepend `http://` or `https://` prefixes when URL does not contain a protocol prefix. Patch contributed by francoisfreitag. #GH-4335

### Changed
- Changed annotations navigation to work the same as inline boundaries #TINY-3396
- Changed tabpanel API by adding a `name` field and changing relevant methods to use it #TINY-3535

### Fixed
- Fixed text color not updating all color buttons when choosing a color #TINY-3602
- Fixed the autocompleter not working with fragmented text #TINY-3459
- Fixed the autosave plugin no longer overwrites window.onbeforeunload #TINY-3688
- Fixed infinite loop in the paste plugin when IE11 takes a long time to process paste events. Patch contributed by lRawd. #GH-4987
- Fixed image handle locations when using `fixed_toolbar_container`. Patch contributed by t00. #GH-4966
- Fixed the autoresize plugin not firing `ResizeEditor` events #TINY-3587
- Fixed editor in fullscreen mode not extending to the bottom of the screen #TINY-3701
- Fixed list removal when pressing backspace after the start of the list item #TINY-3697
- Fixed autocomplete not triggering from compositionend events #TINY-3711
- Fixed `file_picker_callback` could not set the caption field on the insert image dialog #TINY-3172
- Fixed the autocompleter menu showing up after a selection had been made #TINY-3718
- Fixed an exception being thrown when a file or number input has focus during initialization. Patch contributed by t00 #GH-2194

## 5.0.6 - 2019-05-22

### Added
- Added `icons_url` editor settings to enable icon packs to be loaded from a custom url #TINY-3585
- Added `image_uploadtab` editor setting to control the visibility of the upload tab in the image dialog #TINY-3606
- Added new api endpoints to the wordcount plugin and improved character count logic #TINY-3578

### Changed
- Changed plugin, language and icon loading errors to log in the console instead of a notification #TINY-3585

### Fixed
- Fixed the textpattern plugin not working with fragmented text #TINY-3089
- Fixed various toolbar drawer accessibility issues and added an animation #TINY-3554
- Fixed issues with selection and ui components when toggling readonly mode #TINY-3592
- Fixed so readonly mode works with inline editors #TINY-3592
- Fixed docked inline toolbar positioning when scrolled #TINY-3621
- Fixed initial value not being set on bespoke select in quickbars and toolbar drawer #TINY-3591
- Fixed so that nbsp entities aren't trimmed in white-space: pre-line elements #TINY-3642
- Fixed `mceInsertLink` command inserting spaces instead of url encoded characters #GH-4990
- Fixed text content floating on top of dialogs in IE11 #TINY-3640

## 5.0.5 - 2019-05-09

### Added
- Added menu items to match the forecolor/backcolor toolbar buttons #TINY-2878
- Added default directionality based on the configured language #TINY-2621
- Added styles, icons and tests for rtl mode #TINY-2621

### Fixed
- Fixed autoresize not working with floating elements or when media elements finished loading #TINY-3545
- Fixed incorrect vertical caret positioning in IE 11 #TINY-3188
- Fixed submenu anchoring hiding overflowed content #TINY-3564

### Removed
- Removed unused and hidden validation icons to avoid displaying phantom tooltips #TINY-2329

## 5.0.4 - 2019-04-23

### Added
- Added back URL dialog functionality, which is now available via `editor.windowManager.openUrl()` #TINY-3382
- Added the missing throbber functionality when calling `editor.setProgressState(true)` #TINY-3453
- Added function to reset the editor content and undo/dirty state via `editor.resetContent()` #TINY-3435
- Added the ability to set menu buttons as active #TINY-3274
- Added `editor.mode` API, featuring a custom editor mode API #TINY-3406
- Added better styling to floating toolbar drawer #TINY-3479
- Added the new premium plugins to the Help dialog plugins tab #TINY-3496
- Added the linkchecker context menu items to the default configuration #TINY-3543

### Fixed
- Fixed image context menu items showing on placeholder images #TINY-3280
- Fixed dialog labels and text color contrast within notifications/alert banners to satisfy WCAG 4.5:1 contrast ratio for accessibility #TINY-3351
- Fixed selectbox and colorpicker items not being translated #TINY-3546
- Fixed toolbar drawer sliding mode to correctly focus the editor when tabbing via keyboard navigation #TINY-3533
- Fixed positioning of the styleselect menu in iOS while using the mobile theme #TINY-3505
- Fixed the menubutton `onSetup` callback to be correctly executed when rendering the menu buttons #TINY-3547
- Fixed `default_link_target` setting to be correctly utilized when creating a link #TINY-3508
- Fixed colorpicker floating marginally outside its container #TINY-3026
- Fixed disabled menu items displaying as active when hovered #TINY-3027

### Removed
- Removed redundant mobile wrapper #TINY-3480

## 5.0.3 - 2019-03-19

### Changed
- Changed empty nested-menu items within the style formats menu to be disabled or hidden if the value of `style_formats_autohide` is `true` #TINY-3310
- Changed the entire phrase 'Powered by Tiny' in the status bar to be a link instead of just the word 'Tiny' #TINY-3366
- Changed `formatselect`, `styleselect` and `align` menus to use the `mceToggleFormat` command internally #TINY-3428

### Fixed
- Fixed toolbar keyboard navigation to work as expected when `toolbar_drawer` is configured #TINY-3432
- Fixed text direction buttons to display the correct pressed state in selections that have no explicit `dir` property #TINY-3138
- Fixed the mobile editor to clean up properly when removed #TINY-3445
- Fixed quickbar toolbars to add an empty box to the screen when it is set to `false` #TINY-3439
- Fixed an issue where pressing the **Delete/Backspace** key at the edge of tables was creating incorrect selections #TINY-3371
- Fixed an issue where dialog collection items (emoticon and special character dialogs) couldn't be selected with touch devices #TINY-3444
- Fixed a type error introduced in TinyMCE version 5.0.2 when calling `editor.getContent()` with nested bookmarks #TINY-3400
- Fixed an issue that prevented default icons from being overridden #TINY-3449
- Fixed an issue where **Home/End** keys wouldn't move the caret correctly before or after `contenteditable=false` inline elements #TINY-2995
- Fixed styles to be preserved in IE 11 when editing via the `fullpage` plugin #TINY-3464
- Fixed the `link` plugin context toolbar missing the open link button #TINY-3461
- Fixed inconsistent dialog component spacing #TINY-3436

## 5.0.2 - 2019-03-05

### Added
- Added presentation and document presets to `htmlpanel` dialog component #TINY-2694
- Added missing fixed_toolbar_container setting has been reimplemented in the Silver theme #TINY-2712
- Added a new toolbar setting `toolbar_drawer` that moves toolbar groups which overflow the editor width into either a `sliding` or `floating` toolbar section #TINY-2874

### Changed
- Updated the build process to include package lock files in the dev distribution archive #TINY-2870

### Fixed
- Fixed inline dialogs did not have aria attributes #TINY-2694
- Fixed default icons are now available in the UI registry, allowing use outside of toolbar buttons #TINY-3307
- Fixed a memory leak related to select toolbar items #TINY-2874
- Fixed a memory leak due to format changed listeners that were never unbound #TINY-3191
- Fixed an issue where content may have been lost when using permanent bookmarks #TINY-3400
- Fixed the quicklink toolbar button not rendering in the quickbars plugin #TINY-3125
- Fixed an issue where menus were generating invalid HTML in some cases #TINY-3323
- Fixed an issue that could cause the mobile theme to show a blank white screen when the editor was inside an `overflow:hidden` element #TINY-3407
- Fixed mobile theme using a transparent background and not taking up the full width on iOS #TINY-3414
- Fixed the template plugin dialog missing the description field #TINY-3337
- Fixed input dialog components using an invalid default type attribute #TINY-3424
- Fixed an issue where backspace/delete keys after/before pagebreak elements wouldn't move the caret #TINY-3097
- Fixed an issue in the table plugin where menu items and toolbar buttons weren't showing correctly based on the selection #TINY-3423
- Fixed inconsistent button focus styles in Firefox #TINY-3377
- Fixed the resize icon floating left when all status bar elements were disabled #TINY-3340
- Fixed the resize handle to not show in fullscreen mode #TINY-3404

## 5.0.1 - 2019-02-21

### Added
- Added H1-H6 toggle button registration to the silver theme #TINY-3070
- Added code sample toolbar button will now toggle on when the cursor is in a code section #TINY-3040
- Added new settings to the emoticons plugin to allow additional emoticons to be added #TINY-3088

### Fixed
- Fixed an issue where adding links to images would replace the image with text #TINY-3356
- Fixed an issue where the inline editor could use fractional pixels for positioning #TINY-3202
- Fixed an issue where uploading non-image files in the Image Plugin upload tab threw an error. #TINY-3244
- Fixed an issue in the media plugin that was causing the source url and height/width to be lost in certain circumstances #TINY-2858
- Fixed an issue with the Context Toolbar not being removed when clicking outside of the editor #TINY-2804
- Fixed an issue where clicking 'Remove link' wouldn't remove the link in certain circumstances #TINY-3199
- Fixed an issue where the media plugin would fail when parsing dialog data #TINY-3218
- Fixed an issue where retrieving the selected content as text didn't create newlines #TINY-3197
- Fixed incorrect keyboard shortcuts in the Help dialog for Windows #TINY-3292
- Fixed an issue where JSON serialization could produce invalid JSON #TINY-3281
- Fixed production CSS including references to source maps #TINY-3920
- Fixed development CSS was not included in the development zip #TINY-3920
- Fixed the autocompleter matches predicate not matching on the start of words by default #TINY-3306
- Fixed an issue where the page could be scrolled with modal dialogs open #TINY-2252
- Fixed an issue where autocomplete menus would show an icon margin when no items had icons #TINY-3329
- Fixed an issue in the quickbars plugin where images incorrectly showed the text selection toolbar #TINY-3338
- Fixed an issue that caused the inline editor to fail to render when the target element already had focus #TINY-3353

### Removed
- Removed paste as text notification banner and paste_plaintext_inform setting #POW-102

## 5.0.0 - 2019-02-04

Full documentation for the version 5 features and changes is available at https://www.tiny.cloud/docs/release-notes/

### Added
- Added links and registered names with * to denote premium plugins in Plugins tab of Help dialog #TINY-3223

### Changed
- Changed Tiny 5 mobile skin to look more uniform with desktop #TINY-2650
- Blacklisted table, th and td as inline editor target #TINY-717

### Fixed
- Fixed an issue where tab panel heights weren't sizing properly on smaller screens and weren't updating on resize #TINY-3242
- Fixed image tools not having any padding between the label and slider #TINY-3220
- Fixed context toolbar toggle buttons not showing the correct state #TINY-3022
- Fixed missing separators in the spellchecker context menu between the suggestions and actions #TINY-3217
- Fixed notification icon positioning in alert banners #TINY-2196
- Fixed a typo in the word count plugin name #TINY-3062
- Fixed charmap and emoticons dialogs not having a primary button #TINY-3233
- Fixed an issue where resizing wouldn't work correctly depending on the box-sizing model #TINY-3278

## 5.0.0-rc-2 - 2019-01-22

### Added
- Added screen reader accessibility for sidebar and statusbar #TINY-2699

### Changed
- Changed formatting menus so they are registered and made the align toolbar button use an icon instead of text #TINY-2880
- Changed checkboxes to use a boolean for its state, instead of a string #TINY-2848
- Updated the textpattern plugin to properly support nested patterns and to allow running a command with a value for a pattern with a start and an end #TINY-2991
- Updated Emoticons and Charmap dialogs to be screen reader accessible #TINY-2693

### Fixed
- Fixed the link dialog such that it will now retain class attributes when updating links #TINY-2825
- Fixed "Find and replace" not showing in the "Edit" menu by default #TINY-3061
- Fixed dropdown buttons missing the 'type' attribute, which could cause forms to be incorrectly submitted #TINY-2826
- Fixed emoticon and charmap search not returning expected results in certain cases #TINY-3084
- Fixed blank rel_list values throwing an exception in the link plugin #TINY-3149

### Removed
- Removed unnecessary 'flex' and unused 'colspan' properties from the new dialog APIs #TINY-2973

## 5.0.0-rc-1 - 2019-01-08

### Added
- Added editor settings functionality to specify title attributes for toolbar groups #TINY-2690
- Added icons instead of button text to improve Search and Replace dialog footer appearance #TINY-2654
- Added `tox-dialog__table` instead of `mce-table-striped` class to enhance Help dialog appearance #TINY-2360
- Added title attribute to iframes so, screen readers can announce iframe labels #TINY-2692
- Added a wordcount menu item, that defaults to appearing in the tools menu #TINY-2877

### Changed
- Updated the font select dropdown logic to try to detect the system font stack and show "System Font" as the font name #TINY-2710
- Updated the autocompleter to only show when it has matched items #TINY-2350
- Updated SizeInput labels to "Height" and "Width" instead of Dimensions #TINY-2833
- Updated the build process to minify and generate ASCII only output for the emoticons database #TINY-2744

### Fixed
- Fixed readonly mode not fully disabling editing content #TINY-2287
- Fixed accessibility issues with the font select, font size, style select and format select toolbar dropdowns #TINY-2713
- Fixed accessibility issues with split dropdowns #TINY-2697
- Fixed the legacyoutput plugin to be compatible with TinyMCE 5.0 #TINY-2301
- Fixed icons not showing correctly in the autocompleter popup #TINY-3029
- Fixed an issue where preview wouldn't show anything in Edge under certain circumstances #TINY-3035
- Fixed the height being incorrectly calculated for the autoresize plugin #TINY-2807

## 5.0.0-beta-1 - 2018-11-30

### Added
- Added a new `addNestedMenuItem()` UI registry function and changed all nested menu items to use the new registry functions #TINY-2230
- Added title attribute to color swatch colors #TINY-2669
- Added anchorbar component to anchor inline toolbar dialogs to instead of the toolbar #TINY-2040
- Added support for toolbar<n> and toolbar array config options to be squashed into a single toolbar and not create multiple toolbars #TINY-2195
- Added error handling for when forced_root_block config option is set to true #TINY-2261
- Added functionality for the removed_menuitems config option #TINY-2184
- Added the ability to use a string to reference menu items in menu buttons and submenu items #TINY-2253

### Changed
- Changed the name of the "inlite" plugin to "quickbars" #TINY-2831
- Changed the background color icon to highlight background icon #TINY-2258
- Changed Help dialog to be accessible to screen readers #TINY-2687
- Changed the color swatch to save selected custom colors to local storage for use across sessions #TINY-2722
- Changed `WindowManager` API - methods `getParams`, `setParams` and `getWindows`, and the legacy `windows` property, have been removed. `alert` and `confirm` dialogs are no longer tracked in the window list. #TINY-2603

### Fixed
- Fixed an inline mode issue where the save plugin upon saving can cause content loss #TINY-2659
- Fixed an issue in IE 11 where calling selection.getContent() would return an empty string when the editor didn't have focus #TINY-2325

### Removed
- Removed compat3x plugin #TINY-2815

## 5.0.0-preview-4 - 2018-11-12

### Added
- Added width and height placeholder text to image and media dialog dimensions input #AP-296
- Added the ability to keyboard navigate through menus, toolbars, sidebar and the status bar sequentially #AP-381
- Added translation capability back to the editor's UI #AP-282
- Added `label` component type for dialogs to group components under a label

### Changed
- Changed the editor resize handle so that it should be disabled when the autoresize plugin is turned on #AP-424
- Changed UI text for microcopy improvements #TINY-2281

### Fixed
- Fixed distraction free plugin #AP-470
- Fixed contents of the input field being selected on focus instead of just recieving an outline highlight #AP-464
- Fixed styling issues with dialogs and menus in IE 11 #AP-456
- Fixed custom style format control not honoring custom formats #AP-393
- Fixed context menu not appearing when clicking an image with a caption #AP-382
- Fixed directionality of UI when using an RTL language #AP-423
- Fixed page responsiveness with multiple inline editors #AP-430
- Fixed empty toolbar groups appearing through invalid configuration of the `toolbar` property #AP-450
- Fixed text not being retained when updating links through the link dialog #AP-293
- Fixed edit image context menu, context toolbar and toolbar items being incorrectly enabled when selecting invalid images #AP-323
- Fixed emoji type ahead being shown when typing URLs #AP-366
- Fixed toolbar configuration properties incorrectly expecting string arrays instead of strings #AP-342
- Fixed the block formatting toolbar item not showing a "Formatting" title when there is no selection #AP-321
- Fixed clicking disabled toolbar buttons hiding the toolbar in inline mode #AP-380
- Fixed `EditorResize` event not being fired upon editor resize #AP-327
- Fixed tables losing styles when updating through the dialog #AP-368
- Fixed context toolbar positioning to be more consistent near the edges of the editor #AP-318
- Fixed table of contents plugin now works with v5 toolbar APIs correctly #AP-347
- Fixed the `link_context_toolbar` configuration not disabling the context toolbar #AP-458
- Fixed the link context toolbar showing incorrect relative links #AP-435
- Fixed the alignment of the icon in alert banner dialog components #TINY-2220
- Fixed the visual blocks and visual char menu options not displaying their toggled state #TINY-2238
- Fixed the editor not displaying as fullscreen when toggled #TINY-2237

### Removed
- Removed the tox-custom-editor class that was added to the wrapping element of codemirror #TINY-2211

## 5.0.0-preview-3 - 2018-10-18

### Changed
- Changed editor layout to use modern CSS properties over manually calculating dimensions #AP-324
- Changed `autoresize_min_height` and `autoresize_max_height` configurations to `min_height` and `max_height` #AP-324
- Changed `Whole word` label in Search and Replace dialog to `Find whole words only` #AP-387

### Fixed
- Fixed bugs with editor width jumping when resizing and the iframe not resizing to smaller than 150px in height #AP-324
- Fixed mobile theme bug that prevented the editor from loading #AP-404
- Fixed long toolbar groups extending outside of the editor instead of wrapping
- Fixed dialog titles so they are now proper case #AP-384
- Fixed color picker default to be #000000 instead of #ff00ff #AP-216
- Fixed "match case" option on the Find and Replace dialog is no longer selected by default #AP-298
- Fixed vertical alignment of toolbar icons #DES-134
- Fixed toolbar icons not appearing on IE11 #DES-133

## 5.0.0-preview-2 - 2018-10-10

### Added
- Added swatch is now shown for colorinput fields, instead of the colorpicker directly #AP-328
- Added fontformats and fontsizes menu items #AP-390

### Changed
- Changed configuration of color options has been simplified to `color_map`, `color_cols`, and `custom_colors` #AP-328
- Changed `height` configuration to apply to the editor frame (including menubar, toolbar, status bar) instead of the content area #AP-324

### Fixed
- Fixed styleselect not updating the displayed item as the cursor moved #AP-388
- Fixed preview iframe not expanding to the dialog size #AP-252
- Fixed 'meta' shortcuts not translated into platform-specific text #AP-270
- Fixed tabbed dialogs (Charmap and Emoticons) shrinking when no search results returned
- Fixed a bug where alert banner icons were not retrieved from icon pack. #AP-330
- Fixed component styles to flex so they fill large dialogs. #AP-252
- Fixed editor flashing unstyled during load (still in progress). #AP-349

### Removed
- Removed `colorpicker` plugin, it is now in the theme #AP-328
- Removed `textcolor` plugin, it is now in the theme #AP-328

## 5.0.0-preview-1 - 2018-10-01

Developer preview 1

Initial list of features and changes is available at https://tiny.cloud/docs-preview/release-notes/new-features/

## 4.9.11 - 2020-07-13

### Fixed
- Fixed the `selection.setContent()` API not running parser filters #TINY-4002
- Fixed content in an iframe element parsing as DOM elements instead of text content #TINY-5943
- Fixed up and down keyboard navigation not working for inline `contenteditable="false"` elements #TINY-6226

## 4.9.10 - 2020-04-23

### Fixed
- Fixed an issue where the editor selection could end up inside a short ended element (eg br) #TINY-3999
- Fixed a security issue related to CDATA sanitization during parsing #TINY-4669
- Fixed `media` embed content not processing safely in some cases #TINY-4857

## 4.9.9 - 2020-03-25

### Fixed
- Fixed the table selection not functioning correctly in Microsoft Edge 44 or higher #TINY-3862
- Fixed the table resize handles not functioning correctly in Microsoft Edge 44 or higher #TINY-4160
- Fixed the `forced_root_block_attrs` setting not applying attributes to new blocks consistently #TINY-4564
- Fixed the editor failing to initialize if a script tag was used inside an SVG #TINY-4087

## 4.9.8 - 2020-01-28

### Fixed
- Fixed the `mobile` theme failing to load due to a bundling issue #TINY-4613
- Fixed security issue related to parsing HTML comments and CDATA #TINY-4544

## 4.9.7 - 2019-12-19

### Fixed
- Fixed the `visualchars` plugin converting HTML-like text to DOM elements in certain cases #TINY-4507
- Fixed an issue with the `paste` plugin not sanitizing content in some cases #TINY-4510
- Fixed HTML comments incorrectly being parsed in certain cases #TINY-4511

## 4.9.6 - 2019-09-02

### Fixed
- Fixed image browse button sometimes displaying the browse window twice #TINY-3959

## 4.9.5 - 2019-07-02

### Changed
- Changed annotations navigation to work the same as inline boundaries #TINY-3396

### Fixed
- Fixed the print plugin printing from the wrong window in IE11 #TINY-3762
- Fixed an exception being thrown when a file or number input has focus during initialization. Patch contributed by t00 #GH-2194
- Fixed positioning of the styleselect menu in iOS while using the mobile theme #TINY-3505
- Fixed native context menu not showing with images in IE11 #TINY-3392
- Fixed selection incorrectly changing when programmatically setting selection on contenteditable false elements #TINY-3766
- Fixed image browse button not working on touch devices #TINY-3751
- Fixed so that nbsp entities aren't trimmed in white-space: pre-line elements #TINY-3642
- Fixed space key properly inserts a nbsp before/after block elements #TINY-3745
- Fixed infinite loop in the paste plugin when IE11 takes a long time to process paste events. Patch contributed by lRawd. #GH-4987

## 4.9.4 - 2019-03-20

### Fixed
- Fixed an issue where **Home/End** keys wouldn't move the caret correctly before or after `contenteditable=false` inline elements #TINY-2995
- Fixed an issue where content may have been lost when using permanent bookmarks #TINY-3400
- Fixed the mobile editor to clean up properly when removed #TINY-3445
- Fixed an issue where retrieving the selected content as text didn't create newlines #TINY-3197
- Fixed an issue where typing space between images would cause issues with nbsp not being inserted. #TINY-3346

## 4.9.3 - 2019-01-31

### Added
- Added a visualchars_default_state setting to the Visualchars Plugin. Patch contributed by mat3e.

### Fixed
- Fixed a bug where scrolling on a page with more than one editor would cause a ResizeWindow event to fire. #TINY-3247
- Fixed a bug where if a plugin threw an error during initialisation the whole editor would fail to load. #TINY-3243
- Fixed a bug where getContent would include bogus elements when valid_elements setting was set up in a specific way. #TINY-3213
- Fixed a bug where only a few function key names could be used when creating keyboard shortcuts. #TINY-3146
- Fixed a bug where it wasn't possible to enter spaces into an editor after pressing shift+enter. #TINY-3099
- Fixed a bug where no caret would be rendered after backspacing to a contenteditable false element. #TINY-2998
- Fixed a bug where deletion to/from indented lists would leave list fragments in the editor. #TINY-2981

## 4.9.2 - 2018-12-17

### Fixed
- Fixed a bug with pressing the space key on IE 11 would result in nbsp characters being inserted between words at the end of a block. #TINY-2996
- Fixed a bug where character composition using quote and space on US International keyboards would produce a space instead of a quote. #TINY-2999
- Fixed a bug where remove format wouldn't remove the inner most inline element in some situations. #TINY-2982
- Fixed a bug where outdenting an list item would affect attributes on other list items within the same list. #TINY-2971
- Fixed a bug where the DomParser filters wouldn't be applied for elements created when parsing invalid html. #TINY-2978
- Fixed a bug where setProgressState wouldn't automatically close floating ui elements like menus. #TINY-2896
- Fixed a bug where it wasn't possible to navigate out of a figcaption element using the arrow keys. #TINY-2894
- Fixed a bug where enter key before an image inside a link would remove the image. #TINY-2780

## 4.9.1 - 2018-12-04

### Added
- Added functionality to insert html to the replacement feature of the Textpattern Plugin. #TINY-2839

### Fixed
- Fixed a bug where `editor.selection.getContent({format: 'text'})` didn't work as expected in IE11 on an unfocused editor. #TINY-2862
- Fixed a bug in the Textpattern Plugin where the editor would get an incorrect selection after inserting a text pattern on Safari. #TINY-2838
- Fixed a bug where the space bar didn't work correctly in editors with the forced_root_block setting set to false. #TINY-2816

## 4.9.0 - 2018-11-27

### Added
- Added a replace feature to the Textpattern Plugin. #TINY-1908
- Added functionality to the Lists Plugin that improves the indentation logic. #TINY-1790

### Fixed
- Fixed a bug where it wasn't possible to delete/backspace when the caret was between a contentEditable=false element and a BR. #TINY-2372
- Fixed a bug where copying table cells without a text selection would fail to copy anything. #TINY-1789
- Implemented missing `autosave_restore_when_empty` functionality in the Autosave Plugin. Patch contributed by gzzo. #GH-4447
- Reduced insertion of unnecessary nonbreaking spaces in the editor. #TINY-1879

## 4.8.5 - 2018-10-30

### Added
- Added a content_css_cors setting to the editor that adds the crossorigin="anonymous" attribute to link tags added by the StyleSheetLoader. #TINY-1909

### Fixed
- Fixed a bug where trying to remove formatting with a collapsed selection range would throw an exception. #GH-4636
- Fixed a bug in the image plugin that caused updating figures to split contenteditable elements. #GH-4563
- Fixed a bug that was causing incorrect viewport calculations for fixed position UI elements. #TINY-1897
- Fixed a bug where inline formatting would cause the delete key to do nothing. #TINY-1900

## 4.8.4 - 2018-10-23

### Added
- Added support for the HTML5 `main` element. #TINY-1877

### Changed
- Changed the keyboard shortcut to move focus to contextual toolbars to Ctrl+F9. #TINY-1812

### Fixed
- Fixed a bug where content css could not be loaded from another domain. #TINY-1891
- Fixed a bug on FireFox where the cursor would get stuck between two contenteditable false inline elements located inside of the same block element divided by a BR. #TINY-1878
- Fixed a bug with the insertContent method where nonbreaking spaces would be inserted incorrectly. #TINY-1868
- Fixed a bug where the toolbar of the inline editor would not be visible in some scenarios. #TINY-1862
- Fixed a bug where removing the editor while more than one notification was open would throw an error. #TINY-1845
- Fixed a bug where the menubutton would be rendered on top of the menu if the viewport didn't have enough height. #TINY-1678
- Fixed a bug with the annotations api where annotating collapsed selections caused problems. #TBS-2449
- Fixed a bug where wbr elements were being transformed into whitespace when using the Paste Plugin's paste as text setting. #GH-4638
- Fixed a bug where the Search and Replace didn't replace spaces correctly. #GH-4632
- Fixed a bug with sublist items not persisting selection. #GH-4628
- Fixed a bug with mceInsertRawHTML command not working as expected. #GH-4625

## 4.8.3 - 2018-09-13

### Fixed
- Fixed a bug where the Wordcount Plugin didn't correctly count words within tables on IE11. #TINY-1770
- Fixed a bug where it wasn't possible to move the caret out of a table on IE11 and Firefox. #TINY-1682
- Fixed a bug where merging empty blocks didn't work as expected, sometimes causing content to be deleted. #TINY-1781
- Fixed a bug where the Textcolor Plugin didn't show the correct current color. #TINY-1810
- Fixed a bug where clear formatting with a collapsed selection would sometimes clear formatting from more content than expected. #TINY-1813 #TINY-1821
- Fixed a bug with the Table Plugin where it wasn't possible to keyboard navigate to the caption. #TINY-1818

## 4.8.2 - 2018-08-09

### Changed
- Moved annotator from "experimental" to "annotator" object on editor. #TBS-2398
- Improved the multiclick normalization across browsers. #TINY-1788

### Fixed
- Fixed a bug where running getSelectedBlocks with a collapsed selection between block elements would produce incorrect results. #TINY-1787
- Fixed a bug where the ScriptLoaders loadScript method would not work as expected in FireFox when loaded on the same page as a ShadowDOM polyfill. #TINY-1786
- Removed reference to ShadowDOM event.path as Blink based browsers now support event.composedPath. #TINY-1785
- Fixed a bug where a reference to localStorage would throw an "access denied" error in IE11 with strict security settings. #TINY-1782
- Fixed a bug where pasting using the toolbar button on an inline editor in IE11 would cause a looping behaviour. #TINY-1768

## 4.8.1 - 2018-07-26

### Fixed
- Fixed a bug where the content of inline editors was being cleaned on every call of `editor.save()`. #TINY-1783
- Fixed a bug where the arrow of the Inlite Theme toolbar was being rendered incorrectly in RTL mode. #TINY-1776
- Fixed a bug with the Paste Plugin where pasting after inline contenteditable false elements moved the caret to the end of the line. #TINY-1758

## 4.8.0 - 2018-06-27

### Added
- Added new "experimental" object in editor, with initial Annotator API. #TBS-2374

### Fixed
- Fixed a bug where deleting paragraphs inside of table cells would delete the whole table cell. #TINY-1759
- Fixed a bug in the Table Plugin where removing row height set on the row properties dialog did not update the table. #TINY-1730
- Fixed a bug with the font select toolbar item didn't update correctly. #TINY-1683
- Fixed a bug where all bogus elements would not be deleted when removing an inline editor. #TINY-1669

## 4.7.13 - 2018-05-16

### Added
- Added missing code menu item from the default menu config. #TINY-1648
- Added new align button for combining the separate align buttons into a menu button. #TINY-1652

### Fixed
- Fixed a bug where Edge 17 wouldn't be able to select images or tables. #TINY-1679
- Fixed issue where whitespace wasn't preserved when the editor was initialized on pre elements. #TINY-1649
- Fixed a bug with the fontselect dropdowns throwing an error if the editor was hidden in Firefox. #TINY-1664
- Fixed a bug where it wasn't possible to merge table cells on IE 11. #TINY-1671
- Fixed a bug where textcolor wasn't applying properly on IE 11 in some situations. #TINY-1663
- Fixed a bug where the justifyfull command state wasn't working correctly. #TINY-1677
- Fixed a bug where the styles wasn't updated correctly when resizing some tables. #TINY-1668

## 4.7.12 - 2018-05-03

### Added
- Added an option to filter out image svg data urls.
- Added support for html5 details and summary elements.

### Changed
- Changed so the mce-abs-layout-item css rule targets html instead of body. Patch contributed by nazar-pc.

### Fixed
- Fixed a bug where the "read" step on the mobile theme was still present on android mobile browsers.
- Fixed a bug where all images in the editor document would reload on any editor change.
- Fixed a bug with the Table Plugin where ObjectResized event wasn't being triggered on column resize.
- Fixed so the selection is set to the first suitable caret position after editor.setContent called.
- Fixed so links with xlink:href attributes are filtered correctly to prevent XSS.
- Fixed a bug on IE11 where pasting content into an inline editor initialized on a heading element would create new editable elements.
- Fixed a bug where readonly mode would not work as expected when the editor contained contentEditable=true elements.
- Fixed a bug where the Link Plugin would throw an error when used together with the webcomponents polyfill. Patch contributed by 4esnog.
- Fixed a bug where the "Powered by TinyMCE" branding link would break on XHTML pages. Patch contributed by tistre.
- Fixed a bug where the same id would be used in the blobcache for all pasted images. Patch contributed by thorn0.

## 4.7.11 - 2018-04-11

### Added
- Added a new imagetools_credentials_hosts option to the Imagetools Plugin.

### Fixed
- Fixed a bug where toggling a list containing empty LIs would throw an error. Patch contributed by bradleyke.
- Fixed a bug where applying block styles to a text with the caret at the end of the paragraph would select all text in the paragraph.
- Fixed a bug where toggling on the Spellchecker Plugin would trigger isDirty on the editor.
- Fixed a bug where it was possible to enter content into selection bookmark spans.
- Fixed a bug where if a non paragraph block was configured in forced_root_block the editor.getContent method would return incorrect values with an empty editor.
- Fixed a bug where dropdown menu panels stayed open and fixed in position when dragging dialog windows.
- Fixed a bug where it wasn't possible to extend table cells with the space button in Safari.
- Fixed a bug where the setupeditor event would thrown an error when using the Compat3x Plugin.
- Fixed a bug where an error was thrown in FontInfo when called on a detached element.

## 4.7.10 - 2018-04-03

### Added
- Added normalization of triple clicks across browsers in the editor.
- Added a `hasFocus` method to the editor that checks if the editor has focus.
- Added correct icon to the Nonbreaking Plugin menu item.

### Fixed
- Fixed so the `getContent`/`setContent` methods work even if the editor is not initialized.
- Fixed a bug with the Media Plugin where query strings were being stripped from youtube links.
- Fixed a bug where image styles were changed/removed when opening and closing the Image Plugin dialog.
- Fixed a bug in the Table Plugin where some table cell styles were not correctly added to the content html.
- Fixed a bug in the Spellchecker Plugin where it wasn't possible to change the spellchecker language.
- Fixed so the the unlink action in the Link Plugin has a menu item and can be added to the contextmenu.
- Fixed a bug where it wasn't possible to keyboard navigate to the start of an inline element on a new line within the same block element.
- Fixed a bug with the Text Color Plugin where if used with an inline editor located at the bottom of the screen the colorpicker could appear off screen.
- Fixed a bug with the UndoManager where undo levels were being added for nbzwsp characters.
- Fixed a bug with the Table Plugin where the caret would sometimes be lost when keyboard navigating up through a table.
- Fixed a bug where FontInfo.getFontFamily would throw an error when called on a removed editor.
- Fixed a bug in Firefox where undo levels were not being added correctly for some specific operations.
- Fixed a bug where initializing an inline editor inside of a table would make the whole table resizeable.
- Fixed a bug where the fake cursor that appears next to tables on Firefox was positioned incorrectly when switching to fullscreen.
- Fixed a bug where zwsp's weren't trimmed from the output from `editor.getContent({ format: 'text' })`.
- Fixed a bug where the fontsizeselect/fontselect toolbar items showed the body info rather than the first possible caret position info on init.
- Fixed a bug where it wasn't possible to select all content if the editor only contained an inline boundary element.
- Fixed a bug where `content_css` urls with query strings wasn't working.
- Fixed a bug in the Table Plugin where some table row styles were removed when changing other styles in the row properties dialog.

### Removed
- Removed the "read" step from the mobile theme.

## 4.7.9 - 2018-02-27

### Fixed
- Fixed a bug where the editor target element didn't get the correct style when removing the editor.

## 4.7.8 - 2018-02-26

### Fixed
- Fixed an issue with the Help Plugin where the menuitem name wasn't lowercase.
- Fixed an issue on MacOS where text and bold text did not have the same line-height in the autocomplete dropdown in the Link Plugin dialog.
- Fixed a bug where the "paste as text" option in the Paste Plugin didn't work.
- Fixed a bug where dialog list boxes didn't get positioned correctly in documents with scroll.
- Fixed a bug where the Inlite Theme didn't use the Table Plugin api to insert correct tables.
- Fixed a bug where the Inlite Theme panel didn't hide on blur in a correct way.
- Fixed a bug where placing the cursor before a table in Firefox would scroll to the bottom of the table.
- Fixed a bug where selecting partial text in table cells with rowspans and deleting would produce faulty tables.
- Fixed a bug where the Preview Plugin didn't work on Safari due to sandbox security.
- Fixed a bug where table cell selection using the keyboard threw an error.
- Fixed so the font size and font family doesn't toggle the text but only sets the selected format on the selected text.
- Fixed so the built-in spellchecking on Chrome and Safari creates an undo level when replacing words.

## 4.7.7 - 2018-02-19

### Added
- Added a border style selector to the advanced tab of the Image Plugin.
- Added better controls for default table inserted by the Table Plugin.
- Added new `table_responsive_width` option to the Table Plugin that controls whether to use pixel or percentage widths.

### Fixed
- Fixed a bug where the Link Plugin text didn't update when a URL was pasted using the context menu.
- Fixed a bug with the Spellchecker Plugin where using "Add to dictionary" in the context menu threw an error.
- Fixed a bug in the Media Plugin where the preview node for iframes got default width and height attributes that interfered with width/height styles.
- Fixed a bug where backslashes were being added to some font family names in Firefox in the fontselect toolbar item.
- Fixed a bug where errors would be thrown when trying to remove an editor that had not yet been fully initialized.
- Fixed a bug where the Imagetools Plugin didn't update the images atomically.
- Fixed a bug where the Fullscreen Plugin was throwing errors when being used on an inline editor.
- Fixed a bug where drop down menus weren't positioned correctly in inline editors on scroll.
- Fixed a bug with a semicolon missing at the end of the bundled javascript files.
- Fixed a bug in the Table Plugin with cursor navigation inside of tables where the cursor would sometimes jump into an incorrect table cells.
- Fixed a bug where indenting a table that is a list item using the "Increase indent" button would create a nested table.
- Fixed a bug where text nodes containing only whitespace were being wrapped by paragraph elements.
- Fixed a bug where whitespace was being inserted after br tags inside of paragraph tags.
- Fixed a bug where converting an indented paragraph to a list item would cause the list item to have extra padding.
- Fixed a bug where Copy/Paste in an editor with a lot of content would cause the editor to scroll to the top of the content in IE11.
- Fixed a bug with a memory leak in the DragHelper. Path contributed by ben-mckernan.
- Fixed a bug where the advanced tab in the Media Plugin was being shown even if it didn't contain anything. Patch contributed by gabrieeel.
- Fixed an outdated eventname in the EventUtils. Patch contributed by nazar-pc.
- Fixed an issue where the Json.parse function would throw an error when being used on a page with strict CSP settings.
- Fixed so you can place the curser before and after table elements within the editor in Firefox and Edge/IE.

## 4.7.6 - 2018-01-29

### Fixed
- Fixed a bug in the jquery integration where it threw an error saying that "global is not defined".
- Fixed a bug where deleting a table cell whose previous sibling was set to contenteditable false would create a corrupted table.
- Fixed a bug where highlighting text in an unfocused editor did not work correctly in IE11/Edge.
- Fixed a bug where the table resize handles were not being repositioned when activating the Fullscreen Plugin.
- Fixed a bug where the Imagetools Plugin dialog didn't honor editor RTL settings.
- Fixed a bug where block elements weren't being merged correctly if you deleted from after a contenteditable false element to the beginning of another block element.
- Fixed a bug where TinyMCE didn't work with module loaders like webpack.

## 4.7.5 - 2018-01-22

### Fixed
- Fixed bug with the Codesample Plugin where it wasn't possible to edit codesamples when the editor was in inline mode.
- Fixed bug where focusing on the status bar broke the keyboard navigation functionality.
- Fixed bug where an error would be thrown on Edge by the Table Plugin when pasting using the PowerPaste Plugin.
- Fixed bug in the Table Plugin where selecting row border style from the dropdown menu in advanced row properties would throw an error.
- Fixed bug with icons being rendered incorrectly on Chrome on Mac OS.
- Fixed bug in the Textcolor Plugin where the font color and background color buttons wouldn't trigger an ExecCommand event.
- Fixed bug in the Link Plugin where the url field wasn't forced LTR.
- Fixed bug where the Nonbreaking Plugin incorrectly inserted spaces into tables.
- Fixed bug with the inline theme where the toolbar wasn't repositioned on window resize.

## 4.7.4 - 2017-12-05

### Fixed
- Fixed bug in the Nonbreaking Plugin where the nonbreaking_force_tab setting was being ignored.
- Fixed bug in the Table Plugin where changing row height incorrectly converted column widths to pixels.
- Fixed bug in the Table Plugin on Edge and IE11 where resizing the last column after resizing the table would cause invalid column heights.
- Fixed bug in the Table Plugin where keyboard navigation was not normalized between browsers.
- Fixed bug in the Table Plugin where the colorpicker button would show even without defining the colorpicker_callback.
- Fixed bug in the Table Plugin where it wasn't possible to set the cell background color.
- Fixed bug where Firefox would throw an error when intialising an editor on an element that is hidden or not yet added to the DOM.
- Fixed bug where Firefox would throw an error when intialising an editor inside of a hidden iframe.

## 4.7.3 - 2017-11-23

### Added
- Added functionality to open the Codesample Plugin dialog when double clicking on a codesample. Patch contributed by dakuzen.

### Fixed
- Fixed bug where undo/redo didn't work correctly with some formats and caret positions.
- Fixed bug where the color picker didn't show up in Table Plugin dialogs.
- Fixed bug where it wasn't possible to change the width of a table through the Table Plugin dialog.
- Fixed bug where the Charmap Plugin couldn't insert some special characters.
- Fixed bug where editing a newly inserted link would not actually edit the link but insert a new link next to it.
- Fixed bug where deleting all content in a table cell made it impossible to place the caret into it.
- Fixed bug where the vertical alignment field in the Table Plugin cell properties dialog didn't do anything.
- Fixed bug where an image with a caption showed two sets of resize handles in IE11.
- Fixed bug where pressing the enter button inside of an h1 with contenteditable set to true would sometimes produce a p tag.
- Fixed bug with backspace not working as expected before a noneditable element.
- Fixed bug where operating on tables with invalid rowspans would cause an error to be thrown.
- Fixed so a real base64 representation of the image is available on the blobInfo that the images_upload_handler gets called with.
- Fixed so the image upload tab is available when the images_upload_handler is defined (and not only when the images_upload_url is defined).

## 4.7.2 - 2017-11-07

### Added
- Added newly rewritten Table Plugin.
- Added support for attributes with colon in valid_elements and addValidElements.
- Added support for dailymotion short url in the Media Plugin. Patch contributed by maat8.
- Added support for converting to half pt when converting font size from px to pt. Patch contributed by danny6514.
- Added support for location hash to the Autosave plugin to make it work better with SPAs using hash routing.
- Added support for merging table cells when pasting a table into another table.

### Changed
- Changed so the language packs are only loaded once. Patch contributed by 0xor1.
- Simplified the css for inline boundaries selection by switching to an attribute selector.

### Fixed
- Fixed bug where an error would be thrown on editor initialization if the window.getSelection() returned null.
- Fixed bug where holding down control or alt keys made the keyboard navigation inside an inline boundary not work as expected.
- Fixed bug where applying formats in IE11 produced extra, empty paragraphs in the editor.
- Fixed bug where the Word Count Plugin didn't count some mathematical operators correctly.
- Fixed bug where removing an inline editor removed the element that the editor had been initialized on.
- Fixed bug where setting the selection to the end of an editable container caused some formatting problems.
- Fixed bug where an error would be thrown sometimes when an editor was removed because of the selection bookmark was being stored asynchronously.
- Fixed a bug where an editor initialized on an empty list did not contain any valid cursor positions.
- Fixed a bug with the Context Menu Plugin and webkit browsers on Mac where right-clicking inside a table would produce an incorrect selection.
- Fixed bug where the Image Plugin constrain proportions setting wasn't working as expected.
- Fixed bug where deleting the last character in a span with decorations produced an incorrect element when typing.
- Fixed bug where focusing on inline editors made the toolbar flicker when moving between elements quickly.
- Fixed bug where the selection would be stored incorrectly in inline editors when the mouseup event was fired outside the editor body.
- Fixed bug where toggling bold at the end of an inline boundary would toggle off the whole word.
- Fixed bug where setting the skin to false would not stop the loading of some skin css files.
- Fixed bug in mobile theme where pinch-to-zoom would break after exiting the editor.
- Fixed bug where sublists of a fully selected list would not be switched correctly when changing list style.
- Fixed bug where inserting media by source would break the UndoManager.
- Fixed bug where inserting some content into the editor with a specific selection would replace some content incorrectly.
- Fixed bug where selecting all content with ctrl+a in IE11 caused problems with untoggling some formatting.
- Fixed bug where the Search and Replace Plugin left some marker spans in the editor when undoing and redoing after replacing some content.
- Fixed bug where the editor would not get a scrollbar when using the Fullscreen and Autoresize plugins together.
- Fixed bug where the font selector would stop working correctly after selecting fonts three times.
- Fixed so pressing the enter key inside of an inline boundary inserts a br after the inline boundary element.
- Fixed a bug where it wasn't possible to use tab navigation inside of a table that was inside of a list.
- Fixed bug where end_container_on_empty_block would incorrectly remove elements.
- Fixed bug where content_styles weren't added to the Preview Plugin iframe.
- Fixed so the beforeSetContent/beforeGetContent events are preventable.
- Fixed bug where changing height value in Table Plugin advanced tab didn't do anything.
- Fixed bug where it wasn't possible to remove formatting from content in beginning of table cell.

## 4.7.1 - 2017-10-09

### Fixed
- Fixed bug where theme set to false on an inline editor produced an extra div element after the target element.
- Fixed bug where the editor drag icon was misaligned with the branding set to false.
- Fixed bug where doubled menu items were not being removed as expected with the removed_menuitems setting.
- Fixed bug where the Table of contents plugin threw an error when initialized.
- Fixed bug where it wasn't possible to add inline formats to text selected right to left.
- Fixed bug where the paste from plain text mode did not work as expected.
- Fixed so the style previews do not set color and background color when selected.
- Fixed bug where the Autolink plugin didn't work as expected with some formats applied on an empty editor.
- Fixed bug where the Textpattern plugin were throwing errors on some patterns.
- Fixed bug where the Save plugin saved all editors instead of only the active editor. Patch contributed by dannoe.

## 4.7.0 - 2017-10-03

### Added
- Added new mobile ui that is specifically designed for mobile devices.

### Changed
- Updated the default skin to be more modern and white since white is preferred by most implementations.
- Restructured the default menus to be more similar to common office suites like Google Docs.

### Fixed
- Fixed so theme can be set to false on both inline and iframe editor modes.
- Fixed bug where inline editor would add/remove the visualblocks css multiple times.
- Fixed bug where selection wouldn't be properly restored when editor lost focus and commands where invoked.
- Fixed bug where toc plugin would generate id:s for headers even though a toc wasn't inserted into the content.
- Fixed bug where is wasn't possible to drag/drop contents within the editor if paste_data_images where set to true.
- Fixed bug where getParam and close in WindowManager would get the first opened window instead of the last opened window.
- Fixed bug where delete would delete between cells inside a table in Firefox.

## 4.6.7 - 2017-09-18

### Added
- Added some missing translations to Image, Link and Help plugins.

### Fixed
- Fixed bug where paste wasn't working in IOS.
- Fixed bug where the Word Count Plugin didn't count some mathematical operators correctly.
- Fixed bug where inserting a list in a table caused the cell to expand in height.
- Fixed bug where pressing enter in a list located inside of a table deleted list items instead of inserting new list item.
- Fixed bug where copy and pasting table cells produced inconsistent results.
- Fixed bug where initializing an editor with an ID of 'length' would throw an exception.
- Fixed bug where it was possible to split a non merged table cell.
- Fixed bug where copy and pasting a list with a very specific selection into another list would produce a nested list.
- Fixed bug where copy and pasting ordered lists sometimes produced unordered lists.
- Fixed bug where padded elements inside other elements would be treated as empty.
- Fixed so you can resize images inside a figure element.
- Fixed bug where an inline TinyMCE editor initialized on a table did not set selection on load in Chrome.
- Fixed the positioning of the inlite toolbar when the target element wasn't big enough to fit the toolbar.

## 4.6.6 - 2017-08-30

### Fixed
- Fixed so that notifications wrap long text content instead of bleeding outside the notification element.
- Fixed so the content_style css is added after the skin and custom stylesheets.
- Fixed bug where it wasn't possible to remove a table with the Cut button.
- Fixed bug where the center format wasn't getting the same font size as the other formats in the format preview.
- Fixed bug where the wordcount plugin wasn't counting hyphenated words correctly.
- Fixed bug where all content pasted into the editor was added to the end of the editor.
- Fixed bug where enter keydown on list item selection only deleted content and didn't create a new line.
- Fixed bug where destroying the editor while the content css was still loading caused error notifications on Firefox.
- Fixed bug where undoing cut operation in IE11 left some unwanted html in the editor content.
- Fixed bug where enter keydown would throw an error in IE11.
- Fixed bug where duplicate instances of an editor were added to the editors array when using the createEditor API.
- Fixed bug where the formatter applied formats on the wrong content when spellchecker was activated.
- Fixed bug where switching formats would reset font size on child nodes.
- Fixed bug where the table caption element weren't always the first descendant to the table tag.
- Fixed bug where pasting some content into the editor on chrome some newlines were removed.
- Fixed bug where it wasn't possible to remove a list if a list item was a table element.
- Fixed bug where copy/pasting partial selections of tables wouldn't produce a proper table.
- Fixed bug where the searchreplace plugin could not find consecutive spaces.
- Fixed bug where background color wasn't applied correctly on some partially selected contents.

## 4.6.5 - 2017-08-02

### Added
- Added new inline_boundaries_selector that allows you to specify the elements that should have boundaries.
- Added new local upload feature this allows the user to upload images directly from the image dialog.
- Added a new api for providing meta data for plugins. It will show up in the help dialog if it's provided.

### Fixed
- Fixed so that the notifications created by the notification manager are more screen reader accessible.
- Fixed bug where changing the list format on multiple selected lists didn't change all of the lists.
- Fixed bug where the nonbreaking plugin would insert multiple undo levels when pressing the tab key.
- Fixed bug where delete/backspace wouldn't render a caret when all editor contents where deleted.
- Fixed bug where delete/backspace wouldn't render a caret if the deleted element was a single contentEditable false element.
- Fixed bug where the wordcount plugin wouldn't count words correctly if word where typed after applying a style format.
- Fixed bug where the wordcount plugin would count mathematical formulas as multiple words for example 1+1=2.
- Fixed bug where formatting of triple clicked blocks on Chrome/Safari would result in styles being added outside the visual selection.
- Fixed bug where paste would add the contents to the end of the editor area when inline mode was used.
- Fixed bug where toggling off bold formatting on text entered in a new paragraph would add an extra line break.
- Fixed bug where autolink plugin would only produce a link on every other consecutive link on Firefox.
- Fixed bug where it wasn't possible to select all contents if the content only had one pre element.
- Fixed bug where sizzle would produce lagging behavior on some sites due to repaints caused by feature detection.
- Fixed bug where toggling off inline formats wouldn't include the space on selected contents with leading or trailing spaces.
- Fixed bug where the cut operation in UI wouldn't work in Chrome.
- Fixed bug where some legacy editor initialization logic would throw exceptions about editor settings not being defined.
- Fixed bug where it wasn't possible to apply text color to links if they where part of a non collapsed selection.
- Fixed bug where an exception would be thrown if the user selected a video element and then moved the focus outside the editor.
- Fixed bug where list operations didn't work if there where block elements inside the list items.
- Fixed bug where applying block formats to lists wrapped in block elements would apply to all elements in that wrapped block.

## 4.6.4 - 2017-06-13

### Fixed
- Fixed bug where the editor would move the caret when clicking on the scrollbar next to a content editable false block.
- Fixed bug where the text color select dropdowns wasn't placed correctly when they didn't fit the width of the screen.
- Fixed bug where the default editor line height wasn't working for mixed font size contents.
- Fixed bug where the content css files for inline editors were loaded multiple times for multiple editor instances.
- Fixed bug where the initial value of the font size/font family dropdowns wasn't displayed.
- Fixed bug where the I18n api was not supporting arrays as the translation replacement values.
- Fixed bug where chrome would display "The given range isn't in document." errors for invalid ranges passed to setRng.
- Fixed bug where the compat3x plugin wasn't working since the global tinymce references wasn't resolved correctly.
- Fixed bug where the preview plugin wasn't encoding the base url passed into the iframe contents producing a xss bug.
- Fixed bug where the dom parser/serializer wasn't handling some special elements like noframes, title and xmp.
- Fixed bug where the dom parser/serializer wasn't handling cdata sections with comments inside.
- Fixed bug where the editor would scroll to the top of the editable area if a dialog was closed in inline mode.
- Fixed bug where the link dialog would not display the right rel value if rel_list was configured.
- Fixed bug where the context menu would select images on some platforms but not others.
- Fixed bug where the filenames of images were not retained on dragged and drop into the editor from the desktop.
- Fixed bug where the paste plugin would misrepresent newlines when pasting plain text and having forced_root_block configured.
- Fixed so that the error messages for the imagetools plugin is more human readable.
- Fixed so the internal validate setting for the parser/serializer can't be set from editor initialization settings.

## 4.6.3 - 2017-05-30

### Fixed
- Fixed bug where the arrow keys didn't work correctly when navigating on nested inline boundary elements.
- Fixed bug where delete/backspace didn't work correctly on nested inline boundary elements.
- Fixed bug where image editing didn't work on subsequent edits of the same image.
- Fixed bug where charmap descriptions wouldn't properly wrap if they exceeded the width of the box.
- Fixed bug where the default image upload handler only accepted 200 as a valid http status code.
- Fixed so rel on target=_blank links gets forced with only noopener instead of both noopener and noreferrer.

## 4.6.2 - 2017-05-23

### Fixed
- Fixed bug where the SaxParser would run out of memory on very large documents.
- Fixed bug with formatting like font size wasn't applied to del elements.
- Fixed bug where various api calls would be throwing exceptions if they where invoked on a removed editor instance.
- Fixed bug where the branding position would be incorrect if the editor was inside a hidden tab and then later showed.
- Fixed bug where the color levels feature in the imagetools dialog wasn't working properly.
- Fixed bug where imagetools dialog wouldn't pre-load images from CORS domains, before trying to prepare them for editing.
- Fixed bug where the tab key would move the caret to the next table cell if being pressed inside a list inside a table.
- Fixed bug where the cut/copy operations would loose parent context like the current format etc.
- Fixed bug with format preview not working on invalid elements excluded by valid_elements.
- Fixed bug where blocks would be merged in incorrect order on backspace/delete.
- Fixed bug where zero length text nodes would cause issues with the undo logic if there where iframes present.
- Fixed bug where the font size/family select lists would throw errors if the first node was a comment.
- Fixed bug with csp having to allow local script evaluation since it was used to detect global scope.
- Fixed bug where CSP required a relaxed option for javascript: URLs in unsupported legacy browsers.
- Fixed bug where a fake caret would be rendered for td with the contenteditable=false.
- Fixed bug where typing would be blocked on IE 11 when within a nested contenteditable=true/false structure.

## 4.6.1 - 2017-05-10

### Added
- Added configuration option to list plugin to disable tab indentation.

### Fixed
- Fixed bug where format change on very specific content could cause the selection to change.
- Fixed bug where TinyMCE could not be lazyloaded through jquery integration.
- Fixed bug where entities in style attributes weren't decoded correctly on paste in webkit.
- Fixed bug where fontsize_formats option had been renamed incorrectly.
- Fixed bug with broken backspace/delete behaviour between contenteditable=false blocks.
- Fixed bug where it wasn't possible to backspace to the previous line with the inline boundaries functionality turned on.
- Fixed bug where is wasn't possible to move caret left and right around a linked image with the inline boundaries functionality turned on.
- Fixed bug where pressing enter after/before hr element threw exception. Patch contributed bradleyke.
- Fixed so the CSS in the visualblocks plugin doesn't overwrite background color. Patch contributed by Christian Rank.
- Fixed bug where multibyte characters weren't encoded correctly. Patch contributed by James Tarkenton.
- Fixed bug where shift-click to select within contenteditable=true fields wasn't working.

## 4.6.0 - 2017-05-04

### Added
- Added an inline boundary caret position feature that makes it easier to type at the beginning/end of links/code elements.
- Added a help plugin that adds a button and a dialog showing the editor shortcuts and loaded plugins.
- Added an inline_boundaries option that allows you to disable the inline boundary feature if it's not desired.
- Added a new ScrollIntoView event that allows you to override the default scroll to element behavior.
- Added role and aria- attributes as valid elements in the default valid elements config.
- Added new internal flag for PastePreProcess/PastePostProcess this is useful to know if the paste was coming from an external source.
- Added new ignore function to UndoManager this works similar to transact except that it doesn't add an undo level by default.

### Fixed
- Fixed so that urls gets retained for images when being edited. This url is then passed on to the upload handler.
- Fixed so that the editors would be initialized on readyState interactive instead of complete.
- Fixed so that the init event of the editor gets fired once all contentCSS files have been properly loaded.
- Fixed so that width/height of the editor gets taken from the textarea element if it's explicitly specified in styles.
- Fixed so that keep_styles set to false no longer clones class/style from the previous paragraph on enter.
- Fixed so that the default line-height is 1.2em to avoid zwnbsp characters from producing text rendering glitches on Windows.
- Fixed so that loading errors of content css gets presented by a notification message.
- Fixed so figure image elements can be linked when selected this wraps the figure image in a anchor element.
- Fixed bug where it wasn't possible to copy/paste rows with colspans by using the table copy/paste feature.
- Fixed bug where the protect setting wasn't properly applied to header/footer parts when using the fullpage plugin.
- Fixed bug where custom formats that specified upper case element names where not applied correctly.
- Fixed bug where some screen readers weren't reading buttons due to an aria specific fix for IE 8.
- Fixed bug where cut wasn't working correctly on iOS due to it's clipboard API not working correctly.
- Fixed bug where Edge would paste div elements instead of paragraphs when pasting plain text.
- Fixed bug where the textpattern plugin wasn't dealing with trailing punctuations correctly.
- Fixed bug where image editing would some times change the image format from jpg to png.
- Fixed bug where some UI elements could be inserted into the toolbar even if they where not registered.
- Fixed bug where it was possible to click the TD instead of the character in the character map and that caused an exception.
- Fixed bug where the font size/font family dropdowns would sometimes show an incorrect value due to css not being loaded in time.
- Fixed bug with the media plugin inserting undefined instead of retaining size when media_dimensions was set to false.
- Fixed bug with deleting images when forced_root_blocks where set to false.
- Fixed bug where input focus wasn't properly handled on nested content editable elements.
- Fixed bug where Chrome/Firefox would throw an exception when selecting images due to recent change of setBaseAndExtent support.
- Fixed bug where malformed blobs would throw exceptions now they are simply ignored.
- Fixed bug where backspace/delete wouldn't work properly in some cases where all contents was selected in WebKit.
- Fixed bug with Angular producing errors since it was expecting events objects to be patched with their custom properties.
- Fixed bug where the formatter would apply formatting to spellchecker errors now all bogus elements are excluded.
- Fixed bug with backspace/delete inside table caption elements wouldn't behave properly on IE 11.
- Fixed bug where typing after a contenteditable false inline element could move the caret to the end of that element.
- Fixed bug where backspace before/after contenteditable false blocks wouldn't properly remove the right element.
- Fixed bug where backspace before/after contenteditable false inline elements wouldn't properly empty the current block element.
- Fixed bug where vertical caret navigation with a custom line-height would sometimes match incorrect positions.
- Fixed bug with paste on Edge where character encoding wasn't handled properly due to a browser bug.
- Fixed bug with paste on Edge where extra fragment data was inserted into the contents when pasting.
- Fixed bug with pasting contents when having a whole block element selected on WebKit could cause WebKit spans to appear.
- Fixed bug where the visualchars plugin wasn't working correctly showing invisible nbsp characters.
- Fixed bug where browsers would hang if you tried to load some malformed html contents.
- Fixed bug where the init call promise wouldn't resolve if the specified selector didn't find any matching elements.
- Fixed bug where the Schema isValidChild function was case sensitive.

### Removed
- Dropped support for IE 8-10 due to market share and lack of support from Microsoft. See tinymce docs for details.

## 4.5.3 - 2017-02-01

### Added
- Added keyboard navigation for menu buttons when the menu is in focus.
- Added api to the list plugin for setting custom classes/attributes on lists.
- Added validation for the anchor plugin input field according to W3C id naming specifications.

### Fixed
- Fixed bug where media placeholders were removed after resize with the forced_root_block setting set to false.
- Fixed bug where deleting selections with similar sibling nodes sometimes deleted the whole document.
- Fixed bug with inlite theme where several toolbars would appear scrolling when more than one instance of the editor was in use.
- Fixed bug where the editor would throw error with the fontselect plugin on hidden editor instances in Firefox.
- Fixed bug where the background color would not stretch to the font size.
- Fixed bug where font size would be removed when changing background color.
- Fixed bug where the undomanager trimmed away whitespace between nodes on undo/redo.
- Fixed bug where media_dimensions=false in media plugin caused the editor to throw an error.
- Fixed bug where IE was producing font/u elements within links on paste.
- Fixed bug where some button tooltips were broken when compat3x was in use.
- Fixed bug where backspace/delete/typeover would remove the caption element.
- Fixed bug where powerspell failed to function when compat3x was enabled.
- Fixed bug where it wasn't possible to apply sub/sup on text with large font size.
- Fixed bug where pre tags with spaces weren't treated as content.
- Fixed bug where Meta+A would select the entire document instead of all contents in nested ce=true elements.

## 4.5.2 - 2017-01-04

### Fixed
- Added missing keyboard shortcut description for the underline menu item in the format menu.
- Fixed bug where external blob urls wasn't properly handled by editor upload logic. Patch contributed by David Oviedo.
- Fixed bug where urls wasn't treated as a single word by the wordcount plugin.
- Fixed bug where nbsp characters wasn't treated as word delimiters by the wordcount plugin.
- Fixed bug where editor instance wasn't properly passed to the format preview logic. Patch contributed by NullQuery.
- Fixed bug where the fake caret wasn't hidden when you moved selection to a cE=false element.
- Fixed bug where it wasn't possible to edit existing code sample blocks.
- Fixed bug where it wasn't possible to delete editor contents if the selection included an empty block.
- Fixed bug where the formatter wasn't expanding words on some international characters. Patch contributed by Martin Larochelle.
- Fixed bug where the open link feature wasn't working correctly on IE 11.
- Fixed bug where enter before/after a cE=false block wouldn't properly padd the paragraph with an br element.
- Fixed so font size and font family select boxes always displays a value by using the runtime style as a fallback.
- Fixed so missing plugins will be logged to console as warnings rather than halting the initialization of the editor.
- Fixed so splitbuttons become normal buttons in advlist plugin if styles are empty. Patch contributed by René Schleusner.
- Fixed so you can multi insert rows/cols by selecting table cells and using insert rows/columns.

## 4.5.1 - 2016-12-07

### Fixed
- Fixed bug where the lists plugin wouldn't initialize without the advlist plugins if served from cdn.
- Fixed bug where selectors with "*" would cause the style format preview to throw an error.
- Fixed bug with toggling lists off on lists with empty list items would throw an error.
- Fixed bug where editing images would produce non existing blob uris.
- Fixed bug where the offscreen toc selection would be treated as the real toc element.
- Fixed bug where the aria level attribute for element path would have an incorrect start index.
- Fixed bug where the offscreen selection of cE=false that where very wide would be shown onscreen. Patch contributed by Steven Bufton.
- Fixed so the default_link_target gets applied to links created by the autolink plugin.
- Fixed so that the name attribute gets removed by the anchor plugin if editing anchors.

## 4.5.0 - 2016-11-23

### Added
- Added new toc plugin allows you to insert table of contents based on editor headings.
- Added new auto complete menu to all url fields. Adds history, link to anchors etc.
- Added new sidebar api that allows you to add custom sidebar panels and buttons to toggle these.
- Added new insert menu button that allows you to have multiple insert functions under the same menu button.
- Added new open link feature to ctrl+click, alt+enter and context menu.
- Added new media_embed_handler option to allow the media plugin to be populated with custom embeds.
- Added new support for editing transparent images using the image tools dialog.
- Added new images_reuse_filename option to allow filenames of images to be retained for upload.
- Added new security feature where links with target="_blank" will by default get rel="noopener noreferrer".
- Added new allow_unsafe_link_target to allow you to opt-out of the target="_blank" security feature.
- Added new style_formats_autohide option to automatically hide styles based on context.
- Added new codesample_content_css option to specify where the code sample prism css is loaded from.
- Added new support for Japanese/Chinese word count following the unicode standards on this.
- Added new fragmented undo levels this dramatically reduces flicker on contents with iframes.
- Added new live previews for complex elements like table or lists.

### Fixed
- Fixed bug where it wasn't possible to properly tab between controls in a dialog with a disabled form item control.
- Fixed bug where firefox would generate a rectangle on elements produced after/before a cE=false elements.
- Fixed bug with advlist plugin not switching list element format properly in some edge cases.
- Fixed bug where col/rowspans wasn't correctly computed by the table plugin in some cases.
- Fixed bug where the table plugin would thrown an error if object_resizing was disabled.
- Fixed bug where some invalid markup would cause issues when running in XHTML mode. Patch contributed by Charles Bourasseau.
- Fixed bug where the fullscreen class wouldn't be removed properly when closing dialogs.
- Fixed bug where the PastePlainTextToggle event wasn't fired by the paste plugin when the state changed.
- Fixed bug where table the row type wasn't properly updated in table row dialog. Patch contributed by Matthias Balmer.
- Fixed bug where select all and cut wouldn't place caret focus back to the editor in WebKit. Patch contributed by Daniel Jalkut.
- Fixed bug where applying cell/row properties to multiple cells/rows would reset other unchanged properties.
- Fixed bug where some elements in the schema would have redundant/incorrect children.
- Fixed bug where selector and target options would cause issues if used together.
- Fixed bug where drag/drop of images from desktop on chrome would thrown an error.
- Fixed bug where cut on WebKit/Blink wouldn't add an undo level.
- Fixed bug where IE 11 would scroll to the cE=false elements when they where selected.
- Fixed bug where keys like F5 wouldn't work when a cE=false element was selected.
- Fixed bug where the undo manager wouldn't stop the typing state when commands where executed.
- Fixed bug where unlink on wrapped links wouldn't work properly.
- Fixed bug with drag/drop of images on WebKit where the image would be deleted form the source editor.
- Fixed bug where the visual characters mode would be disabled when contents was extracted from the editor.
- Fixed bug where some browsers would toggle of formats applied to the caret when clicking in the editor toolbar.
- Fixed bug where the custom theme function wasn't working correctly.
- Fixed bug where image option for custom buttons required you to have icon specified as well.
- Fixed bug where the context menu and contextual toolbars would be visible at the same time and sometimes overlapping.
- Fixed bug where the noneditable plugin would double wrap elements when using the noneditable_regexp option.
- Fixed bug where tables would get padding instead of margin when you used the indent button.
- Fixed bug where the charmap plugin wouldn't properly insert non breaking spaces.
- Fixed bug where the color previews in color input boxes wasn't properly updated.
- Fixed bug where the list items of previous lists wasn't merged in the right order.
- Fixed bug where it wasn't possible to drag/drop inline-block cE=false elements on IE 11.
- Fixed bug where some table cell merges would produce incorrect rowspan/colspan.
- Fixed so the font size of the editor defaults to 14px instead of 11px this can be overridden by custom css.
- Fixed so wordcount is debounced to reduce cpu hogging on larger texts.
- Fixed so tinymce global gets properly exported as a module when used with some module bundlers.
- Fixed so it's possible to specify what css properties you want to preview on specific formats.
- Fixed so anchors are contentEditable=false while within the editor.
- Fixed so selected contents gets wrapped in a inline code element by the codesample plugin.
- Fixed so conditional comments gets properly stripped independent of case. Patch contributed by Georgii Dolzhykov.
- Fixed so some escaped css sequences gets properly handled. Patch contributed by Georgii Dolzhykov.
- Fixed so notifications with the same message doesn't get displayed at the same time.
- Fixed so F10 can be used as an alternative key to focus to the toolbar.
- Fixed various api documentation issues and typos.

### Removed
- Removed layer plugin since it wasn't really ported from 3.x and there doesn't seem to be much use for it.
- Removed moxieplayer.swf from the media plugin since it wasn't used by the media plugin.
- Removed format state from the advlist plugin to be more consistent with common word processors.

## 4.4.3 - 2016-09-01

### Fixed
- Fixed bug where copy would produce an exception on Chrome.
- Fixed bug where deleting lists on IE 11 would merge in correct text nodes.
- Fixed bug where deleting partial lists with indentation wouldn't cause proper normalization.

## 4.4.2 - 2016-08-25

### Added
- Added new importcss_exclusive option to disable unique selectors per group.
- Added new group specific selector_converter option to importcss plugin.
- Added new codesample_languages option to apply custom languages to codesample plugin.
- Added new codesample_dialog_width/codesample_dialog_height options.

### Fixed
- Fixed bug where fullscreen button had an incorrect keyboard shortcut.
- Fixed bug where backspace/delete wouldn't work correctly from a block to a cE=false element.
- Fixed bug where smartpaste wasn't detecting links with special characters in them like tilde.
- Fixed bug where the editor wouldn't get proper focus if you clicked on a cE=false element.
- Fixed bug where it wasn't possible to copy/paste table rows that had merged cells.
- Fixed bug where merging cells could some times produce invalid col/rowspan attibute values.
- Fixed bug where getBody would sometimes thrown an exception now it just returns null if the iframe is clobbered.
- Fixed bug where drag/drop of cE=false element wasn't properly constrained to viewport.
- Fixed bug where contextmenu on Mac would collapse any selection to a caret.
- Fixed bug where rtl mode wasn't rendered properly when loading a language pack with the rtl flag.
- Fixed bug where Kamer word bounderies would be stripped from contents.
- Fixed bug where lists would sometimes render two dots or numbers on the same line.
- Fixed bug where the skin_url wasn't used by the inlite theme.
- Fixed so data attributes are ignored when comparing formats in the formatter.
- Fixed so it's possible to disable inline toolbars in the inlite theme.
- Fixed so template dialog gets resized if it doesn't fit the window viewport.

## 4.4.1 - 2016-07-26

### Added
- Added smart_paste option to paste plugin to allow disabling the paste behavior if needed.

### Fixed
- Fixed bug where png urls wasn't properly detected by the smart paste logic.
- Fixed bug where the element path wasn't working properly when multiple editor instances where used.
- Fixed bug with creating lists out of multiple paragraphs would just create one list item instead of multiple.
- Fixed bug where scroll position wasn't properly handled by the inlite theme to place the toolbar properly.
- Fixed bug where multiple instances of the editor using the inlite theme didn't render the toolbar properly.
- Fixed bug where the shortcut label for fullscreen mode didn't match the actual shortcut key.
- Fixed bug where it wasn't possible to select cE=false blocks using touch devices on for example iOS.
- Fixed bug where it was possible to select the child image within a cE=false on IE 11.
- Fixed so inserts of html containing lists doesn't merge with any existing lists unless it's a paste operation.

## 4.4.0 - 2016-06-30

### Added
- Added new inlite theme this is a more lightweight inline UI.
- Added smarter paste logic that auto detects urls in the clipboard and inserts images/links based on that.
- Added a better image resize algorithm for better image quality in the imagetools plugin.

### Fixed
- Fixed bug where it wasn't possible to drag/dropping cE=false elements on FF.
- Fixed bug where backspace/delete before/after a cE=false block would produce a new paragraph.
- Fixed bug where list style type css property wasn't preserved when indenting lists.
- Fixed bug where merging of lists where done even if the list style type was different.
- Fixed bug where the image_dataimg_filter function wasn't used when pasting images.
- Fixed bug where nested editable within a non editable element would cause scroll on focus in Chrome.
- Fixed so invalid targets for inline mode is blocked on initialization. We only support elements that can have children.

## 4.3.13 - 2016-06-08

### Added
- Added characters with a diacritical mark to charmap plugin. Patch contributed by Dominik Schilling.
- Added better error handling if the image proxy service would produce errors.

### Fixed
- Fixed issue with pasting list items into list items would produce nested list rather than a merged list.
- Fixed bug where table selection could get stuck in selection mode for inline editors.
- Fixed bug where it was possible to place the caret inside the resize grid elements.
- Fixed bug where it wasn't possible to place in elements horizontally adjacent cE=false blocks.
- Fixed bug where multiple notifications wouldn't be properly placed on screen.
- Fixed bug where multiple editor instance of the same id could be produces in some specific integrations.

## 4.3.12 - 2016-05-10

### Fixed
- Fixed bug where focus calls couldn't be made inside the editors PostRender event handler.
- Fixed bug where some translations wouldn't work as expected due to a bug in editor.translate.
- Fixed bug where the node change event could fire with a node out side the root of the editor.
- Fixed bug where Chrome wouldn't properly present the keyboard paste clipboard details when paste was clicked.
- Fixed bug where merged cells in tables couldn't be selected from right to left.
- Fixed bug where insert row wouldn't properly update a merged cells rowspan property.
- Fixed bug where the color input boxes preview field wasn't properly set on initialization.
- Fixed bug where IME composition inside table cells wouldn't work as expected on IE 11.
- Fixed so all shadow dom support is under and experimental flag due to flaky browser support.

## 4.3.11 - 2016-04-25

### Fixed
- Fixed bug where it wasn't possible to insert empty blocks though the API unless they where padded.
- Fixed bug where you couldn't type the Euro character on Windows.
- Fixed bug where backspace/delete from a cE=false element to a text block didn't work properly.
- Fixed bug where the text color default grid would render incorrectly.
- Fixed bug where the codesample plugin wouldn't load the css in the editor for multiple editors.
- Fixed so the codesample plugin textarea gets focused by default.

## 4.3.10 - 2016-04-12

### Fixed
- Fixed bug where the key "y" on WebKit couldn't be entered due to conflict with keycode for F10 on keypress.

## 4.3.9 - 2016-04-12

### Added
- Added support for focusing the contextual toolbars using keyboard.
- Added keyboard support for slider UI controls. You can no increase/decrease using arrow keys.
- Added url pattern matching for Dailymotion to media plugin. Patch contributed by Bertrand Darbon.
- Added body_class to template plugin preview. Patch contributed by Milen Petrinski.
- Added options to better override textcolor pickers with custom colors. Patch contributed by Xavier Boubert.
- Added visual arrows to inline contextual toolbars so that they point to the element being active.

### Changed
- Changed the Meta+Shift+F shortcut to Ctrl+Shift+F since Czech, Slovak, Polish languages used the first one for input.

### Fixed
- Fixed so toolbars for tables or other larger elements get better positioned below the scrollable viewport.
- Fixed bug where it was possible to click links inside cE=false blocks.
- Fixed bug where event targets wasn't properly handled in Safari Technical Preview.
- Fixed bug where drag/drop text in FF 45 would make the editor caret invisible.
- Fixed bug where the remove state wasn't properly set on editor instances when detected as clobbered.
- Fixed bug where offscreen selection of some cE=false elements would render onscreen. Patch contributed by Steven Bufton
- Fixed bug where enter would clone styles out side the root on editors inside a span. Patch contributed by ChristophKaser.
- Fixed bug where drag/drop of images into the editor didn't work correctly in FF.
- Fixed so the first item in panels for the imagetools dialog gets proper keyboard focus.

## 4.3.8 - 2016-03-15

### Fixed
- Fixed bug where inserting HR at the end of a block element would produce an extra empty block.
- Fixed bug where links would be clickable when readonly mode was enabled.
- Fixed bug where the formatter would normalize to the wrong node on very specific content.
- Fixed bug where some nested list items couldn't be indented properly.
- Fixed bug where links where clickable in the preview dialog.
- Fixed so the alt attribute doesn't get padded with an empty value by default.
- Fixed so nested alignment works more correctly. You will now alter the alignment to the closest block parent.

## 4.3.7 - 2016-03-02

### Fixed
- Fixed bug where incorrect icons would be rendered for imagetools edit and color levels.
- Fixed bug where navigation using arrow keys inside a SelectBox didn't move up/down.
- Fixed bug where the visualblocks plugin would render borders round internal UI elements.

## 4.3.6 - 2016-03-01

### Added
- Added new paste_remember_plaintext_info option to allow a global disable of the plain text mode notification.
- Added new PastePlainTextToggle event that fires when plain text mode toggles on/off.

### Fixed
- Fixed bug where it wasn't possible to select media elements since the drag logic would snap it to mouse cursor.
- Fixed bug where it was hard to place the caret inside nested cE=true elements when the outer cE=false element was focused.
- Fixed bug where editors wouldn't properly initialize if both selector and mode where used.
- Fixed bug where IME input inside table cells would switch the IME off.
- Fixed bug where selection inside the first table cell would cause the whole table cell to get selected.
- Fixed bug where error handling of images being uploaded wouldn't properly handle faulty statuses.
- Fixed bug where inserting contents before a HR would cause an exception to be thrown.
- Fixed bug where copy/paste of Excel data would be inserted as an image.
- Fixed caret position issues with copy/paste of inline block cE=false elements.
- Fixed issues with various menu item focus bugs in Chrome. Where the focused menu bar item wasn't properly blurred.
- Fixed so the notifications have a solid background since it would be hard to read if there where text under it.
- Fixed so notifications gets animated similar to the ones used by dialogs.
- Fixed so larger images that gets pasted is handled better.
- Fixed so the window close button is more uniform on various platform and also increased it's hit area.

## 4.3.5 - 2016-02-11

Npm version bump due to package not being fully updated.

## 4.3.4 - 2016-02-11

### Added
- Added new OpenWindow/CloseWindow events that gets fired when windows open/close.
- Added new NewCell/NewRow events that gets fired when table cells/rows are created.
- Added new Promise return value to tinymce.init makes it easier to handle initialization.

### Fixed
- Fixed various bugs with drag/drop of contentEditable:false elements.
- Fixed bug where deleting of very specific nested list items would result in an odd list.
- Fixed bug where lists would get merged with adjacent lists outside the editable inline root.
- Fixed bug where MS Edge would crash when closing a dialog then clicking a menu item.
- Fixed bug where table cell selection would add undo levels.
- Fixed bug where table cell selection wasn't removed when inline editor where removed.
- Fixed bug where table cell selection wouldn't work properly on nested tables.
- Fixed bug where table merge menu would be available when merging between thead and tbody.
- Fixed bug where table row/column resize wouldn't get properly removed when the editor was removed.
- Fixed bug where Chrome would scroll to the editor if there where a empty hash value in document url.
- Fixed bug where the cache suffix wouldn't work correctly with the importcss plugin.
- Fixed bug where selection wouldn't work properly on MS Edge on Windows Phone 10.
- Fixed so adjacent pre blocks gets joined into one pre block since that seems like the user intent.
- Fixed so events gets properly dispatched in shadow dom. Patch provided by Nazar Mokrynskyi.

### Removed
- Removed the jQuery version the jQuery plugin is now moved into the main package.
- Removed jscs from build process since eslint can now handle code style checking.

## 4.3.3 - 2016-01-14

### Added
- Added new table_resize_bars configuration setting.  This setting allows you to disable the table resize bars.
- Added new beforeInitialize event to tinymce.util.XHR lets you modify XHR properties before open. Patch contributed by Brent Clintel.
- Added new autolink_pattern setting to autolink plugin. Enables you to override the default autolink formats. Patch contributed by Ben Tiedt.
- Added new charmap option that lets you override the default charmap of the charmap plugin.
- Added new charmap_append option that lets you add new characters to the default charmap of the charmap plugin.
- Added new insertCustomChar event that gets fired when a character is inserted by the charmap plugin.

### Fixed
- Fixed bug where table cells started with a superfluous &nbsp; in IE10+.
- Fixed bug where table plugin would retain all BR tags when cells were merged.
- Fixed bug where media plugin would strip underscores from youtube urls.
- Fixed bug where IME input would fail on IE 11 if you typed within a table.
- Fixed bug where double click selection of a word would remove the space before the word on insert contents.
- Fixed bug where table plugin would produce exceptions when hovering tables with invalid structure.
- Fixed bug where fullscreen wouldn't scroll back to it's original position when untoggled.
- Fixed so the template plugins templates setting can be a function that gets a callback that can provide templates.

## 4.3.2 - 2015-12-14

### Fixed
- Fixed bug where the resize bars for table cells were not affected by the object_resizing property.
- Fixed bug where the contextual table toolbar would appear incorrectly if TinyMCE was initialized inline inside a table.
- Fixed bug where resizing table cells did not fire a node change event or add an undo level.
- Fixed bug where double click selection of text on IE 11 wouldn't work properly.
- Fixed bug where codesample plugin would incorrectly produce br elements inside code elements.
- Fixed bug where media plugin would strip dashes from youtube urls.
- Fixed bug where it was possible to move the caret into the table resize bars.
- Fixed bug where drag/drop into a cE=false element was possible on IE.

## 4.3.1 - 2015-11-30

### Fixed
- Fixed so it's possible to disable the table inline toolbar by setting it to false or an empty string.
- Fixed bug where it wasn't possible to resize some tables using the drag handles.
- Fixed bug where unique id:s would clash for multiple editor instances and cE=false selections.
- Fixed bug where the same plugin could be initialized multiple times.
- Fixed bug where the table inline toolbars would be displayed at the same time as the image toolbars.
- Fixed bug where the table selection rect wouldn't be removed when selecting another control element.

## 4.3.0 - 2015-11-23

### Added
- Added new table column/row resize support. Makes it a lot more easy to resize the columns/rows in a table.
- Added new table inline toolbar. Makes it easier to for example add new rows or columns to a table.
- Added new notification API. Lets you display floating notifications to the end user.
- Added new codesample plugin that lets you insert syntax highlighted pre elements into the editor.
- Added new image_caption to images. Lets you create images with captions using a HTML5 figure/figcaption elements.
- Added new live previews of embeded videos. Lets you play the video right inside the editor.
- Added new setDirty method and "dirty" event to the editor. Makes it easier to track the dirty state change.
- Added new setMode method to Editor instances that lets you dynamically switch between design/readonly.
- Added new core support for contentEditable=false elements within the editor overrides the browsers broken behavior.

### Changed
- Rewrote the noneditable plugin to use the new contentEditable false core logic.

### Fixed
- Fixed so the dirty state doesn't set to false automatically when the undo index is set to 0.
- Fixed the Selection.placeCaretAt so it works better on IE when the coordinate is between paragraphs.
- Fixed bug where data-mce-bogus="all" element contents where counted by the word count plugin.
- Fixed bug where contentEditable=false elements would be indented by the indent buttons.
- Fixed bug where images within contentEditable=false would be selected in WebKit on mouse click.
- Fixed bug in DOMUntils split method where the replacement parameter wouldn't work on specific cases.
- Fixed bug where the importcss plugin would import classes from the skin content css file.
- Fixed so all button variants have a wrapping span for it's text to make it easier to skin.
- Fixed so it's easier to exit pre block using the arrow keys.
- Fixed bug where listboxes with fix widths didn't render correctly.

## 4.2.8 - 2015-11-13

### Fixed
- Fixed bug where it was possible to delete tables as the inline root element if all columns where selected.
- Fixed bug where the UI buttons active state wasn't properly updated due to recent refactoring of that logic.

## 4.2.7 - 2015-10-27

### Fixed
- Fixed bug where backspace/delete would remove all formats on the last paragraph character in WebKit/Blink.
- Fixed bug where backspace within a inline format element with a bogus caret container would move the caret.
- Fixed bug where backspace/delete on selected table cells wouldn't add an undo level.
- Fixed bug where script tags embedded within the editor could sometimes get a mce- prefix prepended to them
- Fixed bug where validate: false option could produce an error to be thrown from the Serialization step.
- Fixed bug where inline editing of a table as the root element could let the user delete that table.
- Fixed bug where inline editing of a table as the root element wouldn't properly handle enter key.
- Fixed bug where inline editing of a table as the root element would normalize the selection incorrectly.
- Fixed bug where inline editing of a list as the root element could let the user delete that list.
- Fixed bug where inline editing of a list as the root element could let the user split that list.
- Fixed bug where resize handles would be rendered on editable root elements such as table.

## 4.2.6 - 2015-09-28

### Added
- Added capability to set request headers when using XHRs.
- Added capability to upload local images automatically default delay is set to 30 seconds after editing images.
- Added commands ids mceEditImage, mceAchor and mceMedia to be avaiable from execCommand.
- Added Edge browser to saucelabs grunt task. Patch contributed by John-David Dalton.

### Fixed
- Fixed bug where blob uris not produced by tinymce would produce HTML invalid markup.
- Fixed bug where selection of contents of a nearly empty editor in Edge would sometimes fail.
- Fixed bug where color styles woudln't be retained on copy/paste in Blink/Webkit.
- Fixed bug where the table plugin would throw an error when inserting rows after a child table.
- Fixed bug where the template plugin wouldn't handle functions as variable replacements.
- Fixed bug where undo/redo sometimes wouldn't work properly when applying formatting collapsed ranges.
- Fixed bug where shift+delete wouldn't do a cut operation on Blink/WebKit.
- Fixed bug where cut action wouldn't properly store the before selection bookmark for the undo level.
- Fixed bug where backspace in side an empty list element on IE would loose editor focus.
- Fixed bug where the save plugin wouldn't enable the buttons when a change occurred.
- Fixed bug where Edge wouldn't initialize the editor if a document.domain was specified.
- Fixed bug where enter key before nested images would sometimes not properly expand the previous block.
- Fixed bug where the inline toolbars wouldn't get properly hidden when blurring the editor instance.
- Fixed bug where Edge would paste Chinese characters on some Windows 10 installations.
- Fixed bug where IME would loose focus on IE 11 due to the double trailing br bug fix.
- Fixed bug where the proxy url in imagetools was incorrect. Patch contributed by Wong Ho Wang.

## 4.2.5 - 2015-08-31

### Added
- Added fullscreen capability to embedded youtube and vimeo videos.

### Fixed
- Fixed bug where the uploadImages call didn't work on IE 10.
- Fixed bug where image place holders would be uploaded by uploadImages call.
- Fixed bug where images marked with bogus would be uploaded by the uploadImages call.
- Fixed bug where multiple calls to uploadImages would result in decreased performance.
- Fixed bug where pagebreaks were editable to imagetools patch contributed by Rasmus Wallin.
- Fixed bug where the element path could cause too much recursion exception.
- Fixed bug for domains containing ".min". Patch contributed by Loïc Février.
- Fixed so validation of external links to accept a number after www. Patch contributed by Victor Carvalho.
- Fixed so the charmap is exposed though execCommand. Patch contributed by Matthew Will.
- Fixed so that the image uploads are concurrent for improved performance.
- Fixed various grammar problems in inline documentation. Patches provided by nikolas.

## 4.2.4 - 2015-08-17

### Added
- Added picture as a valid element to the HTML 5 schema. Patch contributed by Adam Taylor.

### Fixed
- Fixed bug where contents would be duplicated on drag/drop within the same editor.
- Fixed bug where floating/alignment of images on Edge wouldn't work properly.
- Fixed bug where it wasn't possible to drag images on IE 11.
- Fixed bug where image selection on Edge would sometimes fail.
- Fixed bug where contextual toolbars icons wasn't rendered properly when using the toolbar_items_size.
- Fixed bug where searchreplace dialog doesn't get prefilled with the selected text.
- Fixed bug where fragmented matches wouldn't get properly replaced by the searchreplace plugin.
- Fixed bug where enter key wouldn't place the caret if was after a trailing space within an inline element.
- Fixed bug where the autolink plugin could produce multiple links for the same text on Gecko.
- Fixed bug where EditorUpload could sometimes throw an exception if the blob wasn't found.
- Fixed xss issues with media plugin not properly filtering out some script attributes.

## 4.2.3 - 2015-07-30

### Fixed
- Fixed bug where image selection wasn't possible on Edge due to incompatible setBaseAndExtend API.
- Fixed bug where image blobs urls where not properly destroyed by the imagetools plugin.
- Fixed bug where keyboard shortcuts wasn't working correctly on IE 8.
- Fixed skin issue where the borders of panels where not visible on IE 8.

## 4.2.2 - 2015-07-22

### Fixed
- Fixed bug where float panels were not being hidden on inline editor blur when fixed_toolbar_container config option was in use.
- Fixed bug where combobox states wasn't properly updated if contents where updated without keyboard.
- Fixed bug where pasting into textbox or combobox would move the caret to the end of text.
- Fixed bug where removal of bogus span elements before block elements would remove whitespace between nodes.
- Fixed bug where repositioning of inline toolbars where async and producing errors if the editor was removed from DOM to early. Patch by iseulde.
- Fixed bug where element path wasn't working correctly. Patch contributed by iseulde.
- Fixed bug where menus wasn't rendered correctly when custom images where added to a menu. Patch contributed by Naim Hammadi.

## 4.2.1 - 2015-06-29

### Fixed
- Fixed bug where back/forward buttons in the browser would render blob images as broken images.
- Fixed bug where Firefox would throw regexp to big error when replacing huge base64 chunks.
- Fixed bug rendering issues with resize and context toolbars not being placed properly until next animation frame.
- Fixed bug where the rendering of the image while cropping would some times not be centered correctly.
- Fixed bug where listbox items with submenus would me selected as active.
- Fixed bug where context menu where throwing an error when rendering.
- Fixed bug where resize both option wasn't working due to resent addClass API change. Patch contributed by Jogai.
- Fixed bug where a hideAll call for container rendered inline toolbars would throw an error.
- Fixed bug where onclick event handler on combobox could cause issues if element.id was a function by some polluting libraries.
- Fixed bug where listboxes wouldn't get proper selected sub menu item when using link_list or image_list.
- Fixed so the UI controls are as wide as 4.1.x to avoid wrapping controls in toolbars.
- Fixed so the imagetools dialog is adaptive for smaller screen sizes.

## 4.2.0 - 2015-06-25

### Added
- Added new flat default skin to make the UI more modern.
- Added new imagetools plugin, lets you crop/resize and apply filters to images.
- Added new contextual toolbars support to the API lets you add floating toolbars for specific CSS selectors.
- Added new promise feature fill as tinymce.util.Promise.
- Added new built in image upload feature lets you upload any base64 encoded image within the editor as files.

### Fixed
- Fixed bug where resize handles would appear in the right position in the wrong editor when switching between resizable content in different inline editors.
- Fixed bug where tables would not be inserted in inline mode due to previous float panel fix.
- Fixed bug where floating panels would remain open when focus was lost on inline editors.
- Fixed bug where cut command on Chrome would thrown a browser security exception.
- Fixed bug where IE 11 sometimes would report an incorrect size for images in the image dialog.
- Fixed bug where it wasn't possible to remove inline formatting at the end of block elements.
- Fixed bug where it wasn't possible to delete table cell contents when cell selection was vertical.
- Fixed bug where table cell wasn't emptied from block elements if delete/backspace where pressed in empty cell.
- Fixed bug where cmd+shift+arrow didn't work correctly on Firefox mac when selecting to start/end of line.
- Fixed bug where removal of bogus elements would sometimes remove whitespace between nodes.
- Fixed bug where the resize handles wasn't updated when the main window was resized.
- Fixed so script elements gets removed by default to prevent possible XSS issues in default config implementations.
- Fixed so the UI doesn't need manual reflows when using non native layout managers.
- Fixed so base64 encoded images doesn't slow down the editor on modern browsers while editing.
- Fixed so all UI elements uses touch events to improve mobile device support.
- Removed the touch click quirks patch for iOS since it did more harm than good.
- Removed the non proportional resize handles since. Unproportional resize can still be done by holding the shift key.

## 4.1.10 - 2015-05-05

### Fixed
- Fixed bug where plugins loaded with compat3x would sometimes throw errors when loading using the jQuery version.
- Fixed bug where extra empty paragraphs would get deleted in WebKit/Blink due to recent Quriks fix.
- Fixed bug where the editor wouldn't work properly on IE 12 due to some required browser sniffing.
- Fixed bug where formatting shortcut keys where interfering with Mac OS X screenshot keys.
- Fixed bug where the caret wouldn't move to the next/previous line boundary on Cmd+Left/Right on Gecko.
- Fixed bug where it wasn't possible to remove formats from very specific nested contents.
- Fixed bug where undo levels wasn't produced when typing letters using the shift or alt+ctrl modifiers.
- Fixed bug where the dirty state wasn't properly updated when typing using the shift or alt+ctrl modifiers.
- Fixed bug where an error would be thrown if an autofocused editor was destroyed quickly after its initialization. Patch provided by thorn0.
- Fixed issue with dirty state not being properly updated on redo operation.
- Fixed issue with entity decoder not handling incorrectly written numeric entities.
- Fixed issue where some PI element values wouldn't be properly encoded.

## 4.1.9 - 2015-03-10

### Fixed
- Fixed bug where indentation wouldn't work properly for non list elements.
- Fixed bug with image plugin not pulling the image dimensions out correctly if a custom document_base_url was used.
- Fixed bug where ctrl+alt+[1-9] would conflict with the AltGr+[1-9] on Windows. New shortcuts is ctrl+shift+[1-9].
- Fixed bug with removing formatting on nodes in inline mode would sometimes include nodes outside the editor body.
- Fixed bug where extra nbsp:s would be inserted when you replaced a word surrounded by spaces using insertContent.
- Fixed bug with pasting from Google Docs would produce extra strong elements and line feeds.

## 4.1.8 - 2015-03-05

### Added
- Added new html5 sizes attribute to img elements used together with srcset.
- Added new elementpath option that makes it possible to disable the element path but keep the statusbar.
- Added new option table_style_by_css for the table plugin to set table styling with css rather than table attributes.
- Added new link_assume_external_targets option to prompt the user to prepend http:// prefix if the supplied link does not contain a protocol prefix.
- Added new image_prepend_url option to allow a custom base path/url to be added to images.
- Added new table_appearance_options option to make it possible to disable some options.
- Added new image_title option to make it possible to alter the title of the image, disabled by default.

### Fixed
- Fixed bug where selection starting from out side of the body wouldn't produce a proper selection range on IE 11.
- Fixed bug where pressing enter twice before a table moves the cursor in the table and causes a javascript error.
- Fixed bug where advanced image styles were not respected.
- Fixed bug where the less common Shift+Delete didn't produce a proper cut operation on WebKit browsers.
- Fixed bug where image/media size constrain logic would produce NaN when handling non number values.
- Fixed bug where internal classes where removed by the removeformat command.
- Fixed bug with creating links table cell contents with a specific selection would throw a exceptions on WebKit/Blink.
- Fixed bug where valid_classes option didn't work as expected according to docs. Patch provided by thorn0.
- Fixed bug where jQuery plugin would patch the internal methods multiple times. Patch provided by Drew Martin.
- Fixed bug where backspace key wouldn't delete the current selection of newly formatted content.
- Fixed bug where type over of inline formatting elements wouldn't properly keep the format on WebKit/Blink.
- Fixed bug where selection needed to be properly normalized on modern IE versions.
- Fixed bug where Command+Backspace didn't properly delete the whole line of text but the previous word.
- Fixed bug where UI active states wheren't properly updated on IE if you placed caret within the current range.
- Fixed bug where delete/backspace on WebKit/Blink would remove span elements created by the user.
- Fixed bug where delete/backspace would produce incorrect results when deleting between two text blocks with br elements.
- Fixed bug where captions where removed when pasting from MS Office.
- Fixed bug where lists plugin wouldn't properly remove fully selected nested lists.
- Fixed bug where the ttf font used for icons would throw an warning message on Gecko on Mac OS X.
- Fixed a bug where applying a color to text did not update the undo/redo history.
- Fixed so shy entities gets displayed when using the visualchars plugin.
- Fixed so removeformat removes ins/del by default since these might be used for strikethough.
- Fixed so multiple language packs can be loaded and added to the global I18n data structure.
- Fixed so transparent color selection gets treated as a normal color selection. Patch contributed by Alexander Hofbauer.
- Fixed so it's possible to disable autoresize_overflow_padding, autoresize_bottom_margin options by setting them to false.
- Fixed so the charmap plugin shows the description of the character in the dialog. Patch contributed by Jelle Hissink.
- Removed address from the default list of block formats since it tends to be missused.
- Fixed so the pre block format is called preformatted to make it more verbose.
- Fixed so it's possible to context scope translation strings this isn't needed most of the time.
- Fixed so the max length of the width/height input fields of the media dialog is 5 instead of 3.
- Fixed so drag/dropped contents gets properly processed by paste plugin since it's basically a paste. Patch contributed by Greg Fairbanks.
- Fixed so shortcut keys for headers is ctrl+alt+[1-9] instead of ctrl+[1-9] since these are for switching tabs in the browsers.
- Fixed so "u" doesn't get converted into a span element by the legacy input filter. Since this is now a valid HTML5 element.
- Fixed font families in order to provide appropriate web-safe fonts.

## 4.1.7 - 2014-11-27

### Added
- Added HTML5 schema support for srcset, source and picture. Patch contributed by mattheu.
- Added new cache_suffix setting to enable cache busting by producing unique urls.
- Added new paste_convert_word_fake_lists option to enable users to disable the fake lists convert logic.

### Fixed
- Fixed so advlist style changes adds undo levels for each change.
- Fixed bug where WebKit would sometimes produce an exception when the autolink plugin where looking for URLs.
- Fixed bug where IE 7 wouldn't be rendered properly due to aggressive css compression.
- Fixed bug where DomQuery wouldn't accept window as constructor element.
- Fixed bug where the color picker in 3.x dialogs wouldn't work properly. Patch contributed by Callidior.
- Fixed bug where the image plugin wouldn't respect the document_base_url.
- Fixed bug where the jQuery plugin would fail to append to elements named array prototype names.

## 4.1.6 - 2014-10-08

### Changed
- Replaced jake with grunt since it is more mainstream and has better plugin support.

### Fixed
- Fixed bug with clicking on the scrollbar of the iframe would cause a JS error to be thrown.
- Fixed bug where null would produce an exception if you passed it to selection.setRng.
- Fixed bug where Ctrl/Cmd+Tab would indent the current list item if you switched tabs in the browser.
- Fixed bug where pasting empty cells from Excel would result in a broken table.
- Fixed bug where it wasn't possible to switch back to default list style type.
- Fixed issue where the select all quirk fix would fire for other modifiers than Ctrl/Cmd combinations.


## 4.1.5 - 2014-09-09

### Fixed
- Fixed bug where sometimes the resize rectangles wouldn't properly render on images on WebKit/Blink.
- Fixed bug in list plugin where delete/backspace would merge empty LI elements in lists incorrectly.
- Fixed bug where empty list elements would result in empty LI elements without it's parent container.
- Fixed bug where backspace in empty caret formatted element could produce an type error exception of Gecko.
- Fixed bug where lists pasted from word with a custom start index above 9 wouldn't be properly handled.
- Fixed bug where tabfocus plugin would tab out of the editor instance even if the default action was prevented.
- Fixed bug where tabfocus wouldn't tab properly to other adjacent editor instances.
- Fixed bug where the DOMUtils setStyles wouldn't properly removed or update the data-mce-style attribute.
- Fixed bug where dialog select boxes would be placed incorrectly if document.body wasn't statically positioned.
- Fixed bug where pasting would sometimes scroll to the top of page if the user was using the autoresize plugin.
- Fixed bug where caret wouldn't be properly rendered by Chrome when clicking on the iframes documentElement.
- Fixed so custom images for menubutton/splitbutton can be provided. Patch contributed by Naim Hammadi.
- Fixed so the default action of windows closing can be prevented by blocking the default action of the close event.
- Fixed so nodeChange and focus of the editor isn't automatically performed when opening sub dialogs.

## 4.1.4 - 2014-08-21

### Added
- Added new media_filter_html option to media plugin that blocks any conditional comments, scripts etc within a video element.
- Added new content_security_policy option allows you to set custom policy for iframe contents. Patch contributed by Francois Chagnon.

### Fixed
- Fixed bug where activate/deactivate events wasn't firing properly when switching between editors.
- Fixed bug where placing the caret on iOS was difficult due to a WebKit bug with touch events.
- Fixed bug where the resize helper wouldn't render properly on older IE versions.
- Fixed bug where resizing images inside tables on older IE versions would sometimes fail depending mouse position.
- Fixed bug where editor.insertContent would produce an exception when inserting select/option elements.
- Fixed bug where extra empty paragraphs would be produced if block elements where inserted inside span elements.
- Fixed bug where the spellchecker menu item wouldn't be properly checked if spell checking was started before it was rendered.
- Fixed bug where the DomQuery filter function wouldn't remove non elements from collection.
- Fixed bug where document with custom document.domain wouldn't properly render the editor.
- Fixed bug where IE 8 would throw exception when trying to enter invalid color values into colorboxes.
- Fixed bug where undo manager could incorrectly add an extra undo level when custom resize handles was removed.
- Fixed bug where it wouldn't be possible to alter cell properties properly on table cells on IE 8.
- Fixed so the color picker button in table dialog isn't shown unless you include the colorpicker plugin or add your own custom color picker.
- Fixed so activate/deactivate events fire when windowManager opens a window since.
- Fixed so the table advtab options isn't separated by an underscore to normalize naming with image_advtab option.
- Fixed so the table cell dialog has proper padding when the advanced tab in disabled.

## 4.1.3 - 2014-07-29

### Added
- Added event binding logic to tinymce.util.XHR making it possible to override headers and settings before any request is made.

### Fixed
- Fixed bug where drag events wasn't fireing properly on older IE versions since the event handlers where bound to document.
- Fixed bug where drag/dropping contents within the editor on IE would force the contents into plain text mode even if it was internal content.
- Fixed bug where IE 7 wouldn't open menus properly due to a resize bug in the browser auto closing them immediately.
- Fixed bug where the DOMUtils getPos logic wouldn't produce a valid coordinate inside the body if the body was positioned non static.
- Fixed bug where the element path and format state wasn't properly updated if you had the wordcount plugin enabled.
- Fixed bug where a comment at the beginning of source would produce an exception in the formatter logic.
- Fixed bug where setAttrib/getAttrib on null would throw exception together with any hooked attributes like style.
- Fixed bug where table sizes wasn't properly retained when copy/pasting on WebKit/Blink.
- Fixed bug where WebKit/Blink would produce colors in RGB format instead of the forced HEX format when deleting contents.
- Fixed bug where the width attribute wasn't updated on tables if you changed the size inside the table dialog.
- Fixed bug where control selection wasn't properly handled when the caret was placed directly after an image.
- Fixed bug where selecting the contents of table cells using the selection.select method wouldn't place the caret properly.
- Fixed bug where the selection state for images wasn't removed when placing the caret right after an image on WebKit/Blink.
- Fixed bug where all events wasn't properly unbound when and editor instance was removed or destroyed by some external innerHTML call.
- Fixed bug where it wasn't possible or very hard to select images on iOS when the onscreen keyboard was visible.
- Fixed so auto_focus can take a boolean argument this will auto focus the last initialized editor might be useful for single inits.
- Fixed so word auto detect lists logic works better for faked lists that doesn't have specific markup.
- Fixed so nodeChange gets fired on mouseup as it used to before 4.1.1 we optimized that event to fire less often.

### Removed
- Removed the finish menu item from spellchecker menu since it's redundant you can stop spellchecking by toggling menu item or button.

## 4.1.2 - 2014-07-15

### Added
- Added offset/grep to DomQuery class works basically the same as it's jQuery equivalent.

### Fixed
- Fixed bug where backspace/delete or setContent with an empty string would remove header data when using the fullpage plugin.
- Fixed bug where tinymce.remove with a selector not matching any editors would remove all editors.
- Fixed bug where resizing of the editor didn't work since the theme was calling setStyles instead of setStyle.
- Fixed bug where IE 7 would fail to append html fragments to iframe document when using DomQuery.
- Fixed bug where the getStyle DOMUtils method would produce an exception if it was called with null as it's element.
- Fixed bug where the paste plugin would remove the element if the none of the paste_webkit_styles rules matched the current style.
- Fixed bug where contextmenu table items wouldn't work properly on IE since it would some times fire an incorrect selection change.
- Fixed bug where the padding/border values wasn't used in the size calculation for the body size when using autoresize. Patch contributed by Matt Whelan.
- Fixed bug where conditional word comments wouldn't be properly removed when pasting plain text.
- Fixed bug where resizing would sometime fail on IE 11 when the mouseup occurred inside the resizable element.
- Fixed so the iframe gets initialized without any inline event handlers for better CSP support. Patch contributed by Matt Whelan.
- Fixed so the tinymce.dom.Sizzle is the latest version of sizzle this resolves the document context bug.

## 4.1.1 - 2014-07-08

### Fixed
- Fixed bug where pasting plain text on some WebKit versions would result in an empty line.
- Fixed bug where resizing images inside tables on IE 11 wouldn't work properly.
- Fixed bug where IE 11 would sometimes throw "Invalid argument" exception when editor contents was set to an empty string.
- Fixed bug where document.activeElement would throw exceptions on IE 9 when that element was hidden or removed from dom.
- Fixed bug where WebKit/Blink sometimes produced br elements with the Apple-interchange-newline class.
- Fixed bug where table cell selection wasn't properly removed when copy/pasting table cells.
- Fixed bug where pasting nested list items from Word wouldn't produce proper semantic nested lists.
- Fixed bug where right clicking using the contextmenu plugin on WebKit/Blink on Mac OS X would select the target current word or line.
- Fixed bug where it wasn't possible to alter table cell properties on IE 8 using the context menu.
- Fixed bug where the resize helper wouldn't be correctly positioned on older IE versions.
- Fixed bug where fullpage plugin would produce an error if you didn't specify a doctype encoding.
- Fixed bug where anchor plugin would get the name/id of the current element even if it wasn't anchor element.
- Fixed bug where visual aids for tables wouldn't be properly disabled when changing the border size.
- Fixed bug where some control selection events wasn't properly fired on older IE versions.
- Fixed bug where table cell selection on older IE versions would prevent resizing of images.
- Fixed bug with paste_data_images paste option not working properly on modern IE versions.
- Fixed bug where custom elements with underscores in the name wasn't properly parsed/serialized.
- Fixed bug where applying inline formats to nested list elements would produce an incorrect formatting result.
- Fixed so it's possible to hide items from elements path by using preventDefault/stopPropagation.
- Fixed so inline mode toolbar gets rendered right aligned if the editable element positioned to the documents right edge.
- Fixed so empty inline elements inside empty block elements doesn't get removed if configured to be kept intact.
- Fixed so DomQuery parentsUntil/prevUntil/nextUntil supports selectors/elements/filters etc.
- Fixed so legacyoutput plugin overrides fontselect and fontsizeselect controls and handles font elements properly.

## 4.1.0 - 2014-06-18

### Added
- Added new file_picker_callback option to replace the old file_browser_callback the latter will still work though.
- Added new custom colors to textcolor plugin will be displayed if a color picker is provided also shows the latest colors.
- Added new color_picker_callback option to enable you to add custom color pickers to the editor.
- Added new advanced tabs to table/cell/row dialogs to enable you to select colors for border/background.
- Added new colorpicker plugin that lets you select colors from a hsv color picker.
- Added new tinymce.util.Color class to handle color parsing and converting.
- Added new colorpicker UI widget element lets you add a hsv color picker to any form/window.
- Added new textpattern plugin that allows you to use markdown like text patterns to format contents.
- Added new resize helper element that shows the current width & height while resizing.
- Added new "once" method to Editor and EventDispatcher enables since callback execution events.
- Added new jQuery like class under tinymce.dom.DomQuery it's exposed on editor instances (editor.$) and globally under (tinymce.$).

### Fixed
- Fixed so the default resize method for images are proportional shift/ctrl can be used to make an unproportional size.
- Fixed bug where the image_dimensions option of the image plugin would cause exceptions when it tried to update the size.
- Fixed bug where table cell dialog class field wasn't properly updated when editing an a table cell with an existing class.
- Fixed bug where Safari on Mac would produce webkit-fake-url for pasted images so these are now removed.
- Fixed bug where the nodeChange event would get fired before the selection was changed when clicking inside the current selection range.
- Fixed bug where valid_classes option would cause exception when it removed internal prefixed classes like mce-item-.
- Fixed bug where backspace would cause navigation in IE 8 on an inline element and after a caret formatting was applied.
- Fixed so placeholder images produced by the media plugin gets selected when inserted/edited.
- Fixed so it's possible to drag in images when the paste_data_images option is enabled. Might be useful for mail clients.
- Fixed so images doesn't get a width/height applied if the image_dimensions option is set to false useful for responsive contents.
- Fixed so it's possible to pass in an optional arguments object for the nodeChanged function to be passed to all nodechange event listeners.
- Fixed bug where media plugin embed code didn't update correctly.<|MERGE_RESOLUTION|>--- conflicted
+++ resolved
@@ -55,12 +55,9 @@
 - Renamed the `textpattern_patterns` option to `text_patterns` #TINY-8312
 - Moved the `hr` plugin's functionality to TinyMCE core #TINY-8313
 - Moved the `print` plugin's functionality to TinyMCE core #TINY-8314
-<<<<<<< HEAD
-- Updated default theme styling for TinyMCE 6 facelift #TINY-8373
-=======
 - Renamed the `getShortEndedElements` Schema API to `getVoidElements` #TINY-8344
 - Changed the default statusbar element path delimiter from `»` to `›` #TINY-8372
->>>>>>> 92f6fc86
+- Updated default theme styling for TinyMCE 6 facelift #TINY-8373
 
 ### Fixed
 - The object returned from the `editor.fire()` API was incorrect if the editor had been removed #TINY-8018

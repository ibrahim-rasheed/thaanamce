--- conflicted
+++ resolved
@@ -1,4 +1,3 @@
-<<<<<<< HEAD
 Version 5.2.0 (TBD)
     Changed `toolbar_drawer` setting to `toolbar_mode`. `toolbar_drawer` has been deprecated #TINY-4416
     Added the ability to apply formats to spaces #TINY-4200
@@ -31,7 +30,6 @@
     Fixed an issue where the element path isn't being cleared when there are no parents #TINY-4412
     Fixed an issue where width and height in svg icons containing `rect` elements were overridden by the CSS reset TINY-4408
     Fixed keyboard flicker when opening a context menu on mobile #TINY-4540
-=======
 Version 5.1.6 (TBD)
     Fixed readonly mode not blocking all clicked links #TINY-4572
     Fixed the context menu not showing in certain cases with hybrid devices #TINY-4569
@@ -40,7 +38,6 @@
     Fixed the `charmap` dialog initially focusing the first tab of the dialog instead of the search input field #TINY-4342
     Fixed an exception being raised when inserting content if the caret was directly before or after a `contenteditable="false"` element #TINY-4528
     Fixed a bug with pasting image URLs when paste as text is enabled #TINY-4523
->>>>>>> 56f3efbc
 Version 5.1.4 (2019-12-11)
     Fixed dialog contents disappearing when clicking a checkbox for right-to-left languages #TINY-4518
     Fixed the `legacyoutput` plugin registering legacy formats after editior initialization, causing legacy content to be stripped on the initial load #TINY-4447

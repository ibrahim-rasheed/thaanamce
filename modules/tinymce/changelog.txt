Version 5.1.0 (TBD)
    Added touch event listener to media plugin to make embeds playable #TINY-4093
    Added oxide styling options to notifications and tweaked the default variables #TINY-4153
    Added additional padding to split button chevrons on touch devices, to make them easier to interact with #TINY-4223
    Added new platform detection functions to `Env` and deprecated older detection properties #TINY-4184
    Added `inputMode` config field to specify inputmode attribute of `input` dialog components #TINY-4062
    Added new `inputMode` property to relevant plugins/dialogs #TINY-4102
    Added new `toolbar_sticky` setting to allow the iframe menubar/toolbar to stick to the top of the window when scrolling #TINY-3982
<<<<<<< HEAD
    Changed context menus to render as horizontal menus on touch devices #TINY-4107
=======
    Changed default settings for `toolbar_drawer` to `sliding` and `toolbar_sticky` to `true` #TINY-3634
    Changed phones to use the `silver` theme by default #TINY-3634
    Changed some editor settings to default to `false` on touch devices:
        - `menubar`(phones only) #TINY-4077
        - `table_grid` #TINY-4075
        - `resize` #TINY-4157
        - `object_resizing` #TINY-4157
    Changed toolbars and context toolbars to sidescroll on mobile #TINY-3894 #TINY-4107
>>>>>>> f0ecab8a
    Changed the editor to use the `VisualViewport` API of the browser where possible #TINY-4078
    Changed visualblocks toolbar button icon and renamed `paragraph` icon to `visualchars` #TINY-4074
    Changed Oxide default for `@toolbar-button-chevron-color` to follow toolbar button icon color #TINY-4153
    Changed the `urlinput` dialog component to use the `url` type attribute #TINY-4102
    Fixed Safari desktop visual viewport fires resize on fullscreen breaking the restore function #TINY-3976
    Fixed scroll issues on mobile devices #TINY-3976
    Fixed context toolbar unable to refresh position on iOS12 #TINY-4107
    Fixed ctrl+left click not opening links on readonly mode and the preview dialog #TINY-4138
    Fixed Slider UI component not firing onChange event on touch devices #TINY-4092
    Fixed notifications overlapping instead of stacking #TINY-3478
    Fixed inline dialogs positioning incorrectly when the page is scrolled #TINY-4018
    Fixed inline dialogs and menus not repositioning when resizing #TINY-3227
    Fixed menu chevrons color to follow the menu text color #TINY-4153
    Fixed table menu selection grid from staying black when using dark skins, now follows border color #TINY-4153
    Fixed Oxide using the wrong text color variable for menubar button focused state #TINY-4146
    Fixed the autoresize plugin not keeping the selection in view when resizing #TINY-4094
    Fixed missing CSS fill styles for toolbar button icon active state #TINY-4147
    Fixed browser selection being lost in inline mode when opening split dropdowns #TINY-4197
    Fixed floating toolbar drawer expanding outside the bounds of the editor #TINY-3941
Version 5.0.16 (2019-09-24)
    Added new `referrer_policy` setting to add the `referrerpolicy` attribute when loading scripts or stylesheets #TINY-3978
    Added a slight background color to dialog tab links when focused to aid keyboard navigation #TINY-3877
    Fixed media poster value not updating on change #TINY-4013
    Fixed openlink was not registered as a toolbar button #TINY-4024
    Fixed failing to initialize if a script tag was used inside a SVG #TINY-4087
    Fixed double top border showing on toolbar without menubar when toolbar_drawer is enabled #TINY-4118
    Fixed unable to drag inline dialogs to the bottom of the screen when scrolled #TINY-4154
    Fixed notifications appearing on top of the toolbar when scrolled in inline mode #TINY-4159
    Fixed notifications displaying incorrectly on IE 11 #TINY-4169
Version 5.0.15 (2019-09-02)
    Added a dark `content_css` skin to go with the dark UI skin #TINY-3743
    Changed the enabled state on toolbar buttons so they don't get the hover effect #TINY-3974
    Fixed missing CSS active state on toolbar buttons #TINY-3966
    Fixed `onChange` callback not firing for the colorinput dialog component #TINY-3968
    Fixed context toolbars not showing in fullscreen mode #TINY-4023
Version 5.0.14 (2019-08-19)
    Added an API to reload the autocompleter menu with additional fetch metadata #MENTIONS-17
    Fixed missing toolbar button border styling options #TINY-3965
    Fixed image upload progress notification closing before the upload is complete #TINY-3963
    Fixed inline dialogs not closing on escape when no dialog component is in focus #TINY-3936
    Fixed plugins not being filtered when defaulting to mobile on phones #TINY-3537
    Fixed toolbar more drawer showing the content behind it when transitioning between opened and closed states #TINY-3878
    Fixed focus not returning to the dialog after pressing the "Replace all" button in the search and replace dialog #TINY-3961
    Removed Oxide variable `@menubar-select-disabled-border-color` and replaced it with `@menubar-select-disabled-border` #TINY-3965
Version 5.0.13 (2019-08-06)
    Changed modal dialogs to prevent dragging by default and added new `draggable_modal` setting to restore dragging #TINY-3873
    Changed the nonbreaking plugin to insert nbsp characters wrapped in spans to aid in filtering. This can be disabled using the `nonbreaking_wrap` setting #TINY-3647
    Changed backspace behaviour in lists to outdent nested list items when the cursor is at the start of the list item #TINY-3651
    Fixed sidebar growing beyond editor bounds in IE 11 #TINY-3937
    Fixed issue with being unable to keyboard navigate disabled toolbar buttons #TINY-3350
    Fixed issues with backspace and delete in nested contenteditable true and false elements #TINY-3868
    Fixed issue with losing keyboard navigation in dialogs due to disabled buttons #TINY-3914
    Fixed `MouseEvent.mozPressure is deprecated` warning in Firefox #TINY-3919
    Fixed `default_link_target` not being respected when `target_list` is disabled #TINY-3757
    Fixed mobile plugin filter to only apply to the mobile theme, rather than all mobile platforms #TINY-3405
    Fixed focus switching to another editor during mode changes #TINY-3852
    Fixed an exception being thrown when clicking on an uninitialized inline editor #TINY-3925
    Fixed unable to keyboard navigate to dialog menu buttons #TINY-3933
    Fixed dialogs being able to be dragged outside the window viewport #TINY-3787
    Fixed inline dialogs appearing above modal dialogs #TINY-3932
Version 5.0.12 (2019-07-18)
    Added ability to utilize UI dialog panels inside other panels #TINY-3305
    Added help dialog tab explaining keyboard navigation of the editor #TINY-3603
    Changed the "Find and Replace" design to an inline dialog #TINY-3054
    Fixed issue where autolink spacebar event was not being fired on Edge #TINY-3891
    Fixed table selection missing the background color #TINY-3892
    Fixed removing shortcuts not working for function keys #TINY-3871
    Fixed non-descriptive UI component type names #TINY-3349
    Fixed UI registry components rendering as the wrong type when manually specifying a different type #TINY-3385
    Fixed an issue where dialog checkbox, input, selectbox, textarea and urlinput components couldn't be disabled #TINY-3708
    Fixed the context toolbar not using viable screen space in inline/distraction free mode #TINY-3717
    Fixed the context toolbar overlapping the toolbar in various conditions #TINY-3205
    Fixed IE11 edge case where items were being inserted into the wrong location #TINY-3884
Version 5.0.11 (2019-07-04)
    Fixed packaging errors caused by a rollup treeshaking bug (https://github.com/rollup/rollup/issues/2970) #TINY-3866
    Fixed the customeditor component not able to get data from the dialog api #TINY-3866
    Fixed collection component tooltips not being translated #TINY-3855
Version 5.0.10 (2019-07-02)
    Added support for all HTML color formats in `color_map` setting #TINY-3837
    Changed backspace key handling to outdent content in appropriate circumstances #TINY-3685
    Changed default palette for forecolor and backcolor to include some lighter colors suitable for highlights #TINY-2865
    Changed the search and replace plugin to cycle through results #TINY-3800
    Fixed inconsistent types causing some properties to be unable to be used in dialog components #TINY-3778
    Fixed an issue in the Oxide skin where dialog content like outlines and shadows were clipped because of overflow hidden #TINY-3566
    Fixed the search and replace plugin not resetting state when changing the search query #TINY-3800
    Fixed backspace in lists not creating an undo level #TINY-3814
    Fixed the editor to cancel loading in quirks mode where the UI is not supported #TINY-3391
    Fixed applying fonts not working when the name contained spaces and numbers #TINY-3801
    Fixed so that initial content is retained when initializing on list items #TINY-3796
    Fixed inefficient font name and font size current value lookup during rendering #TINY-3813
    Fixed mobile font copied into the wrong folder for the oxide-dark skin #TINY-3816
    Fixed an issue where resizing the width of tables would produce inaccurate results #TINY-3827
    Fixed a memory leak in the Silver theme #TINY-3797
    Fixed alert and confirm dialogs using incorrect markup causing inconsistent padding #TINY-3835
    Fixed an issue in the Table plugin with `table_responsive_width` not enforcing units when resizing #TINY-3790
    Fixed leading, trailing and sequential spaces being lost when pasting plain text #TINY-3726
    Fixed exception being thrown when creating relative URIs #TINY-3851
    Fixed focus is no longer set to the editor content during mode changes unless the editor already had focus #TINY-3852
Version 5.0.9 (2019-06-26)
    Fixed print plugin not working in Firefox #TINY-3834
Version 5.0.8 (2019-06-18)
    Added back support for multiple toolbars #TINY-2195
    Added support for .m4a files to the media plugin #TINY-3750
    Added new base_url and suffix editor init options #TINY-3681
    Fixed incorrect padding for select boxes with visible values #TINY-3780
    Fixed selection incorrectly changing when programmatically setting selection on contenteditable false elements #TINY-3766
    Fixed sidebar background being transparent #TINY-3727
    Fixed the build to remove duplicate iife wrappers #TINY-3689
    Fixed bogus autocompleter span appearing in content when the autocompleter menu is shown #TINY-3752
    Fixed toolbar font size select not working with legacyoutput plugin #TINY-2921
    Fixed the legacyoutput plugin incorrectly aligning images #TINY-3660
    Fixed remove color not working when using the legacyoutput plugin #TINY-3756
    Fixed the font size menu applying incorrect sizes when using the legacyoutput plugin #TINY-3773
    Fixed scrollIntoView not working when the parent window was out of view #TINY-3663
    Fixed the print plugin printing from the wrong window in IE11 #TINY-3762
    Fixed content CSS loaded over CORS not loading in the preview plugin with content_css_cors enabled #TINY-3769
    Fixed the link plugin missing the default "None" option for link list #TINY-3738
    Fixed small dot visible with menubar and toolbar disabled in inline mode #TINY-3623
    Fixed space key properly inserts a nbsp before/after block elements #TINY-3745
    Fixed native context menu not showing with images in IE11 #TINY-3392
    Fixed inconsistent browser context menu image selection #TINY-3789
Version 5.0.7 (2019-06-05)
    Added new toolbar button and menu item for inserting tables via dialog #TINY-3636
    Added new API for adding/removing/changing tabs in the Help dialog #TINY-3535
    Added highlighting of matched text in autocompleter items #TINY-3687
    Added the ability for autocompleters to work with matches that include spaces #TINY-3704
    Added new `imagetools_fetch_image` callback to allow custom implementations for cors loading of images #TINY-3658
    Added `'http'` and `https` options to `link_assume_external_targets` to prepend `http://` or `https://` prefixes when URL does not contain a protocol prefix. Patch contributed by francoisfreitag. #GH-4335
    Changed annotations navigation to work the same as inline boundaries #TINY-3396
    Changed tabpanel API by adding a `name` field and changing relevant methods to use it #TINY-3535
    Fixed text color not updating all color buttons when choosing a color #TINY-3602
    Fixed the autocompleter not working with fragmented text #TINY-3459
    Fixed the autosave plugin no longer overwrites window.onbeforeunload #TINY-3688
    Fixed infinite loop in the paste plugin when IE11 takes a long time to process paste events. Patch contributed by lRawd. #GH-4987
    Fixed image handle locations when using `fixed_toolbar_container`. Patch contributed by t00. #GH-4966
    Fixed the autoresize plugin not firing `ResizeEditor` events #TINY-3587
    Fixed editor in fullscreen mode not extending to the bottom of the screen #TINY-3701
    Fixed list removal when pressing backspace after the start of the list item #TINY-3697
    Fixed autocomplete not triggering from compositionend events #TINY-3711
    Fixed `file_picker_callback` could not set the caption field on the insert image dialog #TINY-3172
    Fixed the autocompleter menu showing up after a selection had been made #TINY-3718
    Fixed an exception being thrown when a file or number input has focus during initialization. Patch contributed by t00 #GH-2194
Version 5.0.6 (2019-05-22)
    Added `icons_url` editor settings to enable icon packs to be loaded from a custom url #TINY-3585
    Added `image_uploadtab` editor setting to control the visibility of the upload tab in the image dialog #TINY-3606
    Added new api endpoints to the wordcount plugin and improved character count logic #TINY-3578
    Changed plugin, language and icon loading errors to log in the console instead of a notification #TINY-3585
    Fixed the textpattern plugin not working with fragmented text #TINY-3089
    Fixed various toolbar drawer accessibility issues and added an animation #TINY-3554
    Fixed issues with selection and ui components when toggling readonly mode #TINY-3592
    Fixed so readonly mode works with inline editors #TINY-3592
    Fixed docked inline toolbar positioning when scrolled #TINY-3621
    Fixed initial value not being set on bespoke select in quickbars and toolbar drawer #TINY-3591
    Fixed so that nbsp entities aren't trimmed in white-space: pre-line elements #TINY-3642
    Fixed `mceInsertLink` command inserting spaces instead of url encoded characters #GH-4990
    Fixed text content floating on top of dialogs in IE11 #TINY-3640
Version 5.0.5 (2019-05-09)
    Added menu items to match the forecolor/backcolor toolbar buttons #TINY-2878
    Added default directionality based on the configured language #TINY-2621
    Added styles, icons and tests for rtl mode #TINY-2621
    Fixed autoresize not working with floating elements or when media elements finished loading #TINY-3545
    Fixed incorrect vertical caret positioning in IE 11 #TINY-3188
    Fixed submenu anchoring hiding overflowed content #TINY-3564
    Removed unused and hidden validation icons to avoid displaying phantom tooltips #TINY-2329
Version 5.0.4 (2019-04-23)
    Added back URL dialog functionality, which is now available via `editor.windowManager.openUrl()` #TINY-3382
    Added the missing throbber functionality when calling `editor.setProgressState(true)` #TINY-3453
    Added function to reset the editor content and undo/dirty state via `editor.resetContent()` #TINY-3435
    Added the ability to set menu buttons as active #TINY-3274
    Added `editor.mode` API, featuring a custom editor mode API #TINY-3406
    Added better styling to floating toolbar drawer #TINY-3479
    Added the new premium plugins to the Help dialog plugins tab #TINY-3496
    Added the linkchecker context menu items to the default configuration #TINY-3543
    Fixed image context menu items showing on placeholder images #TINY-3280
    Fixed dialog labels and text color contrast within notifications/alert banners to satisfy WCAG 4.5:1 contrast ratio for accessibility #TINY-3351
    Fixed selectbox and colorpicker items not being translated #TINY-3546
    Fixed toolbar drawer sliding mode to correctly focus the editor when tabbing via keyboard navigation #TINY-3533
    Fixed positioning of the styleselect menu in iOS while using the mobile theme #TINY-3505
    Fixed the menubutton `onSetup` callback to be correctly executed when rendering the menu buttons #TINY-3547
    Fixed `default_link_target` setting to be correctly utilized when creating a link #TINY-3508
    Fixed colorpicker floating marginally outside its container #TINY-3026
    Fixed disabled menu items displaying as active when hovered #TINY-3027
    Removed redundant mobile wrapper #TINY-3480
Version 5.0.3 (2019-03-19)
    Changed empty nested-menu items within the style formats menu to be disabled or hidden if the value of `style_formats_autohide` is `true` #TINY-3310
    Changed the entire phrase 'Powered by Tiny' in the status bar to be a link instead of just the word 'Tiny' #TINY-3366
    Changed `formatselect`, `styleselect` and `align` menus to use the `mceToggleFormat` command internally #TINY-3428
    Fixed toolbar keyboard navigation to work as expected when `toolbar_drawer` is configured #TINY-3432
    Fixed text direction buttons to display the correct pressed state in selections that have no explicit `dir` property #TINY-3138
    Fixed the mobile editor to clean up properly when removed #TINY-3445
    Fixed quickbar toolbars to add an empty box to the screen when it is set to `false` #TINY-3439
    Fixed an issue where pressing the **Delete/Backspace** key at the edge of tables was creating incorrect selections #TINY-3371
    Fixed an issue where dialog collection items (emoticon and special character dialogs) couldn't be selected with touch devices #TINY-3444
    Fixed a type error introduced in TinyMCE version 5.0.2 when calling `editor.getContent()` with nested bookmarks #TINY-3400
    Fixed an issue that prevented default icons from being overridden #TINY-3449
    Fixed an issue where **Home/End** keys wouldn't move the caret correctly before or after `contenteditable=false` inline elements #TINY-2995
    Fixed styles to be preserved in IE 11 when editing via the `fullpage` plugin #TINY-3464
    Fixed the `link` plugin context toolbar missing the open link button #TINY-3461
    Fixed inconsistent dialog component spacing #TINY-3436
Version 5.0.2 (2019-03-05)
    Added presentation and document presets to `htmlpanel` dialog component #TINY-2694
    Added missing fixed_toolbar_container setting has been reimplemented in the Silver theme #TINY-2712
    Added a new toolbar setting `toolbar_drawer` that moves toolbar groups which overflow the editor width into either a `sliding` or `floating` toolbar section #TINY-2874
    Updated the build process to include package lock files in the dev distribution archive #TINY-2870
    Fixed inline dialogs did not have aria attributes #TINY-2694
    Fixed default icons are now available in the UI registry, allowing use outside of toolbar buttons #TINY-3307
    Fixed a memory leak related to select toolbar items #TINY-2874
    Fixed a memory leak due to format changed listeners that were never unbound #TINY-3191
    Fixed an issue where content may have been lost when using permanent bookmarks #TINY-3400
    Fixed the quicklink toolbar button not rendering in the quickbars plugin #TINY-3125
    Fixed an issue where menus were generating invalid HTML in some cases #TINY-3323
    Fixed an issue that could cause the mobile theme to show a blank white screen when the editor was inside an `overflow:hidden` element #TINY-3407
    Fixed mobile theme using a transparent background and not taking up the full width on iOS #TINY-3414
    Fixed the template plugin dialog missing the description field #TINY-3337
    Fixed input dialog components using an invalid default type attribute #TINY-3424
    Fixed an issue where backspace/delete keys after/before pagebreak elements wouldn't move the caret #TINY-3097
    Fixed an issue in the table plugin where menu items and toolbar buttons weren't showing correctly based on the selection #TINY-3423
    Fixed inconsistent button focus styles in Firefox #TINY-3377
    Fixed the resize icon floating left when all status bar elements were disabled #TINY-3340
    Fixed the resize handle to not show in fullscreen mode #TINY-3404
Version 5.0.1 (2019-02-21)
    Removed paste as text notification banner and paste_plaintext_inform setting #POW-102
    Fixed an issue where adding links to images would replace the image with text #TINY-3356
    Fixed an issue where the inline editor could use fractional pixels for positioning #TINY-3202
    Fixed an issue where uploading non-image files in the Image Plugin upload tab threw an error. #TINY-3244
    Added H1-H6 toggle button registration to the silver theme #TINY-3070
    Fixed an issue in the media plugin that was causing the source url and height/width to be lost in certain circumstances #TINY-2858
    Fixed an issue with the Context Toolbar not being removed when clicking outside of the editor #TINY-2804
    Fixed an issue where clicking 'Remove link' wouldn't remove the link in certain circumstances #TINY-3199
    Added code sample toolbar button will now toggle on when the cursor is in a code section #TINY-3040
    Fixed an issue where the media plugin would fail when parsing dialog data #TINY-3218
    Fixed an issue where retrieving the selected content as text didn't create newlines #TINY-3197
    Fixed incorrect keyboard shortcuts in the Help dialog for Windows #TINY-3292
    Fixed an issue where JSON serialization could produce invalid JSON #TINY-3281
    Fixed production CSS including references to source maps #TINY-3920
    Fixed development CSS was not included in the development zip #TINY-3920
    Fixed the autocompleter matches predicate not matching on the start of words by default #TINY-3306
    Added new settings to the emoticons plugin to allow additional emoticons to be added #TINY-3088
    Fixed an issue where the page could be scrolled with modal dialogs open #TINY-2252
    Fixed an issue where autocomplete menus would show an icon margin when no items had icons #TINY-3329
    Fixed an issue in the quickbars plugin where images incorrectly showed the text selection toolbar #TINY-3338
    Fixed an issue that caused the inline editor to fail to render when the target element already had focus #TINY-3353
Version 5.0.0 (2019-02-04)
    Full documentation for the version 5 features and changes is available at https://www.tiny.cloud/docs/release-notes/

    Changes since RC2:
    Fixed an issue where tab panel heights weren't sizing properly on smaller screens and weren't updating on resize #TINY-3242
    Added links and registered names with * to denote premium plugins in Plugins tab of Help dialog #TINY-3223
    Changed Tiny 5 mobile skin to look more uniform with desktop #TINY-2650
    Fixed image tools not having any padding between the label and slider #TINY-3220
    Blacklisted table, th and td as inline editor target #TINY-717
    Fixed context toolbar toggle buttons not showing the correct state #TINY-3022
    Fixed missing separators in the spellchecker context menu between the suggestions and actions #TINY-3217
    Fixed notification icon positioning in alert banners #TINY-2196
    Fixed a typo in the word count plugin name #TINY-3062
    Fixed charmap and emoticons dialogs not having a primary button #TINY-3233
    Fixed an issue where resizing wouldn't work correctly depending on the box-sizing model #TINY-3278
Version 5.0.0-rc-2 (2019-01-22)
    Fixed the link dialog such that it will now retain class attributes when updating links #TINY-2825
    Added screen reader accessibility for sidebar and statusbar #TINY-2699
    Updated Emoticons and Charmap dialogs to be screen reader accessible #TINY-2693
    Fixed "Find and replace" not showing in the "Edit" menu by default #TINY-3061
    Updated the textpattern plugin to properly support nested patterns and to allow running a command with a value for a pattern with a start and an end #TINY-2991
    Removed unnecessary 'flex' and unused 'colspan' properties from the new dialog APIs #TINY-2973
    Changed checkboxes to use a boolean for its state, instead of a string #TINY-2848
    Fixed dropdown buttons missing the 'type' attribute, which could cause forms to be incorrectly submitted #TINY-2826
    Fixed emoticon and charmap search not returning expected results in certain cases #TINY-3084
    Changed formatting menus so they are registered and made the align toolbar button use an icon instead of text #TINY-2880
    Fixed blank rel_list values throwing an exception in the link plugin #TINY-3149
Version 5.0.0-rc-1 (2019-01-08)
    Updated the font select dropdown logic to try to detect the system font stack and show "System Font" as the font name #TINY-2710
    Fixed readonly mode not fully disabling editing content #TINY-2287
    Updated the autocompleter to only show when it has matched items #TINY-2350
    Added editor settings functionality to specify title attributes for toolbar groups #TINY-2690
    Added icons instead of button text to improve Search and Replace dialog footer appearance #TINY-2654
    Added `tox-dialog__table` instead of `mce-table-striped` class to enhance Help dialog appearance #TINY-2360
    Added title attribute to iframes so, screen readers can announce iframe labels #TINY-2692
    Updated SizeInput labels to "Height" and "Width" instead of Dimensions #TINY-2833
    Fixed accessibility issues with the font select, font size, style select and format select toolbar dropdowns #TINY-2713
    Fixed accessibility issues with split dropdowns #TINY-2697
    Added a wordcount menu item, that defaults to appearing in the tools menu #TINY-2877
    Fixed the legacyoutput plugin to be compatible with TinyMCE 5.0 #TINY-2301
    Updated the build process to minify and generate ASCII only output for the emoticons database #TINY-2744
    Fixed icons not showing correctly in the autocompleter popup #TINY-3029
    Fixed an issue where preview wouldn't show anything in Edge under certain circumstances #TINY-3035
    Fixed the height being incorrectly calculated for the autoresize plugin #TINY-2807
Version 5.0.0-beta-1 (2018-11-30)
    Changed the name of the "inlite" plugin to "quickbars" #TINY-2831
    Fixed an inline mode issue where the save plugin upon saving can cause content loss #TINY-2659
    Changed the background color icon to highlight background icon #TINY-2258
    Added a new `addNestedMenuItem()` UI registry function and changed all nested menu items to use the new registry functions #TINY-2230
    Changed Help dialog to be accessible to screen readers #TINY-2687
    Changed the color swatch to save selected custom colors to local storage for use across sessions #TINY-2722
    Added title attribute to color swatch colors #TINY-2669
    Added anchorbar component to anchor inline toolbar dialogs to instead of the toolbar #TINY-2040
    Added support for toolbar<n> and toolbar array config options to be squashed into a single toolbar and not create multiple toolbars #TINY-2195
    Added error handling for when forced_root_block config option is set to true #TINY-2261
    Added functionality for the removed_menuitems config option #TINY-2184
    Fixed an issue in IE 11 where calling selection.getContent() would return an empty string when the editor didn't have focus #TINY-2325
    Added the ability to use a string to reference menu items in menu buttons and submenu items #TINY-2253
    Removed compat3x plugin #TINY-2815
    Changed `WindowManager` API - methods `getParams`, `setParams` and `getWindows`, and the legacy `windows` property, have been removed. `alert` and `confirm` dialogs are no longer tracked in the window list. #TINY-2603
Version 5.0.0-preview-4 (2018-11-12)
    Fixed distraction free plugin #AP-470
    Removed the tox-custom-editor class that was added to the wrapping element of codemirror #TINY-2211
    Fixed contents of the input field being selected on focus instead of just recieving an outline highlight #AP-464
    Added width and height placeholder text to image and media dialog dimensions input #AP-296
    Fixed styling issues with dialogs and menus in IE 11 #AP-456
    Fixed custom style format control not honoring custom formats #AP-393
    Fixed context menu not appearing when clicking an image with a caption #AP-382
    Fixed directionality of UI when using an RTL language #AP-423
    Fixed page responsiveness with multiple inline editors #AP-430
    Added the ability to keyboard navigate through menus, toolbars, sidebar and the status bar sequentially #AP-381
    Fixed empty toolbar groups appearing through invalid configuration of the `toolbar` property #AP-450
    Fixed text not being retained when updating links through the link dialog #AP-293
    Added translation capability back to the editor's UI #AP-282
    Fixed edit image context menu, context toolbar and toolbar items being incorrectly enabled when selecting invalid images #AP-323
    Fixed emoji type ahead being shown when typing URLs #AP-366
    Fixed toolbar configuration properties incorrectly expecting string arrays instead of strings #AP-342
    Changed the editor resize handle so that it should be disabled when the autoresize plugin is turned on #AP-424
    Fixed the block formatting toolbar item not showing a "Formatting" title when there is no selection #AP-321
    Fixed clicking disabled toolbar buttons hiding the toolbar in inline mode #AP-380
    Fixed `EditorResize` event not being fired upon editor resize #AP-327
    Fixed tables losing styles when updating through the dialog #AP-368
    Fixed context toolbar positioning to be more consistent near the edges of the editor #AP-318
    Added `label` component type for dialogs to group components under a label
    Fixed table of contents plugin now works with v5 toolbar APIs correctly #AP-347
    Fixed the `link_context_toolbar` configuration not disabling the context toolbar #AP-458
    Fixed the link context toolbar showing incorrect relative links #AP-435
    Fixed the alignment of the icon in alert banner dialog components #TINY-2220
    Changed UI text for microcopy improvements #TINY-2281
    Fixed the visual blocks and visual char menu options not displaying their toggled state #TINY-2238
    Fixed the editor not displaying as fullscreen when toggled #TINY-2237
Version 5.0.0-preview-3 (2018-10-18)
    Changed editor layout to use modern CSS properties over manually calculating dimensions #AP-324
    Changed `autoresize_min_height` and `autoresize_max_height` configurations to `min_height` and `max_height` #AP-324
    Fixed bugs with editor width jumping when resizing and the iframe not resizing to smaller than 150px in height #AP-324
    Fixed mobile theme bug that prevented the editor from loading #AP-404
    Fixed long toolbar groups extending outside of the editor instead of wrapping
    Changed `Whole word` label in Search and Replace dialog to `Find whole words only` #AP-387
    Fixed dialog titles so they are now proper case #AP-384
    Fixed color picker default to be #000000 instead of #ff00ff #AP-216
    Fixed "match case" option on the Find and Replace dialog is no longer selected by default #AP-298
    Fixed vertical alignment of toolbar icons #DES-134
    Fixed toolbar icons not appearing on IE11 #DES-133
Version 5.0.0-preview-2 (2018-10-10)
    Changed configuration of color options has been simplified to `color_map`, `color_cols`, and `custom_colors` #AP-328
    Added swatch is now shown for colorinput fields, instead of the colorpicker directly #AP-328
    Removed `colorpicker` plugin, it is now in the theme #AP-328
    Removed `textcolor` plugin, it is now in the theme #AP-328
    Fixed styleselect not updating the displayed item as the cursor moved #AP-388
    Changed `height` configuration to apply to the editor frame (including menubar, toolbar, status bar) instead of the content area #AP-324
    Added fontformats and fontsizes menu items #AP-390
    Fixed preview iframe not expanding to the dialog size #AP-252
    Fixed 'meta' shortcuts not translated into platform-specific text #AP-270
    Fixed tabbed dialogs (Charmap and Emoticons) shrinking when no search results returned
    Fixed a bug where alert banner icons were not retrieved from icon pack. #AP-330
    Fixed component styles to flex so they fill large dialogs. #AP-252
    Fixed editor flashing unstyled during load (still in progress). #AP-349
Version 5.0.0-preview-1 (2018-10-01)
    Developer preview 1
    Initial list of features and changes is available at https://tiny.cloud/docs-preview/release-notes/new-features/
Version 4.9.3 (2019-01-31)
    Added a visualchars_default_state setting to the Visualchars Plugin. Patch contributed by mat3e.
    Fixed a bug where scrolling on a page with more than one editor would cause a ResizeWindow event to fire. #TINY-3247
    Fixed a bug where if a plugin threw an error during initialisation the whole editor would fail to load. #TINY-3243
    Fixed a bug where getContent would include bogus elements when valid_elements setting was set up in a specific way. #TINY-3213
    Fixed a bug where only a few function key names could be used when creating keyboard shortcuts. #TINY-3146
    Fixed a bug where it wasn't possible to enter spaces into an editor after pressing shift+enter. #TINY-3099
    Fixed a bug where no caret would be rendered after backspacing to a contenteditable false element. #TINY-2998
    Fixed a bug where deletion to/from indented lists would leave list fragments in the editor. #TINY-2981
Version 4.9.2 (2018-12-17)
    Fixed a bug with pressing the space key on IE 11 would result in nbsp characters being inserted between words at the end of a block. #TINY-2996
    Fixed a bug where character composition using quote and space on US International keyboards would produce a space instead of a quote. #TINY-2999
    Fixed a bug where remove format wouldn't remove the inner most inline element in some situations. #TINY-2982
    Fixed a bug where outdenting an list item would affect attributes on other list items within the same list. #TINY-2971
    Fixed a bug where the DomParser filters wouldn't be applied for elements created when parsing invalid html. #TINY-2978
    Fixed a bug where setProgressState wouldn't automatically close floating ui elements like menus. #TINY-2896
    Fixed a bug where it wasn't possible to navigate out of a figcaption element using the arrow keys. #TINY-2894
    Fixed a bug where enter key before an image inside a link would remove the image. #TINY-2780
Version 4.9.1 (2018-12-04)
    Added functionality to insert html to the replacement feature of the Textpattern Plugin. #TINY-2839
    Fixed a bug where `editor.selection.getContent({format: 'text'})` didn't work as expected in IE11 on an unfocused editor. #TINY-2862
    Fixed a bug in the Textpattern Plugin where the editor would get an incorrect selection after inserting a text pattern on Safari. #TINY-2838
    Fixed a bug where the space bar didn't work correctly in editors with the forced_root_block setting set to false. #TINY-2816
Version 4.9.0 (2018-11-27)
    Added a replace feature to the Textpattern Plugin. #TINY-1908
    Added functionality to the Lists Plugin that improves the indentation logic. #TINY-1790
    Fixed a bug where it wasn't possible to delete/backspace when the caret was between a contentEditable=false element and a BR. #TINY-2372
    Fixed a bug where copying table cells without a text selection would fail to copy anything. #TINY-1789
    Implemented missing `autosave_restore_when_empty` functionality in the Autosave Plugin. Patch contributed by gzzo. #GH-4447
    Reduced insertion of unnecessary nonbreaking spaces in the editor. #TINY-1879
Version 4.8.5 (2018-10-30)
    Added a content_css_cors setting to the editor that adds the crossorigin="anonymous" attribute to link tags added by the StyleSheetLoader. #TINY-1909
    Fixed a bug where trying to remove formatting with a collapsed selection range would throw an exception. #GH-4636
    Fixed a bug in the image plugin that caused updating figures to split contenteditable elements. #GH-4563
    Fixed a bug that was causing incorrect viewport calculations for fixed position UI elements. #TINY-1897
    Fixed a bug where inline formatting would cause the delete key to do nothing. #TINY-1900
Version 4.8.4 (2018-10-23)
    Added support for the HTML5 `main` element. #TINY-1877
    Changed the keyboard shortcut to move focus to contextual toolbars to Ctrl+F9. #TINY-1812
    Fixed a bug where content css could not be loaded from another domain. #TINY-1891
    Fixed a bug on FireFox where the cursor would get stuck between two contenteditable false inline elements located inside of the same block element divided by a BR. #TINY-1878
    Fixed a bug with the insertContent method where nonbreaking spaces would be inserted incorrectly. #TINY-1868
    Fixed a bug where the toolbar of the inline editor would not be visible in some scenarios. #TINY-1862
    Fixed a bug where removing the editor while more than one notification was open would throw an error. #TINY-1845
    Fixed a bug where the menubutton would be rendered on top of the menu if the viewport didn't have enough height. #TINY-1678
    Fixed a bug with the annotations api where annotating collapsed selections caused problems. #TBS-2449
    Fixed a bug where wbr elements were being transformed into whitespace when using the Paste Plugin's paste as text setting. #GH-4638
    Fixed a bug where the Search and Replace didn't replace spaces correctly. #GH-4632
    Fixed a bug with sublist items not persisting selection. #GH-4628
    Fixed a bug with mceInsertRawHTML command not working as expected. #GH-4625
Version 4.8.3 (2018-09-13)
    Fixed a bug where the Wordcount Plugin didn't correctly count words within tables on IE11. #TINY-1770
    Fixed a bug where it wasn't possible to move the caret out of a table on IE11 and Firefox. #TINY-1682
    Fixed a bug where merging empty blocks didn't work as expected, sometimes causing content to be deleted. #TINY-1781
    Fixed a bug where the Textcolor Plugin didn't show the correct current color. #TINY-1810
    Fixed a bug where clear formatting with a collapsed selection would sometimes clear formatting from more content than expected. #TINY-1813 #TINY-1821
    Fixed a bug with the Table Plugin where it wasn't possible to keyboard navigate to the caption. #TINY-1818
Version 4.8.2 (2018-08-09)
    Moved annotator from "experimental" to "annotator" object on editor. #TBS-2398
    Improved the multiclick normalization across browsers. #TINY-1788
    Fixed a bug where running getSelectedBlocks with a collapsed selection between block elements would produce incorrect results. #TINY-1787
    Fixed a bug where the ScriptLoaders loadScript method would not work as expected in FireFox when loaded on the same page as a ShadowDOM polyfill. #TINY-1786
    Removed reference to ShadowDOM event.path as Blink based browsers now support event.composedPath. #TINY-1785
    Fixed a bug where a reference to localStorage would throw an "access denied" error in IE11 with strict security settings. #TINY-1782
    Fixed a bug where pasting using the toolbar button on an inline editor in IE11 would cause a looping behaviour. #TINY-1768
Version 4.8.1 (2018-07-26)
    Fixed a bug where the content of inline editors was being cleaned on every call of `editor.save()`. #TINY-1783
    Fixed a bug where the arrow of the Inlite Theme toolbar was being rendered incorrectly in RTL mode. #TINY-1776
    Fixed a bug with the Paste Plugin where pasting after inline contenteditable false elements moved the caret to the end of the line. #TINY-1758
Version 4.8.0 (2018-06-27)
    Added new "experimental" object in editor, with initial Annotator API. #TBS-2374
    Fixed a bug where deleting paragraphs inside of table cells would delete the whole table cell. #TINY-1759
    Fixed a bug in the Table Plugin where removing row height set on the row properties dialog did not update the table. #TINY-1730
    Fixed a bug with the font select toolbar item didn't update correctly. #TINY-1683
    Fixed a bug where all bogus elements would not be deleted when removing an inline editor. #TINY-1669
Version 4.7.13 (2018-05-16)
    Fixed a bug where Edge 17 wouldn't be able to select images or tables. #TINY-1679
    Fixed issue where whitespace wasn't preserved when the editor was initialized on pre elements. #TINY-1649
    Fixed a bug with the fontselect dropdowns throwing an error if the editor was hidden in Firefox. #TINY-1664
    Fixed a bug where it wasn't possible to merge table cells on IE 11. #TINY-1671
    Fixed a bug where textcolor wasn't applying properly on IE 11 in some situations. #TINY-1663
    Fixed a bug where the justifyfull command state wasn't working correctly. #TINY-1677
    Fixed a bug where the styles wasn't updated correctly when resizing some tables. #TINY-1668
    Added missing code menu item from the default menu config. #TINY-1648
    Added new align button for combining the separate align buttons into a menu button. #TINY-1652
Version 4.7.12 (2018-05-03)
    Added an option to filter out image svg data urls.
    Added support for html5 details and summary elements.
    Changed so the mce-abs-layout-item css rule targets html instead of body. Patch contributed by nazar-pc.
    Fixed a bug where the "read" step on the mobile theme was still present on android mobile browsers.
    Fixed a bug where all images in the editor document would reload on any editor change.
    Fixed a bug with the Table Plugin where ObjectResized event wasn't being triggered on column resize.
    Fixed so the selection is set to the first suitable caret position after editor.setContent called.
    Fixed so links with xlink:href attributes are filtered correctly to prevent XSS.
    Fixed a bug on IE11 where pasting content into an inline editor initialized on a heading element would create new editable elements.
    Fixed a bug where readonly mode would not work as expected when the editor contained contentEditable=true elements.
    Fixed a bug where the Link Plugin would throw an error when used together with the webcomponents polyfill. Patch contributed by 4esnog.
    Fixed a bug where the "Powered by TinyMCE" branding link would break on XHTML pages. Patch contributed by tistre.
    Fixed a bug where the same id would be used in the blobcache for all pasted images. Patch contributed by thorn0.
Version 4.7.11 (2018-04-11)
    Added a new imagetools_credentials_hosts option to the Imagetools Plugin.
    Fixed a bug where toggling a list containing empty LIs would throw an error. Patch contributed by bradleyke.
    Fixed a bug where applying block styles to a text with the caret at the end of the paragraph would select all text in the paragraph.
    Fixed a bug where toggling on the Spellchecker Plugin would trigger isDirty on the editor.
    Fixed a bug where it was possible to enter content into selection bookmark spans.
    Fixed a bug where if a non paragraph block was configured in forced_root_block the editor.getContent method would return incorrect values with an empty editor.
    Fixed a bug where dropdown menu panels stayed open and fixed in position when dragging dialog windows.
    Fixed a bug where it wasn't possible to extend table cells with the space button in Safari.
    Fixed a bug where the setupeditor event would thrown an error when using the Compat3x Plugin.
    Fixed a bug where an error was thrown in FontInfo when called on a detached element.
Version 4.7.10 (2018-04-03)
    Removed the "read" step from the mobile theme.
    Added normalization of triple clicks across browsers in the editor.
    Added a `hasFocus` method to the editor that checks if the editor has focus.
    Added correct icon to the Nonbreaking Plugin menu item.
    Fixed so the `getContent`/`setContent` methods work even if the editor is not initialized.
    Fixed a bug with the Media Plugin where query strings were being stripped from youtube links.
    Fixed a bug where image styles were changed/removed when opening and closing the Image Plugin dialog.
    Fixed a bug in the Table Plugin where some table cell styles were not correctly added to the content html.
    Fixed a bug in the Spellchecker Plugin where it wasn't possible to change the spellchecker language.
    Fixed so the the unlink action in the Link Plugin has a menu item and can be added to the contextmenu.
    Fixed a bug where it wasn't possible to keyboard navigate to the start of an inline element on a new line within the same block element.
    Fixed a bug with the Text Color Plugin where if used with an inline editor located at the bottom of the screen the colorpicker could appear off screen.
    Fixed a bug with the UndoManager where undo levels were being added for nbzwsp characters.
    Fixed a bug with the Table Plugin where the caret would sometimes be lost when keyboard navigating up through a table.
    Fixed a bug where FontInfo.getFontFamily would throw an error when called on a removed editor.
    Fixed a bug in Firefox where undo levels were not being added correctly for some specific operations.
    Fixed a bug where initializing an inline editor inside of a table would make the whole table resizeable.
    Fixed a bug where the fake cursor that appears next to tables on Firefox was positioned incorrectly when switching to fullscreen.
    Fixed a bug where zwsp's weren't trimmed from the output from `editor.getContent({ format: 'text' })`.
    Fixed a bug where the fontsizeselect/fontselect toolbar items showed the body info rather than the first possible caret position info on init.
    Fixed a bug where it wasn't possible to select all content if the editor only contained an inline boundary element.
    Fixed a bug where `content_css` urls with query strings wasn't working.
    Fixed a bug in the Table Plugin where some table row styles were removed when changing other styles in the row properties dialog.
Version 4.7.9 (2018-02-27)
    Fixed a bug where the editor target element didn't get the correct style when removing the editor.
Version 4.7.8 (2018-02-26)
    Fixed an issue with the Help Plugin where the menuitem name wasn't lowercase.
    Fixed an issue on MacOS where text and bold text did not have the same line-height in the autocomplete dropdown in the Link Plugin dialog.
    Fixed a bug where the "paste as text" option in the Paste Plugin didn't work.
    Fixed a bug where dialog list boxes didn't get positioned correctly in documents with scroll.
    Fixed a bug where the Inlite Theme didn't use the Table Plugin api to insert correct tables.
    Fixed a bug where the Inlite Theme panel didn't hide on blur in a correct way.
    Fixed a bug where placing the cursor before a table in Firefox would scroll to the bottom of the table.
    Fixed a bug where selecting partial text in table cells with rowspans and deleting would produce faulty tables.
    Fixed a bug where the Preview Plugin didn't work on Safari due to sandbox security.
    Fixed a bug where table cell selection using the keyboard threw an error.
    Fixed so the font size and font family doesn't toggle the text but only sets the selected format on the selected text.
    Fixed so the built-in spellchecking on Chrome and Safari creates an undo level when replacing words.
Version 4.7.7 (2018-02-19)
    Added a border style selector to the advanced tab of the Image Plugin.
    Added better controls for default table inserted by the Table Plugin.
    Added new `table_responsive_width` option to the Table Plugin that controls whether to use pixel or percentage widths.
    Fixed a bug where the Link Plugin text didn't update when a URL was pasted using the context menu.
    Fixed a bug with the Spellchecker Plugin where using "Add to dictionary" in the context menu threw an error.
    Fixed a bug in the Media Plugin where the preview node for iframes got default width and height attributes that interfered with width/height styles.
    Fixed a bug where backslashes were being added to some font family names in Firefox in the fontselect toolbar item.
    Fixed a bug where errors would be thrown when trying to remove an editor that had not yet been fully initialized.
    Fixed a bug where the Imagetools Plugin didn't update the images atomically.
    Fixed a bug where the Fullscreen Plugin was throwing errors when being used on an inline editor.
    Fixed a bug where drop down menus weren't positioned correctly in inline editors on scroll.
    Fixed a bug with a semicolon missing at the end of the bundled javascript files.
    Fixed a bug in the Table Plugin with cursor navigation inside of tables where the cursor would sometimes jump into an incorrect table cells.
    Fixed a bug where indenting a table that is a list item using the "Increase indent" button would create a nested table.
    Fixed a bug where text nodes containing only whitespace were being wrapped by paragraph elements.
    Fixed a bug where whitespace was being inserted after br tags inside of paragraph tags.
    Fixed a bug where converting an indented paragraph to a list item would cause the list item to have extra padding.
    Fixed a bug where Copy/Paste in an editor with a lot of content would cause the editor to scroll to the top of the content in IE11.
    Fixed a bug with a memory leak in the DragHelper. Path contributed by ben-mckernan.
    Fixed a bug where the advanced tab in the Media Plugin was being shown even if it didn't contain anything. Patch contributed by gabrieeel.
    Fixed an outdated eventname in the EventUtils. Patch contributed by nazar-pc.
    Fixed an issue where the Json.parse function would throw an error when being used on a page with strict CSP settings.
    Fixed so you can place the curser before and after table elements within the editor in Firefox and Edge/IE.
Version 4.7.6 (2018-01-29)
    Fixed a bug in the jquery integration where it threw an error saying that "global is not defined".
    Fixed a bug where deleting a table cell whose previous sibling was set to contenteditable false would create a corrupted table.
    Fixed a bug where highlighting text in an unfocused editor did not work correctly in IE11/Edge.
    Fixed a bug where the table resize handles were not being repositioned when activating the Fullscreen Plugin.
    Fixed a bug where the Imagetools Plugin dialog didn't honor editor RTL settings.
    Fixed a bug where block elements weren't being merged correctly if you deleted from after a contenteditable false element to the beginning of another block element.
    Fixed a bug where TinyMCE didn't work with module loaders like webpack.
Version 4.7.5 (2018-01-22)
    Fixed bug with the Codesample Plugin where it wasn't possible to edit codesamples when the editor was in inline mode.
    Fixed bug where focusing on the status bar broke the keyboard navigation functionality.
    Fixed bug where an error would be thrown on Edge by the Table Plugin when pasting using the PowerPaste Plugin.
    Fixed bug in the Table Plugin where selecting row border style from the dropdown menu in advanced row properties would throw an error.
    Fixed bug with icons being rendered incorrectly on Chrome on Mac OS.
    Fixed bug in the Textcolor Plugin where the font color and background color buttons wouldn't trigger an ExecCommand event.
    Fixed bug in the Link Plugin where the url field wasn't forced LTR.
    Fixed bug where the Nonbreaking Plugin incorrectly inserted spaces into tables.
    Fixed bug with the inline theme where the toolbar wasn't repositioned on window resize.
Version 4.7.4 (2017-12-05)
    Fixed bug in the Nonbreaking Plugin where the nonbreaking_force_tab setting was being ignored.
    Fixed bug in the Table Plugin where changing row height incorrectly converted column widths to pixels.
    Fixed bug in the Table Plugin on Edge and IE11 where resizing the last column after resizing the table would cause invalid column heights.
    Fixed bug in the Table Plugin where keyboard navigation was not normalized between browsers.
    Fixed bug in the Table Plugin where the colorpicker button would show even without defining the colorpicker_callback.
    Fixed bug in the Table Plugin where it wasn't possible to set the cell background color.
    Fixed bug where Firefox would throw an error when intialising an editor on an element that is hidden or not yet added to the DOM.
    Fixed bug where Firefox would throw an error when intialising an editor inside of a hidden iframe.
Version 4.7.3 (2017-11-23)
    Added functionality to open the Codesample Plugin dialog when double clicking on a codesample. Patch contributed by dakuzen.
    Fixed bug where undo/redo didn't work correctly with some formats and caret positions.
    Fixed bug where the color picker didn't show up in Table Plugin dialogs.
    Fixed bug where it wasn't possible to change the width of a table through the Table Plugin dialog.
    Fixed bug where the Charmap Plugin couldn't insert some special characters.
    Fixed bug where editing a newly inserted link would not actually edit the link but insert a new link next to it.
    Fixed bug where deleting all content in a table cell made it impossible to place the caret into it.
    Fixed bug where the vertical alignment field in the Table Plugin cell properties dialog didn't do anything.
    Fixed bug where an image with a caption showed two sets of resize handles in IE11.
    Fixed bug where pressing the enter button inside of an h1 with contenteditable set to true would sometimes produce a p tag.
    Fixed bug with backspace not working as expected before a noneditable element.
    Fixed bug where operating on tables with invalid rowspans would cause an error to be thrown.
    Fixed so a real base64 representation of the image is available on the blobInfo that the images_upload_handler gets called with.
    Fixed so the image upload tab is available when the images_upload_handler is defined (and not only when the images_upload_url is defined).
Version 4.7.2 (2017-11-07)
    Added newly rewritten Table Plugin.
    Added support for attributes with colon in valid_elements and addValidElements.
    Added support for dailymotion short url in the Media Plugin. Patch contributed by maat8.
    Added support for converting to half pt when converting font size from px to pt. Patch contributed by danny6514.
    Added support for location hash to the Autosave plugin to make it work better with SPAs using hash routing.
    Added support for merging table cells when pasting a table into another table.
    Changed so the language packs are only loaded once. Patch contributed by 0xor1.
    Simplified the css for inline boundaries selection by switching to an attribute selector.
    Fixed bug where an error would be thrown on editor initialization if the window.getSelection() returned null.
    Fixed bug where holding down control or alt keys made the keyboard navigation inside an inline boundary not work as expected.
    Fixed bug where applying formats in IE11 produced extra, empty paragraphs in the editor.
    Fixed bug where the Word Count Plugin didn't count some mathematical operators correctly.
    Fixed bug where removing an inline editor removed the element that the editor had been initialized on.
    Fixed bug where setting the selection to the end of an editable container caused some formatting problems.
    Fixed bug where an error would be thrown sometimes when an editor was removed because of the selection bookmark was being stored asynchronously.
    Fixed a bug where an editor initialized on an empty list did not contain any valid cursor positions.
    Fixed a bug with the Context Menu Plugin and webkit browsers on Mac where right-clicking inside a table would produce an incorrect selection.
    Fixed bug where the Image Plugin constrain proportions setting wasn't working as expected.
    Fixed bug where deleting the last character in a span with decorations produced an incorrect element when typing.
    Fixed bug where focusing on inline editors made the toolbar flicker when moving between elements quickly.
    Fixed bug where the selection would be stored incorrectly in inline editors when the mouseup event was fired outside the editor body.
    Fixed bug where toggling bold at the end of an inline boundary would toggle off the whole word.
    Fixed bug where setting the skin to false would not stop the loading of some skin css files.
    Fixed bug in mobile theme where pinch-to-zoom would break after exiting the editor.
    Fixed bug where sublists of a fully selected list would not be switched correctly when changing list style.
    Fixed bug where inserting media by source would break the UndoManager.
    Fixed bug where inserting some content into the editor with a specific selection would replace some content incorrectly.
    Fixed bug where selecting all content with ctrl+a in IE11 caused problems with untoggling some formatting.
    Fixed bug where the Search and Replace Plugin left some marker spans in the editor when undoing and redoing after replacing some content.
    Fixed bug where the editor would not get a scrollbar when using the Fullscreen and Autoresize plugins together.
    Fixed bug where the font selector would stop working correctly after selecting fonts three times.
    Fixed so pressing the enter key inside of an inline boundary inserts a br after the inline boundary element.
    Fixed a bug where it wasn't possible to use tab navigation inside of a table that was inside of a list.
    Fixed bug where end_container_on_empty_block would incorrectly remove elements.
    Fixed bug where content_styles weren't added to the Preview Plugin iframe.
    Fixed so the beforeSetContent/beforeGetContent events are preventable.
    Fixed bug where changing height value in Table Plugin advanced tab didn't do anything.
    Fixed bug where it wasn't possible to remove formatting from content in beginning of table cell.
Version 4.7.1 (2017-10-09)
    Fixed bug where theme set to false on an inline editor produced an extra div element after the target element.
    Fixed bug where the editor drag icon was misaligned with the branding set to false.
    Fixed bug where doubled menu items were not being removed as expected with the removed_menuitems setting.
    Fixed bug where the Table of contents plugin threw an error when initialized.
    Fixed bug where it wasn't possible to add inline formats to text selected right to left.
    Fixed bug where the paste from plain text mode did not work as expected.
    Fixed so the style previews do not set color and background color when selected.
    Fixed bug where the Autolink plugin didn't work as expected with some formats applied on an empty editor.
    Fixed bug where the Textpattern plugin were throwing errors on some patterns.
    Fixed bug where the Save plugin saved all editors instead of only the active editor. Patch contributed by dannoe.
Version 4.7.0 (2017-10-03)
    Added new mobile ui that is specifically designed for mobile devices.
    Updated the default skin to be more modern and white since white is preferred by most implementations.
    Restructured the default menus to be more similar to common office suites like Google Docs.
    Fixed so theme can be set to false on both inline and iframe editor modes.
    Fixed bug where inline editor would add/remove the visualblocks css multiple times.
    Fixed bug where selection wouldn't be properly restored when editor lost focus and commands where invoked.
    Fixed bug where toc plugin would generate id:s for headers even though a toc wasn't inserted into the content.
    Fixed bug where is wasn't possible to drag/drop contents within the editor if paste_data_images where set to true.
    Fixed bug where getParam and close in WindowManager would get the first opened window instead of the last opened window.
    Fixed bug where delete would delete between cells inside a table in Firefox.
Version 4.6.7 (2017-09-18)
    Fixed bug where paste wasn't working in IOS.
    Fixed bug where the Word Count Plugin didn't count some mathematical operators correctly.
    Fixed bug where inserting a list in a table caused the cell to expand in height.
    Fixed bug where pressing enter in a list located inside of a table deleted list items instead of inserting new list item.
    Fixed bug where copy and pasting table cells produced inconsistent results.
    Fixed bug where initializing an editor with an ID of 'length' would throw an exception.
    Fixed bug where it was possible to split a non merged table cell.
    Fixed bug where copy and pasting a list with a very specific selection into another list would produce a nested list.
    Fixed bug where copy and pasting ordered lists sometimes produced unordered lists.
    Fixed bug where padded elements inside other elements would be treated as empty.
    Added some missing translations to Image, Link and Help plugins.
    Fixed so you can resize images inside a figure element.
    Fixed bug where an inline TinyMCE editor initialized on a table did not set selection on load in Chrome.
    Fixed the positioning of the inlite toolbar when the target element wasn't big enough to fit the toolbar.
Version 4.6.6 (2017-08-30)
    Fixed so that notifications wrap long text content instead of bleeding outside the notification element.
    Fixed so the content_style css is added after the skin and custom stylesheets.
    Fixed bug where it wasn't possible to remove a table with the Cut button.
    Fixed bug where the center format wasn't getting the same font size as the other formats in the format preview.
    Fixed bug where the wordcount plugin wasn't counting hyphenated words correctly.
    Fixed bug where all content pasted into the editor was added to the end of the editor.
    Fixed bug where enter keydown on list item selection only deleted content and didn't create a new line.
    Fixed bug where destroying the editor while the content css was still loading caused error notifications on Firefox.
    Fixed bug where undoing cut operation in IE11 left some unwanted html in the editor content.
    Fixed bug where enter keydown would throw an error in IE11.
    Fixed bug where duplicate instances of an editor were added to the editors array when using the createEditor API.
    Fixed bug where the formatter applied formats on the wrong content when spellchecker was activated.
    Fixed bug where switching formats would reset font size on child nodes.
    Fixed bug where the table caption element weren't always the first descendant to the table tag.
    Fixed bug where pasting some content into the editor on chrome some newlines were removed.
    Fixed bug where it wasn't possible to remove a list if a list item was a table element.
    Fixed bug where copy/pasting partial selections of tables wouldn't produce a proper table.
    Fixed bug where the searchreplace plugin could not find consecutive spaces.
    Fixed bug where background color wasn't applied correctly on some partially selected contents.
Version 4.6.5 (2017-08-02)
    Added new inline_boundaries_selector that allows you to specify the elements that should have boundaries.
    Added new local upload feature this allows the user to upload images directly from the image dialog.
    Added a new api for providing meta data for plugins. It will show up in the help dialog if it's provided.
    Fixed so that the notifications created by the notification manager are more screen reader accessible.
    Fixed bug where changing the list format on multiple selected lists didn't change all of the lists.
    Fixed bug where the nonbreaking plugin would insert multiple undo levels when pressing the tab key.
    Fixed bug where delete/backspace wouldn't render a caret when all editor contents where deleted.
    Fixed bug where delete/backspace wouldn't render a caret if the deleted element was a single contentEditable false element.
    Fixed bug where the wordcount plugin wouldn't count words correctly if word where typed after applying a style format.
    Fixed bug where the wordcount plugin would count mathematical formulas as multiple words for example 1+1=2.
    Fixed bug where formatting of triple clicked blocks on Chrome/Safari would result in styles being added outside the visual selection.
    Fixed bug where paste would add the contents to the end of the editor area when inline mode was used.
    Fixed bug where toggling off bold formatting on text entered in a new paragraph would add an extra line break.
    Fixed bug where autolink plugin would only produce a link on every other consecutive link on Firefox.
    Fixed bug where it wasn't possible to select all contents if the content only had one pre element.
    Fixed bug where sizzle would produce lagging behavior on some sites due to repaints caused by feature detection.
    Fixed bug where toggling off inline formats wouldn't include the space on selected contents with leading or trailing spaces.
    Fixed bug where the cut operation in UI wouldn't work in Chrome.
    Fixed bug where some legacy editor initialization logic would throw exceptions about editor settings not being defined.
    Fixed bug where it wasn't possible to apply text color to links if they where part of a non collapsed selection.
    Fixed bug where an exception would be thrown if the user selected a video element and then moved the focus outside the editor.
    Fixed bug where list operations didn't work if there where block elements inside the list items.
    Fixed bug where applying block formats to lists wrapped in block elements would apply to all elements in that wrapped block.
Version 4.6.4 (2017-06-13)
    Fixed bug where the editor would move the caret when clicking on the scrollbar next to a content editable false block.
    Fixed bug where the text color select dropdowns wasn't placed correctly when they didn't fit the width of the screen.
    Fixed bug where the default editor line height wasn't working for mixed font size contents.
    Fixed bug where the content css files for inline editors were loaded multiple times for multiple editor instances.
    Fixed bug where the initial value of the font size/font family dropdowns wasn't displayed.
    Fixed bug where the I18n api was not supporting arrays as the translation replacement values.
    Fixed bug where chrome would display "The given range isn't in document." errors for invalid ranges passed to setRng.
    Fixed bug where the compat3x plugin wasn't working since the global tinymce references wasn't resolved correctly.
    Fixed bug where the preview plugin wasn't encoding the base url passed into the iframe contents producing a xss bug.
    Fixed bug where the dom parser/serializer wasn't handling some special elements like noframes, title and xmp.
    Fixed bug where the dom parser/serializer wasn't handling cdata sections with comments inside.
    Fixed bug where the editor would scroll to the top of the editable area if a dialog was closed in inline mode.
    Fixed bug where the link dialog would not display the right rel value if rel_list was configured.
    Fixed bug where the context menu would select images on some platforms but not others.
    Fixed bug where the filenames of images were not retained on dragged and drop into the editor from the desktop.
    Fixed bug where the paste plugin would misrepresent newlines when pasting plain text and having forced_root_block configured.
    Fixed so that the error messages for the imagetools plugin is more human readable.
    Fixed so the internal validate setting for the parser/serializer can't be set from editor initialization settings.
Version 4.6.3 (2017-05-30)
    Fixed bug where the arrow keys didn't work correctly when navigating on nested inline boundary elements.
    Fixed bug where delete/backspace didn't work correctly on nested inline boundary elements.
    Fixed bug where image editing didn't work on subsequent edits of the same image.
    Fixed bug where charmap descriptions wouldn't properly wrap if they exceeded the width of the box.
    Fixed bug where the default image upload handler only accepted 200 as a valid http status code.
    Fixed so rel on target=_blank links gets forced with only noopener instead of both noopener and noreferrer.
Version 4.6.2 (2017-05-23)
    Fixed bug where the SaxParser would run out of memory on very large documents.
    Fixed bug with formatting like font size wasn't applied to del elements.
    Fixed bug where various api calls would be throwing exceptions if they where invoked on a removed editor instance.
    Fixed bug where the branding position would be incorrect if the editor was inside a hidden tab and then later showed.
    Fixed bug where the color levels feature in the imagetools dialog wasn't working properly.
    Fixed bug where imagetools dialog wouldn't pre-load images from CORS domains, before trying to prepare them for editing.
    Fixed bug where the tab key would move the caret to the next table cell if being pressed inside a list inside a table.
    Fixed bug where the cut/copy operations would loose parent context like the current format etc.
    Fixed bug with format preview not working on invalid elements excluded by valid_elements.
    Fixed bug where blocks would be merged in incorrect order on backspace/delete.
    Fixed bug where zero length text nodes would cause issues with the undo logic if there where iframes present.
    Fixed bug where the font size/family select lists would throw errors if the first node was a comment.
    Fixed bug with csp having to allow local script evaluation since it was used to detect global scope.
    Fixed bug where CSP required a relaxed option for javascript: URLs in unsupported legacy browsers.
    Fixed bug where a fake caret would be rendered for td with the contenteditable=false.
    Fixed bug where typing would be blocked on IE 11 when within a nested contenteditable=true/false structure.
Version 4.6.1 (2017-05-10)
    Added configuration option to list plugin to disable tab indentation.
    Fixed bug where format change on very specific content could cause the selection to change.
    Fixed bug where TinyMCE could not be lazyloaded through jquery integration.
    Fixed bug where entities in style attributes weren't decoded correctly on paste in webkit.
    Fixed bug where fontsize_formats option had been renamed incorrectly.
    Fixed bug with broken backspace/delete behaviour between contenteditable=false blocks.
    Fixed bug where it wasn't possible to backspace to the previous line with the inline boundaries functionality turned on.
    Fixed bug where is wasn't possible to move caret left and right around a linked image with the inline boundaries functionality turned on.
    Fixed bug where pressing enter after/before hr element threw exception. Patch contributed bradleyke.
    Fixed so the CSS in the visualblocks plugin doesn't overwrite background color. Patch contributed by Christian Rank.
    Fixed bug where multibyte characters weren't encoded correctly. Patch contributed by James Tarkenton.
    Fixed bug where shift-click to select within contenteditable=true fields wasn't working.
Version 4.6.0 (2017-05-04)
    Dropped support for IE 8-10 due to market share and lack of support from Microsoft. See tinymce docs for details.
    Added an inline boundary caret position feature that makes it easier to type at the beginning/end of links/code elements.
    Added a help plugin that adds a button and a dialog showing the editor shortcuts and loaded plugins.
    Added an inline_boundaries option that allows you to disable the inline boundary feature if it's not desired.
    Added a new ScrollIntoView event that allows you to override the default scroll to element behavior.
    Added role and aria- attributes as valid elements in the default valid elements config.
    Added new internal flag for PastePreProcess/PastePostProcess this is useful to know if the paste was coming from an external source.
    Added new ignore function to UndoManager this works similar to transact except that it doesn't add an undo level by default.
    Fixed so that urls gets retained for images when being edited. This url is then passed on to the upload handler.
    Fixed so that the editors would be initialized on readyState interactive instead of complete.
    Fixed so that the init event of the editor gets fired once all contentCSS files have been properly loaded.
    Fixed so that width/height of the editor gets taken from the textarea element if it's explicitly specified in styles.
    Fixed so that keep_styles set to false no longer clones class/style from the previous paragraph on enter.
    Fixed so that the default line-height is 1.2em to avoid zwnbsp characters from producing text rendering glitches on Windows.
    Fixed so that loading errors of content css gets presented by a notification message.
    Fixed so figure image elements can be linked when selected this wraps the figure image in a anchor element.
    Fixed bug where it wasn't possible to copy/paste rows with colspans by using the table copy/paste feature.
    Fixed bug where the protect setting wasn't properly applied to header/footer parts when using the fullpage plugin.
    Fixed bug where custom formats that specified upper case element names where not applied correctly.
    Fixed bug where some screen readers weren't reading buttons due to an aria specific fix for IE 8.
    Fixed bug where cut wasn't working correctly on iOS due to it's clipboard API not working correctly.
    Fixed bug where Edge would paste div elements instead of paragraphs when pasting plain text.
    Fixed bug where the textpattern plugin wasn't dealing with trailing punctuations correctly.
    Fixed bug where image editing would some times change the image format from jpg to png.
    Fixed bug where some UI elements could be inserted into the toolbar even if they where not registered.
    Fixed bug where it was possible to click the TD instead of the character in the character map and that caused an exception.
    Fixed bug where the font size/font family dropdowns would sometimes show an incorrect value due to css not being loaded in time.
    Fixed bug with the media plugin inserting undefined instead of retaining size when media_dimensions was set to false.
    Fixed bug with deleting images when forced_root_blocks where set to false.
    Fixed bug where input focus wasn't properly handled on nested content editable elements.
    Fixed bug where Chrome/Firefox would throw an exception when selecting images due to recent change of setBaseAndExtent support.
    Fixed bug where malformed blobs would throw exceptions now they are simply ignored.
    Fixed bug where backspace/delete wouldn't work properly in some cases where all contents was selected in WebKit.
    Fixed bug with Angular producing errors since it was expecting events objects to be patched with their custom properties.
    Fixed bug where the formatter would apply formatting to spellchecker errors now all bogus elements are excluded.
    Fixed bug with backspace/delete inside table caption elements wouldn't behave properly on IE 11.
    Fixed bug where typing after a contenteditable false inline element could move the caret to the end of that element.
    Fixed bug where backspace before/after contenteditable false blocks wouldn't properly remove the right element.
    Fixed bug where backspace before/after contenteditable false inline elements wouldn't properly empty the current block element.
    Fixed bug where vertical caret navigation with a custom line-height would sometimes match incorrect positions.
    Fixed bug with paste on Edge where character encoding wasn't handled properly due to a browser bug.
    Fixed bug with paste on Edge where extra fragment data was inserted into the contents when pasting.
    Fixed bug with pasting contents when having a whole block element selected on WebKit could cause WebKit spans to appear.
    Fixed bug where the visualchars plugin wasn't working correctly showing invisible nbsp characters.
    Fixed bug where browsers would hang if you tried to load some malformed html contents.
    Fixed bug where the init call promise wouldn't resolve if the specified selector didn't find any matching elements.
    Fixed bug where the Schema isValidChild function was case sensitive.
Version 4.5.3 (2017-02-01)
    Added keyboard navigation for menu buttons when the menu is in focus.
    Added api to the list plugin for setting custom classes/attributes on lists.
    Added validation for the anchor plugin input field according to W3C id naming specifications.
    Fixed bug where media placeholders were removed after resize with the forced_root_block setting set to false.
    Fixed bug where deleting selections with similar sibling nodes sometimes deleted the whole document.
    Fixed bug with inlite theme where several toolbars would appear scrolling when more than one instance of the editor was in use.
    Fixed bug where the editor would throw error with the fontselect plugin on hidden editor instances in Firefox.
    Fixed bug where the background color would not stretch to the font size.
    Fixed bug where font size would be removed when changing background color.
    Fixed bug where the undomanager trimmed away whitespace between nodes on undo/redo.
    Fixed bug where media_dimensions=false in media plugin caused the editor to throw an error.
    Fixed bug where IE was producing font/u elements within links on paste.
    Fixed bug where some button tooltips were broken when compat3x was in use.
    Fixed bug where backspace/delete/typeover would remove the caption element.
    Fixed bug where powerspell failed to function when compat3x was enabled.
    Fixed bug where it wasn't possible to apply sub/sup on text with large font size.
    Fixed bug where pre tags with spaces weren't treated as content.
    Fixed bug where Meta+A would select the entire document instead of all contents in nested ce=true elements.
Version 4.5.2 (2017-01-04)
    Added missing keyboard shortcut description for the underline menu item in the format menu.
    Fixed bug where external blob urls wasn't properly handled by editor upload logic. Patch contributed by David Oviedo.
    Fixed bug where urls wasn't treated as a single word by the wordcount plugin.
    Fixed bug where nbsp characters wasn't treated as word delimiters by the wordcount plugin.
    Fixed bug where editor instance wasn't properly passed to the format preview logic. Patch contributed by NullQuery.
    Fixed bug where the fake caret wasn't hidden when you moved selection to a cE=false element.
    Fixed bug where it wasn't possible to edit existing code sample blocks.
    Fixed bug where it wasn't possible to delete editor contents if the selection included an empty block.
    Fixed bug where the formatter wasn't expanding words on some international characters. Patch contributed by Martin Larochelle.
    Fixed bug where the open link feature wasn't working correctly on IE 11.
    Fixed bug where enter before/after a cE=false block wouldn't properly padd the paragraph with an br element.
    Fixed so font size and font family select boxes always displays a value by using the runtime style as a fallback.
    Fixed so missing plugins will be logged to console as warnings rather than halting the initialization of the editor.
    Fixed so splitbuttons become normal buttons in advlist plugin if styles are empty. Patch contributed by René Schleusner.
    Fixed so you can multi insert rows/cols by selecting table cells and using insert rows/columns.
Version 4.5.1 (2016-12-07)
    Fixed bug where the lists plugin wouldn't initialize without the advlist plugins if served from cdn.
    Fixed bug where selectors with "*" would cause the style format preview to throw an error.
    Fixed bug with toggling lists off on lists with empty list items would throw an error.
    Fixed bug where editing images would produce non existing blob uris.
    Fixed bug where the offscreen toc selection would be treated as the real toc element.
    Fixed bug where the aria level attribute for element path would have an incorrect start index.
    Fixed bug where the offscreen selection of cE=false that where very wide would be shown onscreen. Patch contributed by Steven Bufton.
    Fixed so the default_link_target gets applied to links created by the autolink plugin.
    Fixed so that the name attribute gets removed by the anchor plugin if editing anchors.
Version 4.5.0 (2016-11-23)
    Added new toc plugin allows you to insert table of contents based on editor headings.
    Added new auto complete menu to all url fields. Adds history, link to anchors etc.
    Added new sidebar api that allows you to add custom sidebar panels and buttons to toggle these.
    Added new insert menu button that allows you to have multiple insert functions under the same menu button.
    Added new open link feature to ctrl+click, alt+enter and context menu.
    Added new media_embed_handler option to allow the media plugin to be populated with custom embeds.
    Added new support for editing transparent images using the image tools dialog.
    Added new images_reuse_filename option to allow filenames of images to be retained for upload.
    Added new security feature where links with target="_blank" will by default get rel="noopener noreferrer".
    Added new allow_unsafe_link_target to allow you to opt-out of the target="_blank" security feature.
    Added new style_formats_autohide option to automatically hide styles based on context.
    Added new codesample_content_css option to specify where the code sample prism css is loaded from.
    Added new support for Japanese/Chinese word count following the unicode standards on this.
    Added new fragmented undo levels this dramatically reduces flicker on contents with iframes.
    Added new live previews for complex elements like table or lists.
    Fixed bug where it wasn't possible to properly tab between controls in a dialog with a disabled form item control.
    Fixed bug where firefox would generate a rectangle on elements produced after/before a cE=false elements.
    Fixed bug with advlist plugin not switching list element format properly in some edge cases.
    Fixed bug where col/rowspans wasn't correctly computed by the table plugin in some cases.
    Fixed bug where the table plugin would thrown an error if object_resizing was disabled.
    Fixed bug where some invalid markup would cause issues when running in XHTML mode. Patch contributed by Charles Bourasseau.
    Fixed bug where the fullscreen class wouldn't be removed properly when closing dialogs.
    Fixed bug where the PastePlainTextToggle event wasn't fired by the paste plugin when the state changed.
    Fixed bug where table the row type wasn't properly updated in table row dialog. Patch contributed by Matthias Balmer.
    Fixed bug where select all and cut wouldn't place caret focus back to the editor in WebKit. Patch contributed by Daniel Jalkut.
    Fixed bug where applying cell/row properties to multiple cells/rows would reset other unchanged properties.
    Fixed bug where some elements in the schema would have redundant/incorrect children.
    Fixed bug where selector and target options would cause issues if used together.
    Fixed bug where drag/drop of images from desktop on chrome would thrown an error.
    Fixed bug where cut on WebKit/Blink wouldn't add an undo level.
    Fixed bug where IE 11 would scroll to the cE=false elements when they where selected.
    Fixed bug where keys like F5 wouldn't work when a cE=false element was selected.
    Fixed bug where the undo manager wouldn't stop the typing state when commands where executed.
    Fixed bug where unlink on wrapped links wouldn't work properly.
    Fixed bug with drag/drop of images on WebKit where the image would be deleted form the source editor.
    Fixed bug where the visual characters mode would be disabled when contents was extracted from the editor.
    Fixed bug where some browsers would toggle of formats applied to the caret when clicking in the editor toolbar.
    Fixed bug where the custom theme function wasn't working correctly.
    Fixed bug where image option for custom buttons required you to have icon specified as well.
    Fixed bug where the context menu and contextual toolbars would be visible at the same time and sometimes overlapping.
    Fixed bug where the noneditable plugin would double wrap elements when using the noneditable_regexp option.
    Fixed bug where tables would get padding instead of margin when you used the indent button.
    Fixed bug where the charmap plugin wouldn't properly insert non breaking spaces.
    Fixed bug where the color previews in color input boxes wasn't properly updated.
    Fixed bug where the list items of previous lists wasn't merged in the right order.
    Fixed bug where it wasn't possible to drag/drop inline-block cE=false elements on IE 11.
    Fixed bug where some table cell merges would produce incorrect rowspan/colspan.
    Fixed so the font size of the editor defaults to 14px instead of 11px this can be overridden by custom css.
    Fixed so wordcount is debounced to reduce cpu hogging on larger texts.
    Fixed so tinymce global gets properly exported as a module when used with some module bundlers.
    Fixed so it's possible to specify what css properties you want to preview on specific formats.
    Fixed so anchors are contentEditable=false while within the editor.
    Fixed so selected contents gets wrapped in a inline code element by the codesample plugin.
    Fixed so conditional comments gets properly stripped independent of case. Patch contributed by Georgii Dolzhykov.
    Fixed so some escaped css sequences gets properly handled. Patch contributed by Georgii Dolzhykov.
    Fixed so notifications with the same message doesn't get displayed at the same time.
    Fixed so F10 can be used as an alternative key to focus to the toolbar.
    Fixed various api documentation issues and typos.
    Removed layer plugin since it wasn't really ported from 3.x and there doesn't seem to be much use for it.
    Removed moxieplayer.swf from the media plugin since it wasn't used by the media plugin.
    Removed format state from the advlist plugin to be more consistent with common word processors.
Version 4.4.3 (2016-09-01)
    Fixed bug where copy would produce an exception on Chrome.
    Fixed bug where deleting lists on IE 11 would merge in correct text nodes.
    Fixed bug where deleting partial lists with indentation wouldn't cause proper normalization.
Version 4.4.2 (2016-08-25)
    Added new importcss_exclusive option to disable unique selectors per group.
    Added new group specific selector_converter option to importcss plugin.
    Added new codesample_languages option to apply custom languages to codesample plugin.
    Added new codesample_dialog_width/codesample_dialog_height options.
    Fixed bug where fullscreen button had an incorrect keyboard shortcut.
    Fixed bug where backspace/delete wouldn't work correctly from a block to a cE=false element.
    Fixed bug where smartpaste wasn't detecting links with special characters in them like tilde.
    Fixed bug where the editor wouldn't get proper focus if you clicked on a cE=false element.
    Fixed bug where it wasn't possible to copy/paste table rows that had merged cells.
    Fixed bug where merging cells could some times produce invalid col/rowspan attibute values.
    Fixed bug where getBody would sometimes thrown an exception now it just returns null if the iframe is clobbered.
    Fixed bug where drag/drop of cE=false element wasn't properly constrained to viewport.
    Fixed bug where contextmenu on Mac would collapse any selection to a caret.
    Fixed bug where rtl mode wasn't rendered properly when loading a language pack with the rtl flag.
    Fixed bug where Kamer word bounderies would be stripped from contents.
    Fixed bug where lists would sometimes render two dots or numbers on the same line.
    Fixed bug where the skin_url wasn't used by the inlite theme.
    Fixed so data attributes are ignored when comparing formats in the formatter.
    Fixed so it's possible to disable inline toolbars in the inlite theme.
    Fixed so template dialog gets resized if it doesn't fit the window viewport.
Version 4.4.1 (2016-07-26)
    Added smart_paste option to paste plugin to allow disabling the paste behavior if needed.
    Fixed bug where png urls wasn't properly detected by the smart paste logic.
    Fixed bug where the element path wasn't working properly when multiple editor instances where used.
    Fixed bug with creating lists out of multiple paragraphs would just create one list item instead of multiple.
    Fixed bug where scroll position wasn't properly handled by the inlite theme to place the toolbar properly.
    Fixed bug where multiple instances of the editor using the inlite theme didn't render the toolbar properly.
    Fixed bug where the shortcut label for fullscreen mode didn't match the actual shortcut key.
    Fixed bug where it wasn't possible to select cE=false blocks using touch devices on for example iOS.
    Fixed bug where it was possible to select the child image within a cE=false on IE 11.
    Fixed so inserts of html containing lists doesn't merge with any existing lists unless it's a paste operation.
Version 4.4.0 (2016-06-30)
    Added new inlite theme this is a more lightweight inline UI.
    Added smarter paste logic that auto detects urls in the clipboard and inserts images/links based on that.
    Added a better image resize algorithm for better image quality in the imagetools plugin.
    Fixed bug where it wasn't possible to drag/dropping cE=false elements on FF.
    Fixed bug where backspace/delete before/after a cE=false block would produce a new paragraph.
    Fixed bug where list style type css property wasn't preserved when indenting lists.
    Fixed bug where merging of lists where done even if the list style type was different.
    Fixed bug where the image_dataimg_filter function wasn't used when pasting images.
    Fixed bug where nested editable within a non editable element would cause scroll on focus in Chrome.
    Fixed so invalid targets for inline mode is blocked on initialization. We only support elements that can have children.
Version 4.3.13 (2016-06-08)
    Added characters with a diacritical mark to charmap plugin. Patch contributed by Dominik Schilling.
    Added better error handling if the image proxy service would produce errors.
    Fixed issue with pasting list items into list items would produce nested list rather than a merged list.
    Fixed bug where table selection could get stuck in selection mode for inline editors.
    Fixed bug where it was possible to place the caret inside the resize grid elements.
    Fixed bug where it wasn't possible to place in elements horizontally adjacent cE=false blocks.
    Fixed bug where multiple notifications wouldn't be properly placed on screen.
    Fixed bug where multiple editor instance of the same id could be produces in some specific integrations.
Version 4.3.12 (2016-05-10)
    Fixed bug where focus calls couldn't be made inside the editors PostRender event handler.
    Fixed bug where some translations wouldn't work as expected due to a bug in editor.translate.
    Fixed bug where the node change event could fire with a node out side the root of the editor.
    Fixed bug where Chrome wouldn't properly present the keyboard paste clipboard details when paste was clicked.
    Fixed bug where merged cells in tables couldn't be selected from right to left.
    Fixed bug where insert row wouldn't properly update a merged cells rowspan property.
    Fixed bug where the color input boxes preview field wasn't properly set on initialization.
    Fixed bug where IME composition inside table cells wouldn't work as expected on IE 11.
    Fixed so all shadow dom support is under and experimental flag due to flaky browser support.
Version 4.3.11 (2016-04-25)
    Fixed bug where it wasn't possible to insert empty blocks though the API unless they where padded.
    Fixed bug where you couldn't type the Euro character on Windows.
    Fixed bug where backspace/delete from a cE=false element to a text block didn't work properly.
    Fixed bug where the text color default grid would render incorrectly.
    Fixed bug where the codesample plugin wouldn't load the css in the editor for multiple editors.
    Fixed so the codesample plugin textarea gets focused by default.
Version 4.3.10 (2016-04-12)
    Fixed bug where the key "y" on WebKit couldn't be entered due to conflict with keycode for F10 on keypress.
Version 4.3.9 (2016-04-12)
    Added support for focusing the contextual toolbars using keyboard.
    Added keyboard support for slider UI controls. You can no increase/decrease using arrow keys.
    Added url pattern matching for Dailymotion to media plugin. Patch contributed by Bertrand Darbon.
    Added body_class to template plugin preview. Patch contributed by Milen Petrinski.
    Added options to better override textcolor pickers with custom colors. Patch contributed by Xavier Boubert.
    Added visual arrows to inline contextual toolbars so that they point to the element being active.
    Fixed so toolbars for tables or other larger elements get better positioned below the scrollable viewport.
    Fixed bug where it was possible to click links inside cE=false blocks.
    Fixed bug where event targets wasn't properly handled in Safari Technical Preview.
    Fixed bug where drag/drop text in FF 45 would make the editor caret invisible.
    Fixed bug where the remove state wasn't properly set on editor instances when detected as clobbered.
    Fixed bug where offscreen selection of some cE=false elements would render onscreen. Patch contributed by Steven Bufton
    Fixed bug where enter would clone styles out side the root on editors inside a span. Patch contributed by ChristophKaser.
    Fixed bug where drag/drop of images into the editor didn't work correctly in FF.
    Fixed so the first item in panels for the imagetools dialog gets proper keyboard focus.
    Changed the Meta+Shift+F shortcut to Ctrl+Shift+F since Czech, Slovak, Polish languages used the first one for input.
Version 4.3.8 (2016-03-15)
    Fixed bug where inserting HR at the end of a block element would produce an extra empty block.
    Fixed bug where links would be clickable when readonly mode was enabled.
    Fixed bug where the formatter would normalize to the wrong node on very specific content.
    Fixed bug where some nested list items couldn't be indented properly.
    Fixed bug where links where clickable in the preview dialog.
    Fixed so the alt attribute doesn't get padded with an empty value by default.
    Fixed so nested alignment works more correctly. You will now alter the alignment to the closest block parent.
Version 4.3.7 (2016-03-02)
    Fixed bug where incorrect icons would be rendered for imagetools edit and color levels.
    Fixed bug where navigation using arrow keys inside a SelectBox didn't move up/down.
    Fixed bug where the visualblocks plugin would render borders round internal UI elements.
Version 4.3.6 (2016-03-01)
    Added new paste_remember_plaintext_info option to allow a global disable of the plain text mode notification.
    Added new PastePlainTextToggle event that fires when plain text mode toggles on/off.
    Fixed bug where it wasn't possible to select media elements since the drag logic would snap it to mouse cursor.
    Fixed bug where it was hard to place the caret inside nested cE=true elements when the outer cE=false element was focused.
    Fixed bug where editors wouldn't properly initialize if both selector and mode where used.
    Fixed bug where IME input inside table cells would switch the IME off.
    Fixed bug where selection inside the first table cell would cause the whole table cell to get selected.
    Fixed bug where error handling of images being uploaded wouldn't properly handle faulty statuses.
    Fixed bug where inserting contents before a HR would cause an exception to be thrown.
    Fixed bug where copy/paste of Excel data would be inserted as an image.
    Fixed caret position issues with copy/paste of inline block cE=false elements.
    Fixed issues with various menu item focus bugs in Chrome. Where the focused menu bar item wasn't properly blurred.
    Fixed so the notifications have a solid background since it would be hard to read if there where text under it.
    Fixed so notifications gets animated similar to the ones used by dialogs.
    Fixed so larger images that gets pasted is handled better.
    Fixed so the window close button is more uniform on various platform and also increased it's hit area.
Version 4.3.5 (2016-02-11)
    Npm version bump due to package not being fully updated.
Version 4.3.4 (2016-02-11)
    Added new OpenWindow/CloseWindow events that gets fired when windows open/close.
    Added new NewCell/NewRow events that gets fired when table cells/rows are created.
    Added new Promise return value to tinymce.init makes it easier to handle initialization.
    Removed the jQuery version the jQuery plugin is now moved into the main package.
    Removed jscs from build process since eslint can now handle code style checking.
    Fixed various bugs with drag/drop of contentEditable:false elements.
    Fixed bug where deleting of very specific nested list items would result in an odd list.
    Fixed bug where lists would get merged with adjacent lists outside the editable inline root.
    Fixed bug where MS Edge would crash when closing a dialog then clicking a menu item.
    Fixed bug where table cell selection would add undo levels.
    Fixed bug where table cell selection wasn't removed when inline editor where removed.
    Fixed bug where table cell selection wouldn't work properly on nested tables.
    Fixed bug where table merge menu would be available when merging between thead and tbody.
    Fixed bug where table row/column resize wouldn't get properly removed when the editor was removed.
    Fixed bug where Chrome would scroll to the editor if there where a empty hash value in document url.
    Fixed bug where the cache suffix wouldn't work correctly with the importcss plugin.
    Fixed bug where selection wouldn't work properly on MS Edge on Windows Phone 10.
    Fixed so adjacent pre blocks gets joined into one pre block since that seems like the user intent.
    Fixed so events gets properly dispatched in shadow dom. Patch provided by Nazar Mokrynskyi.
Version 4.3.3 (2016-01-14)
    Added new table_resize_bars configuration setting.  This setting allows you to disable the table resize bars.
    Added new beforeInitialize event to tinymce.util.XHR lets you modify XHR properties before open. Patch contributed by Brent Clintel.
    Added new autolink_pattern setting to autolink plugin. Enables you to override the default autolink formats. Patch contributed by Ben Tiedt.
    Added new charmap option that lets you override the default charmap of the charmap plugin.
    Added new charmap_append option that lets you add new characters to the default charmap of the charmap plugin.
    Added new insertCustomChar event that gets fired when a character is inserted by the charmap plugin.
    Fixed bug where table cells started with a superfluous &nbsp; in IE10+.
    Fixed bug where table plugin would retain all BR tags when cells were merged.
    Fixed bug where media plugin would strip underscores from youtube urls.
    Fixed bug where IME input would fail on IE 11 if you typed within a table.
    Fixed bug where double click selection of a word would remove the space before the word on insert contents.
    Fixed bug where table plugin would produce exceptions when hovering tables with invalid structure.
    Fixed bug where fullscreen wouldn't scroll back to it's original position when untoggled.
    Fixed so the template plugins templates setting can be a function that gets a callback that can provide templates.
Version 4.3.2 (2015-12-14)
    Fixed bug where the resize bars for table cells were not affected by the object_resizing property.
    Fixed bug where the contextual table toolbar would appear incorrectly if TinyMCE was initialized inline inside a table.
    Fixed bug where resizing table cells did not fire a node change event or add an undo level.
    Fixed bug where double click selection of text on IE 11 wouldn't work properly.
    Fixed bug where codesample plugin would incorrectly produce br elements inside code elements.
    Fixed bug where media plugin would strip dashes from youtube urls.
    Fixed bug where it was possible to move the caret into the table resize bars.
    Fixed bug where drag/drop into a cE=false element was possible on IE.
Version 4.3.1 (2015-11-30)
    Fixed so it's possible to disable the table inline toolbar by setting it to false or an empty string.
    Fixed bug where it wasn't possible to resize some tables using the drag handles.
    Fixed bug where unique id:s would clash for multiple editor instances and cE=false selections.
    Fixed bug where the same plugin could be initialized multiple times.
    Fixed bug where the table inline toolbars would be displayed at the same time as the image toolbars.
    Fixed bug where the table selection rect wouldn't be removed when selecting another control element.
Version 4.3.0 (2015-11-23)
    Added new table column/row resize support. Makes it a lot more easy to resize the columns/rows in a table.
    Added new table inline toolbar. Makes it easier to for example add new rows or columns to a table.
    Added new notification API. Lets you display floating notifications to the end user.
    Added new codesample plugin that lets you insert syntax highlighted pre elements into the editor.
    Added new image_caption to images. Lets you create images with captions using a HTML5 figure/figcaption elements.
    Added new live previews of embeded videos. Lets you play the video right inside the editor.
    Added new setDirty method and "dirty" event to the editor. Makes it easier to track the dirty state change.
    Added new setMode method to Editor instances that lets you dynamically switch between design/readonly.
    Added new core support for contentEditable=false elements within the editor overrides the browsers broken behavior.
    Rewrote the noneditable plugin to use the new contentEditable false core logic.
    Fixed so the dirty state doesn't set to false automatically when the undo index is set to 0.
    Fixed the Selection.placeCaretAt so it works better on IE when the coordinate is between paragraphs.
    Fixed bug where data-mce-bogus="all" element contents where counted by the word count plugin.
    Fixed bug where contentEditable=false elements would be indented by the indent buttons.
    Fixed bug where images within contentEditable=false would be selected in WebKit on mouse click.
    Fixed bug in DOMUntils split method where the replacement parameter wouldn't work on specific cases.
    Fixed bug where the importcss plugin would import classes from the skin content css file.
    Fixed so all button variants have a wrapping span for it's text to make it easier to skin.
    Fixed so it's easier to exit pre block using the arrow keys.
    Fixed bug where listboxes with fix widths didn't render correctly.
Version 4.2.8 (2015-11-13)
    Fixed bug where it was possible to delete tables as the inline root element if all columns where selected.
    Fixed bug where the UI buttons active state wasn't properly updated due to recent refactoring of that logic.
Version 4.2.7 (2015-10-27)
    Fixed bug where backspace/delete would remove all formats on the last paragraph character in WebKit/Blink.
    Fixed bug where backspace within a inline format element with a bogus caret container would move the caret.
    Fixed bug where backspace/delete on selected table cells wouldn't add an undo level.
    Fixed bug where script tags embedded within the editor could sometimes get a mce- prefix prepended to them
    Fixed bug where validate: false option could produce an error to be thrown from the Serialization step.
    Fixed bug where inline editing of a table as the root element could let the user delete that table.
    Fixed bug where inline editing of a table as the root element wouldn't properly handle enter key.
    Fixed bug where inline editing of a table as the root element would normalize the selection incorrectly.
    Fixed bug where inline editing of a list as the root element could let the user delete that list.
    Fixed bug where inline editing of a list as the root element could let the user split that list.
    Fixed bug where resize handles would be rendered on editable root elements such as table.
Version 4.2.6 (2015-09-28)
    Added capability to set request headers when using XHRs.
    Added capability to upload local images automatically default delay is set to 30 seconds after editing images.
    Added commands ids mceEditImage, mceAchor and mceMedia to be avaiable from execCommand.
    Added Edge browser to saucelabs grunt task. Patch contributed by John-David Dalton.
    Fixed bug where blob uris not produced by tinymce would produce HTML invalid markup.
    Fixed bug where selection of contents of a nearly empty editor in Edge would sometimes fail.
    Fixed bug where color styles woudln't be retained on copy/paste in Blink/Webkit.
    Fixed bug where the table plugin would throw an error when inserting rows after a child table.
    Fixed bug where the template plugin wouldn't handle functions as variable replacements.
    Fixed bug where undo/redo sometimes wouldn't work properly when applying formatting collapsed ranges.
    Fixed bug where shift+delete wouldn't do a cut operation on Blink/WebKit.
    Fixed bug where cut action wouldn't properly store the before selection bookmark for the undo level.
    Fixed bug where backspace in side an empty list element on IE would loose editor focus.
    Fixed bug where the save plugin wouldn't enable the buttons when a change occurred.
    Fixed bug where Edge wouldn't initialize the editor if a document.domain was specified.
    Fixed bug where enter key before nested images would sometimes not properly expand the previous block.
    Fixed bug where the inline toolbars wouldn't get properly hidden when blurring the editor instance.
    Fixed bug where Edge would paste Chinese characters on some Windows 10 installations.
    Fixed bug where IME would loose focus on IE 11 due to the double trailing br bug fix.
    Fixed bug where the proxy url in imagetools was incorrect. Patch contributed by Wong Ho Wang.
Version 4.2.5 (2015-08-31)
    Added fullscreen capability to embedded youtube and vimeo videos.
    Fixed bug where the uploadImages call didn't work on IE 10.
    Fixed bug where image place holders would be uploaded by uploadImages call.
    Fixed bug where images marked with bogus would be uploaded by the uploadImages call.
    Fixed bug where multiple calls to uploadImages would result in decreased performance.
    Fixed bug where pagebreaks were editable to imagetools patch contributed by Rasmus Wallin.
    Fixed bug where the element path could cause too much recursion exception.
    Fixed bug for domains containing ".min". Patch contributed by Loïc Février.
    Fixed so validation of external links to accept a number after www. Patch contributed by Victor Carvalho.
    Fixed so the charmap is exposed though execCommand. Patch contributed by Matthew Will.
    Fixed so that the image uploads are concurrent for improved performance.
    Fixed various grammar problems in inline documentation. Patches provided by nikolas.
Version 4.2.4 (2015-08-17)
    Added picture as a valid element to the HTML 5 schema. Patch contributed by Adam Taylor.
    Fixed bug where contents would be duplicated on drag/drop within the same editor.
    Fixed bug where floating/alignment of images on Edge wouldn't work properly.
    Fixed bug where it wasn't possible to drag images on IE 11.
    Fixed bug where image selection on Edge would sometimes fail.
    Fixed bug where contextual toolbars icons wasn't rendered properly when using the toolbar_items_size.
    Fixed bug where searchreplace dialog doesn't get prefilled with the selected text.
    Fixed bug where fragmented matches wouldn't get properly replaced by the searchreplace plugin.
    Fixed bug where enter key wouldn't place the caret if was after a trailing space within an inline element.
    Fixed bug where the autolink plugin could produce multiple links for the same text on Gecko.
    Fixed bug where EditorUpload could sometimes throw an exception if the blob wasn't found.
    Fixed xss issues with media plugin not properly filtering out some script attributes.
Version 4.2.3 (2015-07-30)
    Fixed bug where image selection wasn't possible on Edge due to incompatible setBaseAndExtend API.
    Fixed bug where image blobs urls where not properly destroyed by the imagetools plugin.
    Fixed bug where keyboard shortcuts wasn't working correctly on IE 8.
    Fixed skin issue where the borders of panels where not visible on IE 8.
Version 4.2.2 (2015-07-22)
    Fixed bug where float panels were not being hidden on inline editor blur when fixed_toolbar_container config option was in use.
    Fixed bug where combobox states wasn't properly updated if contents where updated without keyboard.
    Fixed bug where pasting into textbox or combobox would move the caret to the end of text.
    Fixed bug where removal of bogus span elements before block elements would remove whitespace between nodes.
    Fixed bug where repositioning of inline toolbars where async and producing errors if the editor was removed from DOM to early. Patch by iseulde.
    Fixed bug where element path wasn't working correctly. Patch contributed by iseulde.
    Fixed bug where menus wasn't rendered correctly when custom images where added to a menu. Patch contributed by Naim Hammadi.
Version 4.2.1 (2015-06-29)
    Fixed bug where back/forward buttons in the browser would render blob images as broken images.
    Fixed bug where Firefox would throw regexp to big error when replacing huge base64 chunks.
    Fixed bug rendering issues with resize and context toolbars not being placed properly until next animation frame.
    Fixed bug where the rendering of the image while cropping would some times not be centered correctly.
    Fixed bug where listbox items with submenus would me selected as active.
    Fixed bug where context menu where throwing an error when rendering.
    Fixed bug where resize both option wasn't working due to resent addClass API change. Patch contributed by Jogai.
    Fixed bug where a hideAll call for container rendered inline toolbars would throw an error.
    Fixed bug where onclick event handler on combobox could cause issues if element.id was a function by some polluting libraries.
    Fixed bug where listboxes wouldn't get proper selected sub menu item when using link_list or image_list.
    Fixed so the UI controls are as wide as 4.1.x to avoid wrapping controls in toolbars.
    Fixed so the imagetools dialog is adaptive for smaller screen sizes.
Version 4.2.0 (2015-06-25)
    Added new flat default skin to make the UI more modern.
    Added new imagetools plugin, lets you crop/resize and apply filters to images.
    Added new contextual toolbars support to the API lets you add floating toolbars for specific CSS selectors.
    Added new promise feature fill as tinymce.util.Promise.
    Added new built in image upload feature lets you upload any base64 encoded image within the editor as files.
    Fixed bug where resize handles would appear in the right position in the wrong editor when switching between resizable content in different inline editors.
    Fixed bug where tables would not be inserted in inline mode due to previous float panel fix.
    Fixed bug where floating panels would remain open when focus was lost on inline editors.
    Fixed bug where cut command on Chrome would thrown a browser security exception.
    Fixed bug where IE 11 sometimes would report an incorrect size for images in the image dialog.
    Fixed bug where it wasn't possible to remove inline formatting at the end of block elements.
    Fixed bug where it wasn't possible to delete table cell contents when cell selection was vertical.
    Fixed bug where table cell wasn't emptied from block elements if delete/backspace where pressed in empty cell.
    Fixed bug where cmd+shift+arrow didn't work correctly on Firefox mac when selecting to start/end of line.
    Fixed bug where removal of bogus elements would sometimes remove whitespace between nodes.
    Fixed bug where the resize handles wasn't updated when the main window was resized.
    Fixed so script elements gets removed by default to prevent possible XSS issues in default config implementations.
    Fixed so the UI doesn't need manual reflows when using non native layout managers.
    Fixed so base64 encoded images doesn't slow down the editor on modern browsers while editing.
    Fixed so all UI elements uses touch events to improve mobile device support.
    Removed the touch click quirks patch for iOS since it did more harm than good.
    Removed the non proportional resize handles since. Unproportional resize can still be done by holding the shift key.
Version 4.1.10 (2015-05-05)
    Fixed bug where plugins loaded with compat3x would sometimes throw errors when loading using the jQuery version.
    Fixed bug where extra empty paragraphs would get deleted in WebKit/Blink due to recent Quriks fix.
    Fixed bug where the editor wouldn't work properly on IE 12 due to some required browser sniffing.
    Fixed bug where formatting shortcut keys where interfering with Mac OS X screenshot keys.
    Fixed bug where the caret wouldn't move to the next/previous line boundary on Cmd+Left/Right on Gecko.
    Fixed bug where it wasn't possible to remove formats from very specific nested contents.
    Fixed bug where undo levels wasn't produced when typing letters using the shift or alt+ctrl modifiers.
    Fixed bug where the dirty state wasn't properly updated when typing using the shift or alt+ctrl modifiers.
    Fixed bug where an error would be thrown if an autofocused editor was destroyed quickly after its initialization. Patch provided by thorn0.
    Fixed issue with dirty state not being properly updated on redo operation.
    Fixed issue with entity decoder not handling incorrectly written numeric entities.
    Fixed issue where some PI element values wouldn't be properly encoded.
Version 4.1.9 (2015-03-10)
    Fixed bug where indentation wouldn't work properly for non list elements.
    Fixed bug with image plugin not pulling the image dimensions out correctly if a custom document_base_url was used.
    Fixed bug where ctrl+alt+[1-9] would conflict with the AltGr+[1-9] on Windows. New shortcuts is ctrl+shift+[1-9].
    Fixed bug with removing formatting on nodes in inline mode would sometimes include nodes outside the editor body.
    Fixed bug where extra nbsp:s would be inserted when you replaced a word surrounded by spaces using insertContent.
    Fixed bug with pasting from Google Docs would produce extra strong elements and line feeds.
Version 4.1.8 (2015-03-05)
    Added new html5 sizes attribute to img elements used together with srcset.
    Added new elementpath option that makes it possible to disable the element path but keep the statusbar.
    Added new option table_style_by_css for the table plugin to set table styling with css rather than table attributes.
    Added new link_assume_external_targets option to prompt the user to prepend http:// prefix if the supplied link does not contain a protocol prefix.
    Added new image_prepend_url option to allow a custom base path/url to be added to images.
    Added new table_appearance_options option to make it possible to disable some options.
    Added new image_title option to make it possible to alter the title of the image, disabled by default.
    Fixed bug where selection starting from out side of the body wouldn't produce a proper selection range on IE 11.
    Fixed bug where pressing enter twice before a table moves the cursor in the table and causes a javascript error.
    Fixed bug where advanced image styles were not respected.
    Fixed bug where the less common Shift+Delete didn't produce a proper cut operation on WebKit browsers.
    Fixed bug where image/media size constrain logic would produce NaN when handling non number values.
    Fixed bug where internal classes where removed by the removeformat command.
    Fixed bug with creating links table cell contents with a specific selection would throw a exceptions on WebKit/Blink.
    Fixed bug where valid_classes option didn't work as expected according to docs. Patch provided by thorn0.
    Fixed bug where jQuery plugin would patch the internal methods multiple times. Patch provided by Drew Martin.
    Fixed bug where backspace key wouldn't delete the current selection of newly formatted content.
    Fixed bug where type over of inline formatting elements wouldn't properly keep the format on WebKit/Blink.
    Fixed bug where selection needed to be properly normalized on modern IE versions.
    Fixed bug where Command+Backspace didn't properly delete the whole line of text but the previous word.
    Fixed bug where UI active states wheren't properly updated on IE if you placed caret within the current range.
    Fixed bug where delete/backspace on WebKit/Blink would remove span elements created by the user.
    Fixed bug where delete/backspace would produce incorrect results when deleting between two text blocks with br elements.
    Fixed bug where captions where removed when pasting from MS Office.
    Fixed bug where lists plugin wouldn't properly remove fully selected nested lists.
    Fixed bug where the ttf font used for icons would throw an warning message on Gecko on Mac OS X.
    Fixed a bug where applying a color to text did not update the undo/redo history.
    Fixed so shy entities gets displayed when using the visualchars plugin.
    Fixed so removeformat removes ins/del by default since these might be used for strikethough.
    Fixed so multiple language packs can be loaded and added to the global I18n data structure.
    Fixed so transparent color selection gets treated as a normal color selection. Patch contributed by Alexander Hofbauer.
    Fixed so it's possible to disable autoresize_overflow_padding, autoresize_bottom_margin options by setting them to false.
    Fixed so the charmap plugin shows the description of the character in the dialog. Patch contributed by Jelle Hissink.
    Removed address from the default list of block formats since it tends to be missused.
    Fixed so the pre block format is called preformatted to make it more verbose.
    Fixed so it's possible to context scope translation strings this isn't needed most of the time.
    Fixed so the max length of the width/height input fields of the media dialog is 5 instead of 3.
    Fixed so drag/dropped contents gets properly processed by paste plugin since it's basically a paste. Patch contributed by Greg Fairbanks.
    Fixed so shortcut keys for headers is ctrl+alt+[1-9] instead of ctrl+[1-9] since these are for switching tabs in the browsers.
    Fixed so "u" doesn't get converted into a span element by the legacy input filter. Since this is now a valid HTML5 element.
    Fixed font families in order to provide appropriate web-safe fonts.
Version 4.1.7 (2014-11-27)
    Added HTML5 schema support for srcset, source and picture. Patch contributed by mattheu.
    Added new cache_suffix setting to enable cache busting by producing unique urls.
    Added new paste_convert_word_fake_lists option to enable users to disable the fake lists convert logic.
    Fixed so advlist style changes adds undo levels for each change.
    Fixed bug where WebKit would sometimes produce an exception when the autolink plugin where looking for URLs.
    Fixed bug where IE 7 wouldn't be rendered properly due to aggressive css compression.
    Fixed bug where DomQuery wouldn't accept window as constructor element.
    Fixed bug where the color picker in 3.x dialogs wouldn't work properly. Patch contributed by Callidior.
    Fixed bug where the image plugin wouldn't respect the document_base_url.
    Fixed bug where the jQuery plugin would fail to append to elements named array prototype names.
Version 4.1.6 (2014-10-08)
    Fixed bug with clicking on the scrollbar of the iframe would cause a JS error to be thrown.
    Fixed bug where null would produce an exception if you passed it to selection.setRng.
    Fixed bug where Ctrl/Cmd+Tab would indent the current list item if you switched tabs in the browser.
    Fixed bug where pasting empty cells from Excel would result in a broken table.
    Fixed bug where it wasn't possible to switch back to default list style type.
    Fixed issue where the select all quirk fix would fire for other modifiers than Ctrl/Cmd combinations.
    Replaced jake with grunt since it is more mainstream and has better plugin support.
Version 4.1.5 (2014-09-09)
    Fixed bug where sometimes the resize rectangles wouldn't properly render on images on WebKit/Blink.
    Fixed bug in list plugin where delete/backspace would merge empty LI elements in lists incorrectly.
    Fixed bug where empty list elements would result in empty LI elements without it's parent container.
    Fixed bug where backspace in empty caret formatted element could produce an type error exception of Gecko.
    Fixed bug where lists pasted from word with a custom start index above 9 wouldn't be properly handled.
    Fixed bug where tabfocus plugin would tab out of the editor instance even if the default action was prevented.
    Fixed bug where tabfocus wouldn't tab properly to other adjacent editor instances.
    Fixed bug where the DOMUtils setStyles wouldn't properly removed or update the data-mce-style attribute.
    Fixed bug where dialog select boxes would be placed incorrectly if document.body wasn't statically positioned.
    Fixed bug where pasting would sometimes scroll to the top of page if the user was using the autoresize plugin.
    Fixed bug where caret wouldn't be properly rendered by Chrome when clicking on the iframes documentElement.
    Fixed so custom images for menubutton/splitbutton can be provided. Patch contributed by Naim Hammadi.
    Fixed so the default action of windows closing can be prevented by blocking the default action of the close event.
    Fixed so nodeChange and focus of the editor isn't automatically performed when opening sub dialogs.
Version 4.1.4 (2014-08-21)
    Added new media_filter_html option to media plugin that blocks any conditional comments, scripts etc within a video element.
    Added new content_security_policy option allows you to set custom policy for iframe contents. Patch contributed by Francois Chagnon.
    Fixed bug where activate/deactivate events wasn't firing properly when switching between editors.
    Fixed bug where placing the caret on iOS was difficult due to a WebKit bug with touch events.
    Fixed bug where the resize helper wouldn't render properly on older IE versions.
    Fixed bug where resizing images inside tables on older IE versions would sometimes fail depending mouse position.
    Fixed bug where editor.insertContent would produce an exception when inserting select/option elements.
    Fixed bug where extra empty paragraphs would be produced if block elements where inserted inside span elements.
    Fixed bug where the spellchecker menu item wouldn't be properly checked if spell checking was started before it was rendered.
    Fixed bug where the DomQuery filter function wouldn't remove non elements from collection.
    Fixed bug where document with custom document.domain wouldn't properly render the editor.
    Fixed bug where IE 8 would throw exception when trying to enter invalid color values into colorboxes.
    Fixed bug where undo manager could incorrectly add an extra undo level when custom resize handles was removed.
    Fixed bug where it wouldn't be possible to alter cell properties properly on table cells on IE 8.
    Fixed so the color picker button in table dialog isn't shown unless you include the colorpicker plugin or add your own custom color picker.
    Fixed so activate/deactivate events fire when windowManager opens a window since.
    Fixed so the table advtab options isn't separated by an underscore to normalize naming with image_advtab option.
    Fixed so the table cell dialog has proper padding when the advanced tab in disabled.
Version 4.1.3 (2014-07-29)
    Added event binding logic to tinymce.util.XHR making it possible to override headers and settings before any request is made.
    Fixed bug where drag events wasn't fireing properly on older IE versions since the event handlers where bound to document.
    Fixed bug where drag/dropping contents within the editor on IE would force the contents into plain text mode even if it was internal content.
    Fixed bug where IE 7 wouldn't open menus properly due to a resize bug in the browser auto closing them immediately.
    Fixed bug where the DOMUtils getPos logic wouldn't produce a valid coordinate inside the body if the body was positioned non static.
    Fixed bug where the element path and format state wasn't properly updated if you had the wordcount plugin enabled.
    Fixed bug where a comment at the beginning of source would produce an exception in the formatter logic.
    Fixed bug where setAttrib/getAttrib on null would throw exception together with any hooked attributes like style.
    Fixed bug where table sizes wasn't properly retained when copy/pasting on WebKit/Blink.
    Fixed bug where WebKit/Blink would produce colors in RGB format instead of the forced HEX format when deleting contents.
    Fixed bug where the width attribute wasn't updated on tables if you changed the size inside the table dialog.
    Fixed bug where control selection wasn't properly handled when the caret was placed directly after an image.
    Fixed bug where selecting the contents of table cells using the selection.select method wouldn't place the caret properly.
    Fixed bug where the selection state for images wasn't removed when placing the caret right after an image on WebKit/Blink.
    Fixed bug where all events wasn't properly unbound when and editor instance was removed or destroyed by some external innerHTML call.
    Fixed bug where it wasn't possible or very hard to select images on iOS when the onscreen keyboard was visible.
    Fixed so auto_focus can take a boolean argument this will auto focus the last initialized editor might be useful for single inits.
    Fixed so word auto detect lists logic works better for faked lists that doesn't have specific markup.
    Fixed so nodeChange gets fired on mouseup as it used to before 4.1.1 we optimized that event to fire less often.
    Removed the finish menu item from spellchecker menu since it's redundant you can stop spellchecking by toggling menu item or button.
Version 4.1.2 (2014-07-15)
    Added offset/grep to DomQuery class works basically the same as it's jQuery equivalent.
    Fixed bug where backspace/delete or setContent with an empty string would remove header data when using the fullpage plugin.
    Fixed bug where tinymce.remove with a selector not matching any editors would remove all editors.
    Fixed bug where resizing of the editor didn't work since the theme was calling setStyles instead of setStyle.
    Fixed bug where IE 7 would fail to append html fragments to iframe document when using DomQuery.
    Fixed bug where the getStyle DOMUtils method would produce an exception if it was called with null as it's element.
    Fixed bug where the paste plugin would remove the element if the none of the paste_webkit_styles rules matched the current style.
    Fixed bug where contextmenu table items wouldn't work properly on IE since it would some times fire an incorrect selection change.
    Fixed bug where the padding/border values wasn't used in the size calculation for the body size when using autoresize. Patch contributed by Matt Whelan.
    Fixed bug where conditional word comments wouldn't be properly removed when pasting plain text.
    Fixed bug where resizing would sometime fail on IE 11 when the mouseup occurred inside the resizable element.
    Fixed so the iframe gets initialized without any inline event handlers for better CSP support. Patch contributed by Matt Whelan.
    Fixed so the tinymce.dom.Sizzle is the latest version of sizzle this resolves the document context bug.
Version 4.1.1 (2014-07-08)
    Fixed bug where pasting plain text on some WebKit versions would result in an empty line.
    Fixed bug where resizing images inside tables on IE 11 wouldn't work properly.
    Fixed bug where IE 11 would sometimes throw "Invalid argument" exception when editor contents was set to an empty string.
    Fixed bug where document.activeElement would throw exceptions on IE 9 when that element was hidden or removed from dom.
    Fixed bug where WebKit/Blink sometimes produced br elements with the Apple-interchange-newline class.
    Fixed bug where table cell selection wasn't properly removed when copy/pasting table cells.
    Fixed bug where pasting nested list items from Word wouldn't produce proper semantic nested lists.
    Fixed bug where right clicking using the contextmenu plugin on WebKit/Blink on Mac OS X would select the target current word or line.
    Fixed bug where it wasn't possible to alter table cell properties on IE 8 using the context menu.
    Fixed bug where the resize helper wouldn't be correctly positioned on older IE versions.
    Fixed bug where fullpage plugin would produce an error if you didn't specify a doctype encoding.
    Fixed bug where anchor plugin would get the name/id of the current element even if it wasn't anchor element.
    Fixed bug where visual aids for tables wouldn't be properly disabled when changing the border size.
    Fixed bug where some control selection events wasn't properly fired on older IE versions.
    Fixed bug where table cell selection on older IE versions would prevent resizing of images.
    Fixed bug with paste_data_images paste option not working properly on modern IE versions.
    Fixed bug where custom elements with underscores in the name wasn't properly parsed/serialized.
    Fixed bug where applying inline formats to nested list elements would produce an incorrect formatting result.
    Fixed so it's possible to hide items from elements path by using preventDefault/stopPropagation.
    Fixed so inline mode toolbar gets rendered right aligned if the editable element positioned to the documents right edge.
    Fixed so empty inline elements inside empty block elements doesn't get removed if configured to be kept intact.
    Fixed so DomQuery parentsUntil/prevUntil/nextUntil supports selectors/elements/filters etc.
    Fixed so legacyoutput plugin overrides fontselect and fontsizeselect controls and handles font elements properly.
Version 4.1.0 (2014-06-18)
    Added new file_picker_callback option to replace the old file_browser_callback the latter will still work though.
    Added new custom colors to textcolor plugin will be displayed if a color picker is provided also shows the latest colors.
    Added new color_picker_callback option to enable you to add custom color pickers to the editor.
    Added new advanced tabs to table/cell/row dialogs to enable you to select colors for border/background.
    Added new colorpicker plugin that lets you select colors from a hsv color picker.
    Added new tinymce.util.Color class to handle color parsing and converting.
    Added new colorpicker UI widget element lets you add a hsv color picker to any form/window.
    Added new textpattern plugin that allows you to use markdown like text patterns to format contents.
    Added new resize helper element that shows the current width & height while resizing.
    Added new "once" method to Editor and EventDispatcher enables since callback execution events.
    Added new jQuery like class under tinymce.dom.DomQuery it's exposed on editor instances (editor.$) and globally under (tinymce.$).
    Fixed so the default resize method for images are proportional shift/ctrl can be used to make an unproportional size.
    Fixed bug where the image_dimensions option of the image plugin would cause exceptions when it tried to update the size.
    Fixed bug where table cell dialog class field wasn't properly updated when editing an a table cell with an existing class.
    Fixed bug where Safari on Mac would produce webkit-fake-url for pasted images so these are now removed.
    Fixed bug where the nodeChange event would get fired before the selection was changed when clicking inside the current selection range.
    Fixed bug where valid_classes option would cause exception when it removed internal prefixed classes like mce-item-.
    Fixed bug where backspace would cause navigation in IE 8 on an inline element and after a caret formatting was applied.
    Fixed so placeholder images produced by the media plugin gets selected when inserted/edited.
    Fixed so it's possible to drag in images when the paste_data_images option is enabled. Might be useful for mail clients.
    Fixed so images doesn't get a width/height applied if the image_dimensions option is set to false useful for responsive contents.
    Fixed so it's possible to pass in an optional arguments object for the nodeChanged function to be passed to all nodechange event listeners.
    Fixed bug where media plugin embed code didn't update correctly.<|MERGE_RESOLUTION|>--- conflicted
+++ resolved
@@ -6,9 +6,6 @@
     Added `inputMode` config field to specify inputmode attribute of `input` dialog components #TINY-4062
     Added new `inputMode` property to relevant plugins/dialogs #TINY-4102
     Added new `toolbar_sticky` setting to allow the iframe menubar/toolbar to stick to the top of the window when scrolling #TINY-3982
-<<<<<<< HEAD
-    Changed context menus to render as horizontal menus on touch devices #TINY-4107
-=======
     Changed default settings for `toolbar_drawer` to `sliding` and `toolbar_sticky` to `true` #TINY-3634
     Changed phones to use the `silver` theme by default #TINY-3634
     Changed some editor settings to default to `false` on touch devices:
@@ -17,7 +14,7 @@
         - `resize` #TINY-4157
         - `object_resizing` #TINY-4157
     Changed toolbars and context toolbars to sidescroll on mobile #TINY-3894 #TINY-4107
->>>>>>> f0ecab8a
+    Changed context menus to render as horizontal menus on touch devices #TINY-4107
     Changed the editor to use the `VisualViewport` API of the browser where possible #TINY-4078
     Changed visualblocks toolbar button icon and renamed `paragraph` icon to `visualchars` #TINY-4074
     Changed Oxide default for `@toolbar-button-chevron-color` to follow toolbar button icon color #TINY-4153

--- conflicted
+++ resolved
@@ -1,12 +1,9 @@
 Version 5.3.0 (TBD)
+    Added html and body height styles to the default oxide content CSS #TINY-5978
     Added `uploadUri` and `blobInfo` to `editorUpload.uploadImages` return type #TINY-4579
     Added the ability to search and replace within a selection #TINY-4549
-<<<<<<< HEAD
-    Added html and body height styles to the default oxide content CSS #TINY-5978
-=======
     Added `icon` as an optional config option to the toggle menu item API #TINY-3345
     Changed toggle menu items and choice menu items to have a dedicated icon with the checkmark displayed on the far right side of the menu item #TINY-3345
->>>>>>> e80ae16f
     Changed the `link`, `image` and `paste` plugins to use Promises to reduce the bundle size #TINY-4710
     Changed the default icons to be lazy loaded during initialization #TINY-4729
     Changed so base64 encoded urls are converted to blob urls when content is parsed #TINY-4727

<<<<<<< HEAD
Version 5.7.0 (TBD)
    Changed the `advlist` plugin to log a console error message when the `list` plugin isn't enabled #TINY-6585
Version 5.6.1 (TBD)
    Fixed the `mceTableRowType` and `mceTableCellType` commands not firing `newCell` event #TINY-6692
    Fixed the HTML5 `s` element not recognized when editing or clearing text formatting #TINY-6681
=======
Version 5.6.1 (2020-11-25)
    Fixed the `mceTableRowType` and `mceTableCellType` commands were not firing the `newCell` event #TINY-6692
    Fixed the HTML5 `s` element was not recognized when editing or clearing text formatting #TINY-6681
>>>>>>> 9bca60a7
    Fixed an issue where copying and pasting table columns resulted in invalid HTML when using colgroups #TINY-6684
    Fixed an issue where the toolbar would render with the wrong width for inline editors in some situations #TINY-6683
Version 5.6.0 (2020-11-18)
    Added new `BeforeOpenNotification` and `OpenNotification` events which allow internal notifications to be captured and modified before display #TINY-6528
    Added support for `block` and `unblock` methods on inline dialogs #TINY-6487
    Added new `TableModified` event which is fired whenever changes are made to a table #TINY-6629
    Added new `images_file_types` setting to determine which image file formats will be automatically processed into `img` tags on paste when using the `paste` plugin #TINY-6306
    Added support for `images_file_types` setting in the image file uploader to determine which image file extensions are valid for upload #TINY-6224
    Added new `format_empty_lines` setting to control if empty lines are formatted in a ranged selection #TINY-6483
    Added template support to the `autocompleter` for customizing the autocompleter items #TINY-6505
    Added new user interface `enable`, `disable`, and `isDisabled` methods #TINY-6397
    Added new `closest` formatter API to get the closest matching selection format from a set of formats #TINY-6479
    Added new `emojiimages` emoticons database that uses the twemoji CDN by default #TINY-6021
    Added new `emoticons_database` setting to configure which emoji database to use #TINY-6021
    Added new `name` field to the `style_formats` setting object to enable specifying a name for the format #TINY-4239
    Changed `readonly` mode to allow hyperlinks to be clickable #TINY-6248
    Fixed the `change` event not firing after a successful image upload #TINY-6586
    Fixed the type signature for the `entity_encoding` setting not accepting delimited lists #TINY-6648
    Fixed layout issues when empty `tr` elements were incorrectly removed from tables #TINY-4679
    Fixed image file extensions lost when uploading an image with an alternative extension, such as `.jfif` #TINY-6622
    Fixed a security issue where URLs in attributes weren't correctly sanitized #TINY-6518
    Fixed `DOMUtils.getParents` incorrectly including the shadow root in the array of elements returned #TINY-6540
    Fixed an issue where the root document could be scrolled while an editor dialog was open inside a shadow root #TINY-6363
    Fixed `getContent` with text format returning a new line when the editor is empty #TINY-6281
    Fixed table column and row resizers not respecting the `data-mce-resize` attribute #TINY-6600
    Fixed inserting a table via the `mceInsertTable` command incorrectly creating 2 undo levels #TINY-6656
    Fixed nested tables with `colgroup` elements incorrectly always resizing the inner table #TINY-6623
    Fixed the `visualchars` plugin causing the editor to steal focus when initialized #TINY-6282
    Fixed `fullpage` plugin altering text content in `editor.getContent()` #TINY-6541
    Fixed `fullscreen` plugin not working correctly with multiple editors and shadow DOM #TINY-6280
    Fixed font size keywords such as `medium` not displaying correctly in font size menus #TINY-6291
    Fixed an issue where some attributes in table cells were not copied over to new rows or columns #TINY-6485
    Fixed incorrectly removing formatting on adjacent spaces when removing formatting on a ranged selection #TINY-6268
    Fixed the `Cut` menu item not working in the latest version of Mozilla Firefox #TINY-6615
    Fixed some incorrect types in the new TypeScript declaration file #TINY-6413
    Fixed a regression where a fake offscreen selection element was incorrectly created for the editor root node #TINY-6555
    Fixed an issue where menus would incorrectly collapse in small containers #TINY-3321
    Fixed an issue where only one table column at a time could be converted to a header #TINY-6326
    Fixed some minor memory leaks that prevented garbage collection for editor instances #TINY-6570
    Fixed resizing a `responsive` table not working when using the column resize handles #TINY-6601
    Fixed incorrectly calculating table `col` widths when resizing responsive tables #TINY-6646
    Fixed an issue where spaces were not preserved in pre-blocks when getting text content #TINY-6448
    Fixed a regression that caused the selection to be difficult to see in tables with backgrounds #TINY-6495
    Fixed content pasted multiple times in the editor when using Microsoft Internet Explorer 11. Patch contributed by mattford #GH-4905
Version 5.5.1 (2020-10-01)
    Fixed pressing the down key near the end of a document incorrectly raising an exception #TINY-6471
    Fixed incorrect Typescript types for the `Tools` API #TINY-6475
Version 5.5.0 (2020-09-29)
    Added a TypeScript declaration file to the bundle output for TinyMCE core #TINY-3785
    Added new `table_column_resizing` setting to control how table columns are resized when using the resize bars #TINY-6001
    Added the ability to remove images on a failed upload using the `images_upload_handler` failure callback #TINY-6011
    Added `hasPlugin` function to the editor API to determine if a plugin exists or not #TINY-766
    Added new `ToggleToolbarDrawer` command and query state handler to allow the toolbar drawer to be programmatically toggled and the toggle state to be checked #TINY-6032
    Added the ability to use `colgroup` elements in tables #TINY-6050
    Added a new setting `table_use_colgroups` for toggling whether colgroups are used in new tables #TINY-6050
    Added the ability to delete and navigate HTML media elements without the `media` plugin #TINY-4211
    Added `fullscreen_native` setting to the `fullscreen` plugin to enable use of the entire monitor #TINY-6284
    Added table related oxide variables to the Style API for more granular control over table cell selection appearance #TINY-6311
    Added new `toolbar_persist` setting to control the visibility of the inline toolbar #TINY-4847
    Added new APIs to allow for programmatic control of the inline toolbar visibility #TINY-4847
    Added the `origin` property to the `ObjectResized` and `ObjectResizeStart` events, to specify which handle the resize was performed on #TINY-6242
    Added new StyleSheetLoader `unload` and `unloadAll` APIs to allow loaded stylesheets to be removed #TINY-3926
    Added the `LineHeight` query command and action to the editor #TINY-4843
    Added the `lineheight` toolbar and menu items, and added `lineheight` to the default format menu #TINY-4843
    Added a new `contextmenu_avoid_overlap` setting to allow context menus to avoid overlapping matched nodes #TINY-6036
    Added new listbox dialog UI component for rendering a dropdown that allows nested options #TINY-2236
    Added back the ability to use nested items in the `image_class_list`, `link_class_list`, `link_list`, `table_class_list`, `table_cell_class_list`, and `table_row_class_list` settings #TINY-2236
    Changed how CSS manipulates table cells when selecting multiple cells to achieve a semi-transparent selection #TINY-6311
    Changed the `target` property on fired events to use the native event target. The original target for an open shadow root can be obtained using `event.getComposedPath()` #TINY-6128
    Changed the editor to clean-up loaded CSS stylesheets when all editors using the stylesheet have been removed #TINY-3926
    Changed `imagetools` context menu icon for accessing the `image` dialog to use the `image` icon #TINY-4141
    Changed the `editor.insertContent()` and `editor.selection.setContent()` APIs to retain leading and trailing whitespace #TINY-5966
    Changed the `table` plugin `Column` menu to include the cut, copy and paste column menu items #TINY-6374
    Changed the default table styles in the content CSS files to better support the styling options available in the `table` dialog #TINY-6179
    Deprecated the `Env.experimentalShadowDom` flag #TINY-6128
    Fixed tables with no borders displaying with the default border styles in the `preview` dialog #TINY-6179
    Fixed loss of whitespace when inserting content after a non-breaking space #TINY-5966
    Fixed the `event.getComposedPath()` function throwing an exception for events fired from the editor #TINY-6128
    Fixed notifications not appearing when the editor is within a ShadowRoot #TINY-6354
    Fixed focus issues with inline dialogs when the editor is within a ShadowRoot #TINY-6360
    Fixed the `template` plugin previews missing some content styles #TINY-6115
    Fixed the `media` plugin not saving the alternative source url in some situations #TINY-4113
    Fixed an issue where column resizing using the resize bars was inconsistent between fixed and relative table widths #TINY-6001
    Fixed an issue where dragging and dropping within a table would select table cells #TINY-5950
    Fixed up and down keyboard navigation not working for inline `contenteditable="false"` elements #TINY-6226
    Fixed dialog not retrieving `close` icon from icon pack #TINY-6445
    Fixed the `unlink` toolbar button not working when selecting multiple links #TINY-4867
    Fixed the `link` dialog not showing the "Text to display" field in some valid cases #TINY-5205
    Fixed the `DOMUtils.split()` API incorrectly removing some content #TINY-6294
    Fixed pressing the escape key not focusing the editor when using multiple toolbars #TINY-6230
    Fixed the `dirty` flag not being correctly set during an `AddUndo` event #TINY-4707
    Fixed `editor.selection.setCursorLocation` incorrectly placing the cursor outside `pre` elements in some circumstances #TINY-4058
    Fixed an exception being thrown when pressing the enter key inside pre elements while `br_in_pre` setting is false #TINY-4058
Version 5.4.2 (2020-08-17)
    Fixed the editor not resizing when resizing the browser window in fullscreen mode #TINY-3511
    Fixed clicking on notifications causing inline editors to hide #TINY-6058
    Fixed an issue where link URLs could not be deleted or edited in the link dialog in some cases #TINY-4706
    Fixed a regression where setting the `anchor_top` or `anchor_bottom` options to `false` was not working #TINY-6256
    Fixed the `anchor` plugin not supporting the `allow_html_in_named_anchor` option #TINY-6236
    Fixed an exception thrown when removing inline formats that contained additional styles or classes #TINY-6288
    Fixed an exception thrown when positioning the context toolbar on Internet Explorer 11 in some edge cases #TINY-6271
    Fixed inline formats not removed when more than one `removeformat` format rule existed #TINY-6216
    Fixed an issue where spaces were sometimes removed when removing formating on nearby text #TINY-6251
    Fixed the list toolbar buttons not showing as active when a list is selected #TINY-6286
    Fixed an issue where the UI would sometimes not be shown or hidden when calling the show or hide API methods on the editor #TINY-6048
    Fixed the list type style not retained when copying list items #TINY-6289
    Fixed the Paste plugin converting tabs in plain text to a single space character. A `paste_tab_spaces` option has been included for setting the number of spaces used to replace a tab character #TINY-6237
Version 5.4.1 (2020-07-08)
    Fixed the Search and Replace plugin incorrectly including zero-width caret characters in search results #TINY-4599
    Fixed dragging and dropping unsupported files navigating the browser away from the editor #TINY-6027
    Fixed undo levels not created on browser handled drop or paste events #TINY-6027
    Fixed content in an iframe element parsing as DOM elements instead of text content #TINY-5943
    Fixed Oxide checklist styles not showing when printing #TINY-5139
    Fixed bug with `scope` attribute not being added to the cells of header rows #TINY-6206
Version 5.4.0 (2020-06-30)
    Added keyboard navigation support to menus and toolbars when the editor is in a ShadowRoot #TINY-6152
    Added the ability for menus to be clicked when the editor is in an open shadow root #TINY-6091
    Added the `Editor.ui.styleSheetLoader` API for loading stylesheets within the Document or ShadowRoot containing the editor UI #TINY-6089
    Added the `StyleSheetLoader` module to the public API #TINY-6100
    Added Oxide variables for styling the `select` element and headings in dialog content #TINY-6070
    Added icons for `table` column and row cut, copy, and paste toolbar buttons #TINY-6062
    Added all `table` menu items to the UI registry, so they can be used by name in other menus #TINY-4866
    Added new `mceTableApplyCellStyle` command to the `table` plugin #TINY-6004
    Added new `table` cut, copy, and paste column editor commands and menu items #TINY-6006
    Added font related Oxide variables for secondary buttons, allowing for custom styling #TINY-6061
    Added new `table_header_type` setting to control how table header rows are structured #TINY-6007
    Added new `table_sizing_mode` setting to replace the `table_responsive_width` setting, which has now been deprecated #TINY-6051
    Added new `mceTableSizingMode` command for changing the sizing mode of a table #TINY-6000
    Added new `mceTableRowType`, `mceTableColType`, and `mceTableCellType` commands and value queries #TINY-6150
    Changed `advlist` toolbar buttons to only show a dropdown list if there is more than one option #TINY-3194
    Changed `mceInsertTable` command and `insertTable` API method to take optional header rows and columns arguments #TINY-6012
    Changed stylesheet loading, so that UI skin stylesheets can load in a ShadowRoot if required #TINY-6089
    Changed the DOM location of menus so that they display correctly when the editor is in a ShadowRoot #TINY-6093
    Changed the table plugin to correctly detect all valid header row structures #TINY-6007
    Fixed tables with no defined width being converted to a `fixed` width table when modifying the table #TINY-6051
    Fixed the `autosave` `isEmpty` API incorrectly detecting non-empty content as empty #TINY-5953
    Fixed table `Paste row after` and `Paste row before` menu items not disabled when nothing was available to paste #TINY-6006
    Fixed a selection performance issue with large tables on Microsoft Internet Explorer and Edge #TINY-6057
    Fixed filters for screening commands from the undo stack to be case-insensitive #TINY-5946
    Fixed `fullscreen` plugin now removes all classes when the editor is closed #TINY-4048
    Fixed handling of mixed-case icon identifiers (names) for UI elements #TINY-3854
    Fixed leading and trailing spaces lost when using `editor.selection.getContent({ format: 'text' })` #TINY-5986
    Fixed an issue where changing the URL with the quicklink toolbar caused unexpected undo behavior #TINY-5952
    Fixed an issue where removing formatting within a table cell would cause Internet Explorer 11 to scroll to the end of the table #TINY-6049
    Fixed an issue where the `allow_html_data_urls` setting was not correctly applied #TINY-5951
    Fixed the `autolink` feature so that it no longer treats a string with multiple "@" characters as an email address #TINY-4773
    Fixed an issue where removing the editor would leave unexpected attributes on the target element #TINY-4001
    Fixed the `link` plugin now suggest `mailto:` when the text contains an '@' and no slashes (`/`) #TINY-5941
    Fixed the `valid_children` check of custom elements now allows a wider range of characters in names #TINY-5971
Version 5.3.2 (2020-06-10)
    Fixed a regression introduced in 5.3.0, where `images_dataimg_filter` was no-longer called #TINY-6086
Version 5.3.1 (2020-05-27)
    Fixed the image upload error alert also incorrectly closing the image dialog #TINY-6020
    Fixed editor content scrolling incorrectly on focus in Firefox by reverting default content CSS html and body heights added in 5.3.0 #TINY-6019
Version 5.3.0 (2020-05-21)
    Added html and body height styles to the default oxide content CSS #TINY-5978
    Added `uploadUri` and `blobInfo` to the data returned by `editor.uploadImages()` #TINY-4579
    Added a new function to the `BlobCache` API to lookup a blob based on the base64 data and mime type #TINY-5988
    Added the ability to search and replace within a selection #TINY-4549
    Added the ability to set the list start position for ordered lists and added new `lists` context menu item #TINY-3915
    Added `icon` as an optional config option to the toggle menu item API #TINY-3345
    Added `auto` mode for `toolbar_location` which positions the toolbar and menu bar at the bottom if there is no space at the top #TINY-3161
    Changed the default `toolbar_location` to `auto` #TINY-3161
    Changed toggle menu items and choice menu items to have a dedicated icon with the checkmark displayed on the far right side of the menu item #TINY-3345
    Changed the `link`, `image`, and `paste` plugins to use Promises to reduce the bundle size #TINY-4710
    Changed the default icons to be lazy loaded during initialization #TINY-4729
    Changed the parsing of content so base64 encoded urls are converted to blob urls #TINY-4727
    Changed context toolbars so they concatenate when more than one is suitable for the current selection #TINY-4495
    Changed inline style element formats (strong, b, em, i, u, strike) to convert to a span on format removal if a `style` or `class` attribute is present #TINY-4741
    Fixed the `selection.setContent()` API not running parser filters #TINY-4002
    Fixed formats incorrectly applied or removed when table cells were selected #TINY-4709
    Fixed the `quickimage` button not restricting the file types to images #TINY-4715
    Fixed search and replace ignoring text in nested contenteditable elements #TINY-5967
    Fixed resize handlers displaying in the wrong location sometimes for remote images #TINY-4732
    Fixed table picker breaking in Firefox on low zoom levels #TINY-4728
    Fixed issue with loading or pasting contents with large base64 encoded images on Safari #TINY-4715
    Fixed supplementary special characters being truncated when inserted into the editor. Patch contributed by mlitwin. #TINY-4791
    Fixed toolbar buttons not set to disabled when the editor is in readonly mode #TINY-4592
    Fixed the editor selection incorrectly changing when removing caret format containers #TINY-3438
    Fixed bug where title, width, and height would be set to empty string values when updating an image and removing those attributes using the image dialog #TINY-4786
    Fixed `ObjectResized` event firing when an object wasn't resized #TINY-4161
    Fixed `ObjectResized` and `ObjectResizeStart` events incorrectly fired when adding or removing table rows and columns #TINY-4829
    Fixed the placeholder not hiding when pasting content into the editor #TINY-4828
    Fixed an issue where the editor would fail to load if local storage was disabled #TINY-5935
    Fixed an issue where an uploaded image would reuse a cached image with a different mime type #TINY-5988
    Fixed bug where toolbars and dialogs would not show if the body element was replaced (e.g. with Turbolinks). Patch contributed by spohlenz #GH-5653
    Fixed an issue where multiple formats would be removed when removing a single format at the end of lines or on empty lines #TINY-1170
    Fixed zero-width spaces incorrectly included in the `wordcount` plugin character count #TINY-5991
    Fixed a regression introduced in 5.2.0 whereby the desktop `toolbar_mode` setting would incorrectly override the mobile default setting #TINY-5998
    Fixed an issue where deleting all content in a single cell table would delete the entire table #TINY-1044
Version 5.2.2 (2020-04-23)
    Fixed an issue where anchors could not be inserted on empty lines #TINY-2788
    Fixed text decorations (underline, strikethrough) not consistently inheriting the text color #TINY-4757
    Fixed `format` menu alignment buttons inconsistently applying to images #TINY-4057
    Fixed the floating toolbar drawer height collapsing when the editor is rendered in modal dialogs or floating containers #TINY-4837
    Fixed `media` embed content not processing safely in some cases #TINY-4857
Version 5.2.1 (2020-03-25)
    Fixed the "is decorative" checkbox in the image dialog clearing after certain dialog events #FOAM-11
    Fixed possible uncaught exception when a `style` attribute is removed using a content filter on `setContent` #TINY-4742
    Fixed the table selection not functioning correctly in Microsoft Edge 44 or higher #TINY-3862
    Fixed the table resize handles not functioning correctly in Microsoft Edge 44 or higher #TINY-4160
    Fixed the floating toolbar drawer disconnecting from the toolbar when adding content in inline mode #TINY-4725 #TINY-4765
    Fixed `readonly` mode not returning the appropriate boolean value #TINY-3948
    Fixed the `forced_root_block_attrs` setting not applying attributes to new blocks consistently #TINY-4564
    Fixed the editor incorrectly stealing focus during initialization in Microsoft Internet Explorer #TINY-4697
    Fixed dialogs stealing focus when opening an alert or confirm dialog using an `onAction` callback #TINY-4014
    Fixed inline dialogs incorrectly closing when clicking on an opened alert or confirm dialog #TINY-4012
    Fixed the context toolbar overlapping the menu bar and toolbar #TINY-4586
    Fixed notification and inline dialog positioning issues when using `toolbar_location: 'bottom'` #TINY-4586
    Fixed the `colorinput` popup appearing offscreen on mobile devices #TINY-4711
    Fixed special characters not being found when searching by "whole words only" #TINY-4522
    Fixed an issue where dragging images could cause them to be duplicated #TINY-4195
    Fixed context toolbars activating without the editor having focus #TINY-4754
    Fixed an issue where removing the background color of text did not always work #TINY-4770
    Fixed an issue where new rows and columns in a table did not retain the style of the previous row or column #TINY-4788
Version 5.2.0 (2020-02-13)
    Added the ability to apply formats to spaces #TINY-4200
    Added new `toolbar_location` setting to allow for positioning the menu and toolbar at the bottom of the editor #TINY-4210
    Added new `toolbar_groups` setting to allow a custom floating toolbar group to be added to the toolbar when using `floating` toolbar mode #TINY-4229
    Added new `link_default_protocol` setting to `link` and `autolink` plugin to allow a protocol to be used by default #TINY-3328
    Added new `placeholder` setting to allow a placeholder to be shown when the editor is empty #TINY-3917
    Added new `tinymce.dom.TextSeeker` API to allow searching text across different DOM nodes #TINY-4200
    Added a drop shadow below the toolbar while in sticky mode and introduced Oxide variables to customize it when creating a custom skin #TINY-4343
    Added `quickbars_image_toolbar` setting to allow for the image quickbar to be turned off #TINY-4398
    Added iframe and img `loading` attribute to the default schema. Patch contributed by ataylor32. #GH-5112
    Added new `getNodeFilters`/`getAttributeFilters` functions to the `editor.serializer` instance #TINY-4344
    Added new `a11y_advanced_options` setting to allow additional accessibility options to be added #FOAM-11
    Added new accessibility options and behaviours to the image dialog using `a11y_advanced_options` #FOAM-11
    Added the ability to use the window `PrismJS` instance for the `codesample` plugin instead of the bundled version to allow for styling custom languages #TINY-4504
    Added error message events that fire when a resource loading error occurs #TINY-4509
    Changed the default schema to disallow `onchange` for select elements #TINY-4614
    Changed default `toolbar_mode` value from false to `wrap`. The value false has been deprecated #TINY-4617
    Changed `toolbar_drawer` setting to `toolbar_mode`. `toolbar_drawer` has been deprecated #TINY-4416
    Changed iframe mode to set selection on content init if selection doesn't exist #TINY-4139
    Changed table related icons to align them with the visual style of the other icons #TINY-4341
    Changed and improved the visual appearance of the color input field #TINY-2917
    Changed fake caret container to use `forced_root_block` when possible #TINY-4190
    Changed the `requireLangPack` API to wait until the plugin has been loaded before loading the language pack #TINY-3716
    Changed the formatter so `style_formats` are registered before the initial content is loaded into the editor #TINY-4238
    Changed media plugin to use https protocol for media urls by default #TINY-4577
    Changed the parser to treat CDATA nodes as bogus HTML comments to match the HTML parsing spec. A new `preserve_cdata` setting has been added to preserve CDATA nodes if required #TINY-4625
    Fixed incorrect parsing of malformed/bogus HTML comments #TINY-4625
    Fixed `quickbars` selection toolbar appearing on non-editable elements #TINY-4359
    Fixed bug with alignment toolbar buttons sometimes not changing state correctly #TINY-4139
    Fixed the `codesample` toolbar button not toggling when selecting code samples other than HTML #TINY-4504
    Fixed content incorrectly scrolling to the top or bottom when pressing enter if when the content was already in view #TINY-4162
    Fixed `scrollIntoView` potentially hiding elements behind the toolbar #TINY-4162
    Fixed editor not respecting the `resize_img_proportional` setting due to legacy code #TINY-4236
    Fixed flickering floating toolbar drawer in inline mode #TINY-4210
    Fixed an issue where the template plugin dialog would be indefinitely blocked on a failed template load #TINY-2766
    Fixed the `mscontrolselect` event not being unbound on IE/Edge #TINY-4196
    Fixed Confirm dialog footer buttons so only the "Yes" button is highlighted #TINY-4310
    Fixed `file_picker_callback` functionality for Image, Link and Media plugins #TINY-4163
    Fixed issue where floating toolbar drawer sometimes would break if the editor is resized while the drawer is open #TINY-4439
    Fixed incorrect `external_plugins` loading error message #TINY-4503
    Fixed resize handler was not hidden for ARIA purposes. Patch contributed by Parent5446. #GH-5195
    Fixed an issue where content could be lost if a misspelled word was selected and spellchecking was disabled #TINY-3899
    Fixed validation errors in the CSS where certain properties had the wrong default value #TINY-4491
    Fixed an issue where forced root block attributes were not applied when removing a list #TINY-4272
    Fixed an issue where the element path isn't being cleared when there are no parents #TINY-4412
    Fixed an issue where width and height in svg icons containing `rect` elements were overridden by the CSS reset #TINY-4408
    Fixed an issue where uploading images with `images_reuse_filename` enabled and that included a query parameter would generate an invalid URL #TINY-4638
    Fixed the `closeButton` property not working when opening notifications #TINY-4674
    Fixed keyboard flicker when opening a context menu on mobile #TINY-4540
    Fixed issue where plus icon svg contained strokes #TINY-4681
Version 5.1.6 (2020-01-28)
    Fixed `readonly` mode not blocking all clicked links #TINY-4572
    Fixed legacy font sizes being calculated inconsistently for the `FontSize` query command value #TINY-4555
    Fixed changing a tables row from `Header` to `Body` incorrectly moving the row to the bottom of the table #TINY-4593
    Fixed the context menu not showing in certain cases with hybrid devices #TINY-4569
    Fixed the context menu opening in the wrong location when the target is the editor body #TINY-4568
    Fixed the `image` plugin not respecting the `automatic_uploads` setting when uploading local images #TINY-4287
    Fixed security issue related to parsing HTML comments and CDATA #TINY-4544
Version 5.1.5 (2019-12-19)
    Fixed the UI not working with hybrid devices that accept both touch and mouse events #TNY-4521
    Fixed the `charmap` dialog initially focusing the first tab of the dialog instead of the search input field #TINY-4342
    Fixed an exception being raised when inserting content if the caret was directly before or after a `contenteditable="false"` element #TINY-4528
    Fixed a bug with pasting image URLs when paste as text is enabled #TINY-4523
Version 5.1.4 (2019-12-11)
    Fixed dialog contents disappearing when clicking a checkbox for right-to-left languages #TINY-4518
    Fixed the `legacyoutput` plugin registering legacy formats after editior initialization, causing legacy content to be stripped on the initial load #TINY-4447
    Fixed search and replace not cycling through results when searching using special characters #TINY-4506
    Fixed the `visualchars` plugin converting HTML-like text to DOM elements in certain cases #TINY-4507
    Fixed an issue with the `paste` plugin not sanitizing content in some cases #TINY-4510
    Fixed HTML comments incorrectly being parsed in certain cases #TINY-4511
Version 5.1.3 (2019-12-04)
    Fixed sticky toolbar not undocking when fullscreen mode is activated #TINY-4390
    Fixed the "Current Window" target not applying when updating links using the link dialog #TINY-4063
    Fixed disabled menu items not highlighting when focused #TINY-4339
    Fixed touch events passing through dialog collection items to the content underneath on Android devices #TINY-4431
    Fixed keyboard navigation of the Help dialog's Keyboard Navigation tab #TINY-4391
    Fixed search and replace dialog disappearing when finding offscreen matches on iOS devices #TINY-4350
    Fixed performance issues where sticky toolbar was jumping while scrolling on slower browsers #TINY-4475
Version 5.1.2 (2019-11-19)
    Fixed desktop touch devices using `mobile` configuration overrides #TINY-4345
    Fixed unable to disable the new scrolling toolbar feature #TINY-4345
    Fixed touch events passing through any pop-up items to the content underneath on Android devices #TINY-4367
    Fixed the table selector handles throwing JavaScript exceptions for non-table selections #TINY-4338
    Fixed `cut` operations not removing selected content on Android devices when the `paste` plugin is enabled #TINY-4362
    Fixed inline toolbar not constrained to the window width by default #TINY-4314
    Fixed context toolbar split button chevrons pointing right when they should be pointing down #TINY-4257
    Fixed unable to access the dialog footer in tabbed dialogs on small screens #TINY-4360
    Fixed mobile table selectors were hard to select with touch by increasing the size #TINY-4366
    Fixed mobile table selectors moving when moving outside the editor #TINY-4366
    Fixed inline toolbars collapsing when using sliding toolbars #TINY-4389
    Fixed block textpatterns not treating NBSPs as spaces #TINY-4378
    Fixed backspace not merging blocks when the last element in the preceding block was a `contenteditable="false"` element #TINY-4235
    Fixed toolbar buttons that only contain text labels overlapping on mobile devices #TINY-4395
    Fixed quickbars quickimage picker not working on mobile #TINY-4377
    Fixed fullscreen not resizing in an iOS WKWebView component #TINY-4413
Version 5.1.1 (2019-10-28)
    Fixed font formats containing spaces being wrapped in `&quot;` entities instead of single quotes #TINY-4275
    Fixed alert and confirm dialogs losing focus when clicked #TINY-4248
    Fixed clicking outside a modal dialog focusing on the document body #TINY-4249
    Fixed the context toolbar not hiding when scrolled out of view #TINY-4265
Version 5.1.0 (2019-10-17)
    Added touch selector handles for table selections on touch devices #TINY-4097
    Added border width field to Table Cell dialog #TINY-4028
    Added touch event listener to media plugin to make embeds playable #TINY-4093
    Added oxide styling options to notifications and tweaked the default variables #TINY-4153
    Added additional padding to split button chevrons on touch devices, to make them easier to interact with #TINY-4223
    Added new platform detection functions to `Env` and deprecated older detection properties #TINY-4184
    Added `inputMode` config field to specify inputmode attribute of `input` dialog components #TINY-4062
    Added new `inputMode` property to relevant plugins/dialogs #TINY-4102
    Added new `toolbar_sticky` setting to allow the iframe menubar/toolbar to stick to the top of the window when scrolling #TINY-3982
    Changed default setting for `toolbar_drawer` to `floating` #TINY-3634
    Changed mobile phones to use the `silver` theme by default #TINY-3634
    Changed some editor settings to default to `false` on touch devices:
        - `menubar`(phones only) #TINY-4077
        - `table_grid` #TINY-4075
        - `resize` #TINY-4157
        - `object_resizing` #TINY-4157
    Changed toolbars and context toolbars to sidescroll on mobile #TINY-3894 #TINY-4107
    Changed context menus to render as horizontal menus on touch devices #TINY-4107
    Changed the editor to use the `VisualViewport` API of the browser where possible #TINY-4078
    Changed visualblocks toolbar button icon and renamed `paragraph` icon to `visualchars` #TINY-4074
    Changed Oxide default for `@toolbar-button-chevron-color` to follow toolbar button icon color #TINY-4153
    Changed the `urlinput` dialog component to use the `url` type attribute #TINY-4102
    Fixed Safari desktop visual viewport fires resize on fullscreen breaking the restore function #TINY-3976
    Fixed scroll issues on mobile devices #TINY-3976
    Fixed context toolbar unable to refresh position on iOS12 #TINY-4107
    Fixed ctrl+left click not opening links on readonly mode and the preview dialog #TINY-4138
    Fixed Slider UI component not firing `onChange` event on touch devices #TINY-4092
    Fixed notifications overlapping instead of stacking #TINY-3478
    Fixed inline dialogs positioning incorrectly when the page is scrolled #TINY-4018
    Fixed inline dialogs and menus not repositioning when resizing #TINY-3227
    Fixed inline toolbar incorrectly stretching to the full width when a width value was provided #TINY-4066
    Fixed menu chevrons color to follow the menu text color #TINY-4153
    Fixed table menu selection grid from staying black when using dark skins, now follows border color #TINY-4153
    Fixed Oxide using the wrong text color variable for menubar button focused state #TINY-4146
    Fixed the autoresize plugin not keeping the selection in view when resizing #TINY-4094
    Fixed textpattern plugin throwing exceptions when using `forced_root_block: false` #TINY-4172
    Fixed missing CSS fill styles for toolbar button icon active state #TINY-4147
    Fixed an issue where the editor selection could end up inside a short ended element (such as `br`) #TINY-3999
    Fixed browser selection being lost in inline mode when opening split dropdowns #TINY-4197
    Fixed backspace throwing an exception when using `forced_root_block: false` #TINY-4099
    Fixed floating toolbar drawer expanding outside the bounds of the editor #TINY-3941
    Fixed the autocompleter not activating immediately after a `br` or `contenteditable=false` element #TINY-4194
    Fixed an issue where the autocompleter would incorrectly close on IE 11 in certain edge cases #TINY-4205
Version 5.0.16 (2019-09-24)
    Added new `referrer_policy` setting to add the `referrerpolicy` attribute when loading scripts or stylesheets #TINY-3978
    Added a slight background color to dialog tab links when focused to aid keyboard navigation #TINY-3877
    Fixed media poster value not updating on change #TINY-4013
    Fixed openlink was not registered as a toolbar button #TINY-4024
    Fixed failing to initialize if a script tag was used inside a SVG #TINY-4087
    Fixed double top border showing on toolbar without menubar when toolbar_drawer is enabled #TINY-4118
    Fixed unable to drag inline dialogs to the bottom of the screen when scrolled #TINY-4154
    Fixed notifications appearing on top of the toolbar when scrolled in inline mode #TINY-4159
    Fixed notifications displaying incorrectly on IE 11 #TINY-4169
Version 5.0.15 (2019-09-02)
    Added a dark `content_css` skin to go with the dark UI skin #TINY-3743
    Changed the enabled state on toolbar buttons so they don't get the hover effect #TINY-3974
    Fixed missing CSS active state on toolbar buttons #TINY-3966
    Fixed `onChange` callback not firing for the colorinput dialog component #TINY-3968
    Fixed context toolbars not showing in fullscreen mode #TINY-4023
Version 5.0.14 (2019-08-19)
    Added an API to reload the autocompleter menu with additional fetch metadata #MENTIONS-17
    Fixed missing toolbar button border styling options #TINY-3965
    Fixed image upload progress notification closing before the upload is complete #TINY-3963
    Fixed inline dialogs not closing on escape when no dialog component is in focus #TINY-3936
    Fixed plugins not being filtered when defaulting to mobile on phones #TINY-3537
    Fixed toolbar more drawer showing the content behind it when transitioning between opened and closed states #TINY-3878
    Fixed focus not returning to the dialog after pressing the "Replace all" button in the search and replace dialog #TINY-3961
    Removed Oxide variable `@menubar-select-disabled-border-color` and replaced it with `@menubar-select-disabled-border` #TINY-3965
Version 5.0.13 (2019-08-06)
    Changed modal dialogs to prevent dragging by default and added new `draggable_modal` setting to restore dragging #TINY-3873
    Changed the nonbreaking plugin to insert nbsp characters wrapped in spans to aid in filtering. This can be disabled using the `nonbreaking_wrap` setting #TINY-3647
    Changed backspace behaviour in lists to outdent nested list items when the cursor is at the start of the list item #TINY-3651
    Fixed sidebar growing beyond editor bounds in IE 11 #TINY-3937
    Fixed issue with being unable to keyboard navigate disabled toolbar buttons #TINY-3350
    Fixed issues with backspace and delete in nested contenteditable true and false elements #TINY-3868
    Fixed issue with losing keyboard navigation in dialogs due to disabled buttons #TINY-3914
    Fixed `MouseEvent.mozPressure is deprecated` warning in Firefox #TINY-3919
    Fixed `default_link_target` not being respected when `target_list` is disabled #TINY-3757
    Fixed mobile plugin filter to only apply to the mobile theme, rather than all mobile platforms #TINY-3405
    Fixed focus switching to another editor during mode changes #TINY-3852
    Fixed an exception being thrown when clicking on an uninitialized inline editor #TINY-3925
    Fixed unable to keyboard navigate to dialog menu buttons #TINY-3933
    Fixed dialogs being able to be dragged outside the window viewport #TINY-3787
    Fixed inline dialogs appearing above modal dialogs #TINY-3932
Version 5.0.12 (2019-07-18)
    Added ability to utilize UI dialog panels inside other panels #TINY-3305
    Added help dialog tab explaining keyboard navigation of the editor #TINY-3603
    Changed the "Find and Replace" design to an inline dialog #TINY-3054
    Fixed issue where autolink spacebar event was not being fired on Edge #TINY-3891
    Fixed table selection missing the background color #TINY-3892
    Fixed removing shortcuts not working for function keys #TINY-3871
    Fixed non-descriptive UI component type names #TINY-3349
    Fixed UI registry components rendering as the wrong type when manually specifying a different type #TINY-3385
    Fixed an issue where dialog checkbox, input, selectbox, textarea and urlinput components couldn't be disabled #TINY-3708
    Fixed the context toolbar not using viable screen space in inline/distraction free mode #TINY-3717
    Fixed the context toolbar overlapping the toolbar in various conditions #TINY-3205
    Fixed IE11 edge case where items were being inserted into the wrong location #TINY-3884
Version 5.0.11 (2019-07-04)
    Fixed packaging errors caused by a rollup treeshaking bug (https://github.com/rollup/rollup/issues/2970) #TINY-3866
    Fixed the customeditor component not able to get data from the dialog api #TINY-3866
    Fixed collection component tooltips not being translated #TINY-3855
Version 5.0.10 (2019-07-02)
    Added support for all HTML color formats in `color_map` setting #TINY-3837
    Changed backspace key handling to outdent content in appropriate circumstances #TINY-3685
    Changed default palette for forecolor and backcolor to include some lighter colors suitable for highlights #TINY-2865
    Changed the search and replace plugin to cycle through results #TINY-3800
    Fixed inconsistent types causing some properties to be unable to be used in dialog components #TINY-3778
    Fixed an issue in the Oxide skin where dialog content like outlines and shadows were clipped because of overflow hidden #TINY-3566
    Fixed the search and replace plugin not resetting state when changing the search query #TINY-3800
    Fixed backspace in lists not creating an undo level #TINY-3814
    Fixed the editor to cancel loading in quirks mode where the UI is not supported #TINY-3391
    Fixed applying fonts not working when the name contained spaces and numbers #TINY-3801
    Fixed so that initial content is retained when initializing on list items #TINY-3796
    Fixed inefficient font name and font size current value lookup during rendering #TINY-3813
    Fixed mobile font copied into the wrong folder for the oxide-dark skin #TINY-3816
    Fixed an issue where resizing the width of tables would produce inaccurate results #TINY-3827
    Fixed a memory leak in the Silver theme #TINY-3797
    Fixed alert and confirm dialogs using incorrect markup causing inconsistent padding #TINY-3835
    Fixed an issue in the Table plugin with `table_responsive_width` not enforcing units when resizing #TINY-3790
    Fixed leading, trailing and sequential spaces being lost when pasting plain text #TINY-3726
    Fixed exception being thrown when creating relative URIs #TINY-3851
    Fixed focus is no longer set to the editor content during mode changes unless the editor already had focus #TINY-3852
Version 5.0.9 (2019-06-26)
    Fixed print plugin not working in Firefox #TINY-3834
Version 5.0.8 (2019-06-18)
    Added back support for multiple toolbars #TINY-2195
    Added support for .m4a files to the media plugin #TINY-3750
    Added new base_url and suffix editor init options #TINY-3681
    Fixed incorrect padding for select boxes with visible values #TINY-3780
    Fixed selection incorrectly changing when programmatically setting selection on contenteditable false elements #TINY-3766
    Fixed sidebar background being transparent #TINY-3727
    Fixed the build to remove duplicate iife wrappers #TINY-3689
    Fixed bogus autocompleter span appearing in content when the autocompleter menu is shown #TINY-3752
    Fixed toolbar font size select not working with legacyoutput plugin #TINY-2921
    Fixed the legacyoutput plugin incorrectly aligning images #TINY-3660
    Fixed remove color not working when using the legacyoutput plugin #TINY-3756
    Fixed the font size menu applying incorrect sizes when using the legacyoutput plugin #TINY-3773
    Fixed scrollIntoView not working when the parent window was out of view #TINY-3663
    Fixed the print plugin printing from the wrong window in IE11 #TINY-3762
    Fixed content CSS loaded over CORS not loading in the preview plugin with content_css_cors enabled #TINY-3769
    Fixed the link plugin missing the default "None" option for link list #TINY-3738
    Fixed small dot visible with menubar and toolbar disabled in inline mode #TINY-3623
    Fixed space key properly inserts a nbsp before/after block elements #TINY-3745
    Fixed native context menu not showing with images in IE11 #TINY-3392
    Fixed inconsistent browser context menu image selection #TINY-3789
Version 5.0.7 (2019-06-05)
    Added new toolbar button and menu item for inserting tables via dialog #TINY-3636
    Added new API for adding/removing/changing tabs in the Help dialog #TINY-3535
    Added highlighting of matched text in autocompleter items #TINY-3687
    Added the ability for autocompleters to work with matches that include spaces #TINY-3704
    Added new `imagetools_fetch_image` callback to allow custom implementations for cors loading of images #TINY-3658
    Added `'http'` and `https` options to `link_assume_external_targets` to prepend `http://` or `https://` prefixes when URL does not contain a protocol prefix. Patch contributed by francoisfreitag. #GH-4335
    Changed annotations navigation to work the same as inline boundaries #TINY-3396
    Changed tabpanel API by adding a `name` field and changing relevant methods to use it #TINY-3535
    Fixed text color not updating all color buttons when choosing a color #TINY-3602
    Fixed the autocompleter not working with fragmented text #TINY-3459
    Fixed the autosave plugin no longer overwrites window.onbeforeunload #TINY-3688
    Fixed infinite loop in the paste plugin when IE11 takes a long time to process paste events. Patch contributed by lRawd. #GH-4987
    Fixed image handle locations when using `fixed_toolbar_container`. Patch contributed by t00. #GH-4966
    Fixed the autoresize plugin not firing `ResizeEditor` events #TINY-3587
    Fixed editor in fullscreen mode not extending to the bottom of the screen #TINY-3701
    Fixed list removal when pressing backspace after the start of the list item #TINY-3697
    Fixed autocomplete not triggering from compositionend events #TINY-3711
    Fixed `file_picker_callback` could not set the caption field on the insert image dialog #TINY-3172
    Fixed the autocompleter menu showing up after a selection had been made #TINY-3718
    Fixed an exception being thrown when a file or number input has focus during initialization. Patch contributed by t00 #GH-2194
Version 5.0.6 (2019-05-22)
    Added `icons_url` editor settings to enable icon packs to be loaded from a custom url #TINY-3585
    Added `image_uploadtab` editor setting to control the visibility of the upload tab in the image dialog #TINY-3606
    Added new api endpoints to the wordcount plugin and improved character count logic #TINY-3578
    Changed plugin, language and icon loading errors to log in the console instead of a notification #TINY-3585
    Fixed the textpattern plugin not working with fragmented text #TINY-3089
    Fixed various toolbar drawer accessibility issues and added an animation #TINY-3554
    Fixed issues with selection and ui components when toggling readonly mode #TINY-3592
    Fixed so readonly mode works with inline editors #TINY-3592
    Fixed docked inline toolbar positioning when scrolled #TINY-3621
    Fixed initial value not being set on bespoke select in quickbars and toolbar drawer #TINY-3591
    Fixed so that nbsp entities aren't trimmed in white-space: pre-line elements #TINY-3642
    Fixed `mceInsertLink` command inserting spaces instead of url encoded characters #GH-4990
    Fixed text content floating on top of dialogs in IE11 #TINY-3640
Version 5.0.5 (2019-05-09)
    Added menu items to match the forecolor/backcolor toolbar buttons #TINY-2878
    Added default directionality based on the configured language #TINY-2621
    Added styles, icons and tests for rtl mode #TINY-2621
    Fixed autoresize not working with floating elements or when media elements finished loading #TINY-3545
    Fixed incorrect vertical caret positioning in IE 11 #TINY-3188
    Fixed submenu anchoring hiding overflowed content #TINY-3564
    Removed unused and hidden validation icons to avoid displaying phantom tooltips #TINY-2329
Version 5.0.4 (2019-04-23)
    Added back URL dialog functionality, which is now available via `editor.windowManager.openUrl()` #TINY-3382
    Added the missing throbber functionality when calling `editor.setProgressState(true)` #TINY-3453
    Added function to reset the editor content and undo/dirty state via `editor.resetContent()` #TINY-3435
    Added the ability to set menu buttons as active #TINY-3274
    Added `editor.mode` API, featuring a custom editor mode API #TINY-3406
    Added better styling to floating toolbar drawer #TINY-3479
    Added the new premium plugins to the Help dialog plugins tab #TINY-3496
    Added the linkchecker context menu items to the default configuration #TINY-3543
    Fixed image context menu items showing on placeholder images #TINY-3280
    Fixed dialog labels and text color contrast within notifications/alert banners to satisfy WCAG 4.5:1 contrast ratio for accessibility #TINY-3351
    Fixed selectbox and colorpicker items not being translated #TINY-3546
    Fixed toolbar drawer sliding mode to correctly focus the editor when tabbing via keyboard navigation #TINY-3533
    Fixed positioning of the styleselect menu in iOS while using the mobile theme #TINY-3505
    Fixed the menubutton `onSetup` callback to be correctly executed when rendering the menu buttons #TINY-3547
    Fixed `default_link_target` setting to be correctly utilized when creating a link #TINY-3508
    Fixed colorpicker floating marginally outside its container #TINY-3026
    Fixed disabled menu items displaying as active when hovered #TINY-3027
    Removed redundant mobile wrapper #TINY-3480
Version 5.0.3 (2019-03-19)
    Changed empty nested-menu items within the style formats menu to be disabled or hidden if the value of `style_formats_autohide` is `true` #TINY-3310
    Changed the entire phrase 'Powered by Tiny' in the status bar to be a link instead of just the word 'Tiny' #TINY-3366
    Changed `formatselect`, `styleselect` and `align` menus to use the `mceToggleFormat` command internally #TINY-3428
    Fixed toolbar keyboard navigation to work as expected when `toolbar_drawer` is configured #TINY-3432
    Fixed text direction buttons to display the correct pressed state in selections that have no explicit `dir` property #TINY-3138
    Fixed the mobile editor to clean up properly when removed #TINY-3445
    Fixed quickbar toolbars to add an empty box to the screen when it is set to `false` #TINY-3439
    Fixed an issue where pressing the **Delete/Backspace** key at the edge of tables was creating incorrect selections #TINY-3371
    Fixed an issue where dialog collection items (emoticon and special character dialogs) couldn't be selected with touch devices #TINY-3444
    Fixed a type error introduced in TinyMCE version 5.0.2 when calling `editor.getContent()` with nested bookmarks #TINY-3400
    Fixed an issue that prevented default icons from being overridden #TINY-3449
    Fixed an issue where **Home/End** keys wouldn't move the caret correctly before or after `contenteditable=false` inline elements #TINY-2995
    Fixed styles to be preserved in IE 11 when editing via the `fullpage` plugin #TINY-3464
    Fixed the `link` plugin context toolbar missing the open link button #TINY-3461
    Fixed inconsistent dialog component spacing #TINY-3436
Version 5.0.2 (2019-03-05)
    Added presentation and document presets to `htmlpanel` dialog component #TINY-2694
    Added missing fixed_toolbar_container setting has been reimplemented in the Silver theme #TINY-2712
    Added a new toolbar setting `toolbar_drawer` that moves toolbar groups which overflow the editor width into either a `sliding` or `floating` toolbar section #TINY-2874
    Updated the build process to include package lock files in the dev distribution archive #TINY-2870
    Fixed inline dialogs did not have aria attributes #TINY-2694
    Fixed default icons are now available in the UI registry, allowing use outside of toolbar buttons #TINY-3307
    Fixed a memory leak related to select toolbar items #TINY-2874
    Fixed a memory leak due to format changed listeners that were never unbound #TINY-3191
    Fixed an issue where content may have been lost when using permanent bookmarks #TINY-3400
    Fixed the quicklink toolbar button not rendering in the quickbars plugin #TINY-3125
    Fixed an issue where menus were generating invalid HTML in some cases #TINY-3323
    Fixed an issue that could cause the mobile theme to show a blank white screen when the editor was inside an `overflow:hidden` element #TINY-3407
    Fixed mobile theme using a transparent background and not taking up the full width on iOS #TINY-3414
    Fixed the template plugin dialog missing the description field #TINY-3337
    Fixed input dialog components using an invalid default type attribute #TINY-3424
    Fixed an issue where backspace/delete keys after/before pagebreak elements wouldn't move the caret #TINY-3097
    Fixed an issue in the table plugin where menu items and toolbar buttons weren't showing correctly based on the selection #TINY-3423
    Fixed inconsistent button focus styles in Firefox #TINY-3377
    Fixed the resize icon floating left when all status bar elements were disabled #TINY-3340
    Fixed the resize handle to not show in fullscreen mode #TINY-3404
Version 5.0.1 (2019-02-21)
    Removed paste as text notification banner and paste_plaintext_inform setting #POW-102
    Fixed an issue where adding links to images would replace the image with text #TINY-3356
    Fixed an issue where the inline editor could use fractional pixels for positioning #TINY-3202
    Fixed an issue where uploading non-image files in the Image Plugin upload tab threw an error. #TINY-3244
    Added H1-H6 toggle button registration to the silver theme #TINY-3070
    Fixed an issue in the media plugin that was causing the source url and height/width to be lost in certain circumstances #TINY-2858
    Fixed an issue with the Context Toolbar not being removed when clicking outside of the editor #TINY-2804
    Fixed an issue where clicking 'Remove link' wouldn't remove the link in certain circumstances #TINY-3199
    Added code sample toolbar button will now toggle on when the cursor is in a code section #TINY-3040
    Fixed an issue where the media plugin would fail when parsing dialog data #TINY-3218
    Fixed an issue where retrieving the selected content as text didn't create newlines #TINY-3197
    Fixed incorrect keyboard shortcuts in the Help dialog for Windows #TINY-3292
    Fixed an issue where JSON serialization could produce invalid JSON #TINY-3281
    Fixed production CSS including references to source maps #TINY-3920
    Fixed development CSS was not included in the development zip #TINY-3920
    Fixed the autocompleter matches predicate not matching on the start of words by default #TINY-3306
    Added new settings to the emoticons plugin to allow additional emoticons to be added #TINY-3088
    Fixed an issue where the page could be scrolled with modal dialogs open #TINY-2252
    Fixed an issue where autocomplete menus would show an icon margin when no items had icons #TINY-3329
    Fixed an issue in the quickbars plugin where images incorrectly showed the text selection toolbar #TINY-3338
    Fixed an issue that caused the inline editor to fail to render when the target element already had focus #TINY-3353
Version 5.0.0 (2019-02-04)
    Full documentation for the version 5 features and changes is available at https://www.tiny.cloud/docs/release-notes/

    Changes since RC2:
    Fixed an issue where tab panel heights weren't sizing properly on smaller screens and weren't updating on resize #TINY-3242
    Added links and registered names with * to denote premium plugins in Plugins tab of Help dialog #TINY-3223
    Changed Tiny 5 mobile skin to look more uniform with desktop #TINY-2650
    Fixed image tools not having any padding between the label and slider #TINY-3220
    Blacklisted table, th and td as inline editor target #TINY-717
    Fixed context toolbar toggle buttons not showing the correct state #TINY-3022
    Fixed missing separators in the spellchecker context menu between the suggestions and actions #TINY-3217
    Fixed notification icon positioning in alert banners #TINY-2196
    Fixed a typo in the word count plugin name #TINY-3062
    Fixed charmap and emoticons dialogs not having a primary button #TINY-3233
    Fixed an issue where resizing wouldn't work correctly depending on the box-sizing model #TINY-3278
Version 5.0.0-rc-2 (2019-01-22)
    Fixed the link dialog such that it will now retain class attributes when updating links #TINY-2825
    Added screen reader accessibility for sidebar and statusbar #TINY-2699
    Updated Emoticons and Charmap dialogs to be screen reader accessible #TINY-2693
    Fixed "Find and replace" not showing in the "Edit" menu by default #TINY-3061
    Updated the textpattern plugin to properly support nested patterns and to allow running a command with a value for a pattern with a start and an end #TINY-2991
    Removed unnecessary 'flex' and unused 'colspan' properties from the new dialog APIs #TINY-2973
    Changed checkboxes to use a boolean for its state, instead of a string #TINY-2848
    Fixed dropdown buttons missing the 'type' attribute, which could cause forms to be incorrectly submitted #TINY-2826
    Fixed emoticon and charmap search not returning expected results in certain cases #TINY-3084
    Changed formatting menus so they are registered and made the align toolbar button use an icon instead of text #TINY-2880
    Fixed blank rel_list values throwing an exception in the link plugin #TINY-3149
Version 5.0.0-rc-1 (2019-01-08)
    Updated the font select dropdown logic to try to detect the system font stack and show "System Font" as the font name #TINY-2710
    Fixed readonly mode not fully disabling editing content #TINY-2287
    Updated the autocompleter to only show when it has matched items #TINY-2350
    Added editor settings functionality to specify title attributes for toolbar groups #TINY-2690
    Added icons instead of button text to improve Search and Replace dialog footer appearance #TINY-2654
    Added `tox-dialog__table` instead of `mce-table-striped` class to enhance Help dialog appearance #TINY-2360
    Added title attribute to iframes so, screen readers can announce iframe labels #TINY-2692
    Updated SizeInput labels to "Height" and "Width" instead of Dimensions #TINY-2833
    Fixed accessibility issues with the font select, font size, style select and format select toolbar dropdowns #TINY-2713
    Fixed accessibility issues with split dropdowns #TINY-2697
    Added a wordcount menu item, that defaults to appearing in the tools menu #TINY-2877
    Fixed the legacyoutput plugin to be compatible with TinyMCE 5.0 #TINY-2301
    Updated the build process to minify and generate ASCII only output for the emoticons database #TINY-2744
    Fixed icons not showing correctly in the autocompleter popup #TINY-3029
    Fixed an issue where preview wouldn't show anything in Edge under certain circumstances #TINY-3035
    Fixed the height being incorrectly calculated for the autoresize plugin #TINY-2807
Version 5.0.0-beta-1 (2018-11-30)
    Changed the name of the "inlite" plugin to "quickbars" #TINY-2831
    Fixed an inline mode issue where the save plugin upon saving can cause content loss #TINY-2659
    Changed the background color icon to highlight background icon #TINY-2258
    Added a new `addNestedMenuItem()` UI registry function and changed all nested menu items to use the new registry functions #TINY-2230
    Changed Help dialog to be accessible to screen readers #TINY-2687
    Changed the color swatch to save selected custom colors to local storage for use across sessions #TINY-2722
    Added title attribute to color swatch colors #TINY-2669
    Added anchorbar component to anchor inline toolbar dialogs to instead of the toolbar #TINY-2040
    Added support for toolbar<n> and toolbar array config options to be squashed into a single toolbar and not create multiple toolbars #TINY-2195
    Added error handling for when forced_root_block config option is set to true #TINY-2261
    Added functionality for the removed_menuitems config option #TINY-2184
    Fixed an issue in IE 11 where calling selection.getContent() would return an empty string when the editor didn't have focus #TINY-2325
    Added the ability to use a string to reference menu items in menu buttons and submenu items #TINY-2253
    Removed compat3x plugin #TINY-2815
    Changed `WindowManager` API - methods `getParams`, `setParams` and `getWindows`, and the legacy `windows` property, have been removed. `alert` and `confirm` dialogs are no longer tracked in the window list. #TINY-2603
Version 5.0.0-preview-4 (2018-11-12)
    Fixed distraction free plugin #AP-470
    Removed the tox-custom-editor class that was added to the wrapping element of codemirror #TINY-2211
    Fixed contents of the input field being selected on focus instead of just recieving an outline highlight #AP-464
    Added width and height placeholder text to image and media dialog dimensions input #AP-296
    Fixed styling issues with dialogs and menus in IE 11 #AP-456
    Fixed custom style format control not honoring custom formats #AP-393
    Fixed context menu not appearing when clicking an image with a caption #AP-382
    Fixed directionality of UI when using an RTL language #AP-423
    Fixed page responsiveness with multiple inline editors #AP-430
    Added the ability to keyboard navigate through menus, toolbars, sidebar and the status bar sequentially #AP-381
    Fixed empty toolbar groups appearing through invalid configuration of the `toolbar` property #AP-450
    Fixed text not being retained when updating links through the link dialog #AP-293
    Added translation capability back to the editor's UI #AP-282
    Fixed edit image context menu, context toolbar and toolbar items being incorrectly enabled when selecting invalid images #AP-323
    Fixed emoji type ahead being shown when typing URLs #AP-366
    Fixed toolbar configuration properties incorrectly expecting string arrays instead of strings #AP-342
    Changed the editor resize handle so that it should be disabled when the autoresize plugin is turned on #AP-424
    Fixed the block formatting toolbar item not showing a "Formatting" title when there is no selection #AP-321
    Fixed clicking disabled toolbar buttons hiding the toolbar in inline mode #AP-380
    Fixed `EditorResize` event not being fired upon editor resize #AP-327
    Fixed tables losing styles when updating through the dialog #AP-368
    Fixed context toolbar positioning to be more consistent near the edges of the editor #AP-318
    Added `label` component type for dialogs to group components under a label
    Fixed table of contents plugin now works with v5 toolbar APIs correctly #AP-347
    Fixed the `link_context_toolbar` configuration not disabling the context toolbar #AP-458
    Fixed the link context toolbar showing incorrect relative links #AP-435
    Fixed the alignment of the icon in alert banner dialog components #TINY-2220
    Changed UI text for microcopy improvements #TINY-2281
    Fixed the visual blocks and visual char menu options not displaying their toggled state #TINY-2238
    Fixed the editor not displaying as fullscreen when toggled #TINY-2237
Version 5.0.0-preview-3 (2018-10-18)
    Changed editor layout to use modern CSS properties over manually calculating dimensions #AP-324
    Changed `autoresize_min_height` and `autoresize_max_height` configurations to `min_height` and `max_height` #AP-324
    Fixed bugs with editor width jumping when resizing and the iframe not resizing to smaller than 150px in height #AP-324
    Fixed mobile theme bug that prevented the editor from loading #AP-404
    Fixed long toolbar groups extending outside of the editor instead of wrapping
    Changed `Whole word` label in Search and Replace dialog to `Find whole words only` #AP-387
    Fixed dialog titles so they are now proper case #AP-384
    Fixed color picker default to be #000000 instead of #ff00ff #AP-216
    Fixed "match case" option on the Find and Replace dialog is no longer selected by default #AP-298
    Fixed vertical alignment of toolbar icons #DES-134
    Fixed toolbar icons not appearing on IE11 #DES-133
Version 5.0.0-preview-2 (2018-10-10)
    Changed configuration of color options has been simplified to `color_map`, `color_cols`, and `custom_colors` #AP-328
    Added swatch is now shown for colorinput fields, instead of the colorpicker directly #AP-328
    Removed `colorpicker` plugin, it is now in the theme #AP-328
    Removed `textcolor` plugin, it is now in the theme #AP-328
    Fixed styleselect not updating the displayed item as the cursor moved #AP-388
    Changed `height` configuration to apply to the editor frame (including menubar, toolbar, status bar) instead of the content area #AP-324
    Added fontformats and fontsizes menu items #AP-390
    Fixed preview iframe not expanding to the dialog size #AP-252
    Fixed 'meta' shortcuts not translated into platform-specific text #AP-270
    Fixed tabbed dialogs (Charmap and Emoticons) shrinking when no search results returned
    Fixed a bug where alert banner icons were not retrieved from icon pack. #AP-330
    Fixed component styles to flex so they fill large dialogs. #AP-252
    Fixed editor flashing unstyled during load (still in progress). #AP-349
Version 5.0.0-preview-1 (2018-10-01)
    Developer preview 1
    Initial list of features and changes is available at https://tiny.cloud/docs-preview/release-notes/new-features/
Version 4.9.3 (2019-01-31)
    Added a visualchars_default_state setting to the Visualchars Plugin. Patch contributed by mat3e.
    Fixed a bug where scrolling on a page with more than one editor would cause a ResizeWindow event to fire. #TINY-3247
    Fixed a bug where if a plugin threw an error during initialisation the whole editor would fail to load. #TINY-3243
    Fixed a bug where getContent would include bogus elements when valid_elements setting was set up in a specific way. #TINY-3213
    Fixed a bug where only a few function key names could be used when creating keyboard shortcuts. #TINY-3146
    Fixed a bug where it wasn't possible to enter spaces into an editor after pressing shift+enter. #TINY-3099
    Fixed a bug where no caret would be rendered after backspacing to a contenteditable false element. #TINY-2998
    Fixed a bug where deletion to/from indented lists would leave list fragments in the editor. #TINY-2981
Version 4.9.2 (2018-12-17)
    Fixed a bug with pressing the space key on IE 11 would result in nbsp characters being inserted between words at the end of a block. #TINY-2996
    Fixed a bug where character composition using quote and space on US International keyboards would produce a space instead of a quote. #TINY-2999
    Fixed a bug where remove format wouldn't remove the inner most inline element in some situations. #TINY-2982
    Fixed a bug where outdenting an list item would affect attributes on other list items within the same list. #TINY-2971
    Fixed a bug where the DomParser filters wouldn't be applied for elements created when parsing invalid html. #TINY-2978
    Fixed a bug where setProgressState wouldn't automatically close floating ui elements like menus. #TINY-2896
    Fixed a bug where it wasn't possible to navigate out of a figcaption element using the arrow keys. #TINY-2894
    Fixed a bug where enter key before an image inside a link would remove the image. #TINY-2780
Version 4.9.1 (2018-12-04)
    Added functionality to insert html to the replacement feature of the Textpattern Plugin. #TINY-2839
    Fixed a bug where `editor.selection.getContent({format: 'text'})` didn't work as expected in IE11 on an unfocused editor. #TINY-2862
    Fixed a bug in the Textpattern Plugin where the editor would get an incorrect selection after inserting a text pattern on Safari. #TINY-2838
    Fixed a bug where the space bar didn't work correctly in editors with the forced_root_block setting set to false. #TINY-2816
Version 4.9.0 (2018-11-27)
    Added a replace feature to the Textpattern Plugin. #TINY-1908
    Added functionality to the Lists Plugin that improves the indentation logic. #TINY-1790
    Fixed a bug where it wasn't possible to delete/backspace when the caret was between a contentEditable=false element and a BR. #TINY-2372
    Fixed a bug where copying table cells without a text selection would fail to copy anything. #TINY-1789
    Implemented missing `autosave_restore_when_empty` functionality in the Autosave Plugin. Patch contributed by gzzo. #GH-4447
    Reduced insertion of unnecessary nonbreaking spaces in the editor. #TINY-1879
Version 4.8.5 (2018-10-30)
    Added a content_css_cors setting to the editor that adds the crossorigin="anonymous" attribute to link tags added by the StyleSheetLoader. #TINY-1909
    Fixed a bug where trying to remove formatting with a collapsed selection range would throw an exception. #GH-4636
    Fixed a bug in the image plugin that caused updating figures to split contenteditable elements. #GH-4563
    Fixed a bug that was causing incorrect viewport calculations for fixed position UI elements. #TINY-1897
    Fixed a bug where inline formatting would cause the delete key to do nothing. #TINY-1900
Version 4.8.4 (2018-10-23)
    Added support for the HTML5 `main` element. #TINY-1877
    Changed the keyboard shortcut to move focus to contextual toolbars to Ctrl+F9. #TINY-1812
    Fixed a bug where content css could not be loaded from another domain. #TINY-1891
    Fixed a bug on FireFox where the cursor would get stuck between two contenteditable false inline elements located inside of the same block element divided by a BR. #TINY-1878
    Fixed a bug with the insertContent method where nonbreaking spaces would be inserted incorrectly. #TINY-1868
    Fixed a bug where the toolbar of the inline editor would not be visible in some scenarios. #TINY-1862
    Fixed a bug where removing the editor while more than one notification was open would throw an error. #TINY-1845
    Fixed a bug where the menubutton would be rendered on top of the menu if the viewport didn't have enough height. #TINY-1678
    Fixed a bug with the annotations api where annotating collapsed selections caused problems. #TBS-2449
    Fixed a bug where wbr elements were being transformed into whitespace when using the Paste Plugin's paste as text setting. #GH-4638
    Fixed a bug where the Search and Replace didn't replace spaces correctly. #GH-4632
    Fixed a bug with sublist items not persisting selection. #GH-4628
    Fixed a bug with mceInsertRawHTML command not working as expected. #GH-4625
Version 4.8.3 (2018-09-13)
    Fixed a bug where the Wordcount Plugin didn't correctly count words within tables on IE11. #TINY-1770
    Fixed a bug where it wasn't possible to move the caret out of a table on IE11 and Firefox. #TINY-1682
    Fixed a bug where merging empty blocks didn't work as expected, sometimes causing content to be deleted. #TINY-1781
    Fixed a bug where the Textcolor Plugin didn't show the correct current color. #TINY-1810
    Fixed a bug where clear formatting with a collapsed selection would sometimes clear formatting from more content than expected. #TINY-1813 #TINY-1821
    Fixed a bug with the Table Plugin where it wasn't possible to keyboard navigate to the caption. #TINY-1818
Version 4.8.2 (2018-08-09)
    Moved annotator from "experimental" to "annotator" object on editor. #TBS-2398
    Improved the multiclick normalization across browsers. #TINY-1788
    Fixed a bug where running getSelectedBlocks with a collapsed selection between block elements would produce incorrect results. #TINY-1787
    Fixed a bug where the ScriptLoaders loadScript method would not work as expected in FireFox when loaded on the same page as a ShadowDOM polyfill. #TINY-1786
    Removed reference to ShadowDOM event.path as Blink based browsers now support event.composedPath. #TINY-1785
    Fixed a bug where a reference to localStorage would throw an "access denied" error in IE11 with strict security settings. #TINY-1782
    Fixed a bug where pasting using the toolbar button on an inline editor in IE11 would cause a looping behaviour. #TINY-1768
Version 4.8.1 (2018-07-26)
    Fixed a bug where the content of inline editors was being cleaned on every call of `editor.save()`. #TINY-1783
    Fixed a bug where the arrow of the Inlite Theme toolbar was being rendered incorrectly in RTL mode. #TINY-1776
    Fixed a bug with the Paste Plugin where pasting after inline contenteditable false elements moved the caret to the end of the line. #TINY-1758
Version 4.8.0 (2018-06-27)
    Added new "experimental" object in editor, with initial Annotator API. #TBS-2374
    Fixed a bug where deleting paragraphs inside of table cells would delete the whole table cell. #TINY-1759
    Fixed a bug in the Table Plugin where removing row height set on the row properties dialog did not update the table. #TINY-1730
    Fixed a bug with the font select toolbar item didn't update correctly. #TINY-1683
    Fixed a bug where all bogus elements would not be deleted when removing an inline editor. #TINY-1669
Version 4.7.13 (2018-05-16)
    Fixed a bug where Edge 17 wouldn't be able to select images or tables. #TINY-1679
    Fixed issue where whitespace wasn't preserved when the editor was initialized on pre elements. #TINY-1649
    Fixed a bug with the fontselect dropdowns throwing an error if the editor was hidden in Firefox. #TINY-1664
    Fixed a bug where it wasn't possible to merge table cells on IE 11. #TINY-1671
    Fixed a bug where textcolor wasn't applying properly on IE 11 in some situations. #TINY-1663
    Fixed a bug where the justifyfull command state wasn't working correctly. #TINY-1677
    Fixed a bug where the styles wasn't updated correctly when resizing some tables. #TINY-1668
    Added missing code menu item from the default menu config. #TINY-1648
    Added new align button for combining the separate align buttons into a menu button. #TINY-1652
Version 4.7.12 (2018-05-03)
    Added an option to filter out image svg data urls.
    Added support for html5 details and summary elements.
    Changed so the mce-abs-layout-item css rule targets html instead of body. Patch contributed by nazar-pc.
    Fixed a bug where the "read" step on the mobile theme was still present on android mobile browsers.
    Fixed a bug where all images in the editor document would reload on any editor change.
    Fixed a bug with the Table Plugin where ObjectResized event wasn't being triggered on column resize.
    Fixed so the selection is set to the first suitable caret position after editor.setContent called.
    Fixed so links with xlink:href attributes are filtered correctly to prevent XSS.
    Fixed a bug on IE11 where pasting content into an inline editor initialized on a heading element would create new editable elements.
    Fixed a bug where readonly mode would not work as expected when the editor contained contentEditable=true elements.
    Fixed a bug where the Link Plugin would throw an error when used together with the webcomponents polyfill. Patch contributed by 4esnog.
    Fixed a bug where the "Powered by TinyMCE" branding link would break on XHTML pages. Patch contributed by tistre.
    Fixed a bug where the same id would be used in the blobcache for all pasted images. Patch contributed by thorn0.
Version 4.7.11 (2018-04-11)
    Added a new imagetools_credentials_hosts option to the Imagetools Plugin.
    Fixed a bug where toggling a list containing empty LIs would throw an error. Patch contributed by bradleyke.
    Fixed a bug where applying block styles to a text with the caret at the end of the paragraph would select all text in the paragraph.
    Fixed a bug where toggling on the Spellchecker Plugin would trigger isDirty on the editor.
    Fixed a bug where it was possible to enter content into selection bookmark spans.
    Fixed a bug where if a non paragraph block was configured in forced_root_block the editor.getContent method would return incorrect values with an empty editor.
    Fixed a bug where dropdown menu panels stayed open and fixed in position when dragging dialog windows.
    Fixed a bug where it wasn't possible to extend table cells with the space button in Safari.
    Fixed a bug where the setupeditor event would thrown an error when using the Compat3x Plugin.
    Fixed a bug where an error was thrown in FontInfo when called on a detached element.
Version 4.7.10 (2018-04-03)
    Removed the "read" step from the mobile theme.
    Added normalization of triple clicks across browsers in the editor.
    Added a `hasFocus` method to the editor that checks if the editor has focus.
    Added correct icon to the Nonbreaking Plugin menu item.
    Fixed so the `getContent`/`setContent` methods work even if the editor is not initialized.
    Fixed a bug with the Media Plugin where query strings were being stripped from youtube links.
    Fixed a bug where image styles were changed/removed when opening and closing the Image Plugin dialog.
    Fixed a bug in the Table Plugin where some table cell styles were not correctly added to the content html.
    Fixed a bug in the Spellchecker Plugin where it wasn't possible to change the spellchecker language.
    Fixed so the the unlink action in the Link Plugin has a menu item and can be added to the contextmenu.
    Fixed a bug where it wasn't possible to keyboard navigate to the start of an inline element on a new line within the same block element.
    Fixed a bug with the Text Color Plugin where if used with an inline editor located at the bottom of the screen the colorpicker could appear off screen.
    Fixed a bug with the UndoManager where undo levels were being added for nbzwsp characters.
    Fixed a bug with the Table Plugin where the caret would sometimes be lost when keyboard navigating up through a table.
    Fixed a bug where FontInfo.getFontFamily would throw an error when called on a removed editor.
    Fixed a bug in Firefox where undo levels were not being added correctly for some specific operations.
    Fixed a bug where initializing an inline editor inside of a table would make the whole table resizeable.
    Fixed a bug where the fake cursor that appears next to tables on Firefox was positioned incorrectly when switching to fullscreen.
    Fixed a bug where zwsp's weren't trimmed from the output from `editor.getContent({ format: 'text' })`.
    Fixed a bug where the fontsizeselect/fontselect toolbar items showed the body info rather than the first possible caret position info on init.
    Fixed a bug where it wasn't possible to select all content if the editor only contained an inline boundary element.
    Fixed a bug where `content_css` urls with query strings wasn't working.
    Fixed a bug in the Table Plugin where some table row styles were removed when changing other styles in the row properties dialog.
Version 4.7.9 (2018-02-27)
    Fixed a bug where the editor target element didn't get the correct style when removing the editor.
Version 4.7.8 (2018-02-26)
    Fixed an issue with the Help Plugin where the menuitem name wasn't lowercase.
    Fixed an issue on MacOS where text and bold text did not have the same line-height in the autocomplete dropdown in the Link Plugin dialog.
    Fixed a bug where the "paste as text" option in the Paste Plugin didn't work.
    Fixed a bug where dialog list boxes didn't get positioned correctly in documents with scroll.
    Fixed a bug where the Inlite Theme didn't use the Table Plugin api to insert correct tables.
    Fixed a bug where the Inlite Theme panel didn't hide on blur in a correct way.
    Fixed a bug where placing the cursor before a table in Firefox would scroll to the bottom of the table.
    Fixed a bug where selecting partial text in table cells with rowspans and deleting would produce faulty tables.
    Fixed a bug where the Preview Plugin didn't work on Safari due to sandbox security.
    Fixed a bug where table cell selection using the keyboard threw an error.
    Fixed so the font size and font family doesn't toggle the text but only sets the selected format on the selected text.
    Fixed so the built-in spellchecking on Chrome and Safari creates an undo level when replacing words.
Version 4.7.7 (2018-02-19)
    Added a border style selector to the advanced tab of the Image Plugin.
    Added better controls for default table inserted by the Table Plugin.
    Added new `table_responsive_width` option to the Table Plugin that controls whether to use pixel or percentage widths.
    Fixed a bug where the Link Plugin text didn't update when a URL was pasted using the context menu.
    Fixed a bug with the Spellchecker Plugin where using "Add to dictionary" in the context menu threw an error.
    Fixed a bug in the Media Plugin where the preview node for iframes got default width and height attributes that interfered with width/height styles.
    Fixed a bug where backslashes were being added to some font family names in Firefox in the fontselect toolbar item.
    Fixed a bug where errors would be thrown when trying to remove an editor that had not yet been fully initialized.
    Fixed a bug where the Imagetools Plugin didn't update the images atomically.
    Fixed a bug where the Fullscreen Plugin was throwing errors when being used on an inline editor.
    Fixed a bug where drop down menus weren't positioned correctly in inline editors on scroll.
    Fixed a bug with a semicolon missing at the end of the bundled javascript files.
    Fixed a bug in the Table Plugin with cursor navigation inside of tables where the cursor would sometimes jump into an incorrect table cells.
    Fixed a bug where indenting a table that is a list item using the "Increase indent" button would create a nested table.
    Fixed a bug where text nodes containing only whitespace were being wrapped by paragraph elements.
    Fixed a bug where whitespace was being inserted after br tags inside of paragraph tags.
    Fixed a bug where converting an indented paragraph to a list item would cause the list item to have extra padding.
    Fixed a bug where Copy/Paste in an editor with a lot of content would cause the editor to scroll to the top of the content in IE11.
    Fixed a bug with a memory leak in the DragHelper. Path contributed by ben-mckernan.
    Fixed a bug where the advanced tab in the Media Plugin was being shown even if it didn't contain anything. Patch contributed by gabrieeel.
    Fixed an outdated eventname in the EventUtils. Patch contributed by nazar-pc.
    Fixed an issue where the Json.parse function would throw an error when being used on a page with strict CSP settings.
    Fixed so you can place the curser before and after table elements within the editor in Firefox and Edge/IE.
Version 4.7.6 (2018-01-29)
    Fixed a bug in the jquery integration where it threw an error saying that "global is not defined".
    Fixed a bug where deleting a table cell whose previous sibling was set to contenteditable false would create a corrupted table.
    Fixed a bug where highlighting text in an unfocused editor did not work correctly in IE11/Edge.
    Fixed a bug where the table resize handles were not being repositioned when activating the Fullscreen Plugin.
    Fixed a bug where the Imagetools Plugin dialog didn't honor editor RTL settings.
    Fixed a bug where block elements weren't being merged correctly if you deleted from after a contenteditable false element to the beginning of another block element.
    Fixed a bug where TinyMCE didn't work with module loaders like webpack.
Version 4.7.5 (2018-01-22)
    Fixed bug with the Codesample Plugin where it wasn't possible to edit codesamples when the editor was in inline mode.
    Fixed bug where focusing on the status bar broke the keyboard navigation functionality.
    Fixed bug where an error would be thrown on Edge by the Table Plugin when pasting using the PowerPaste Plugin.
    Fixed bug in the Table Plugin where selecting row border style from the dropdown menu in advanced row properties would throw an error.
    Fixed bug with icons being rendered incorrectly on Chrome on Mac OS.
    Fixed bug in the Textcolor Plugin where the font color and background color buttons wouldn't trigger an ExecCommand event.
    Fixed bug in the Link Plugin where the url field wasn't forced LTR.
    Fixed bug where the Nonbreaking Plugin incorrectly inserted spaces into tables.
    Fixed bug with the inline theme where the toolbar wasn't repositioned on window resize.
Version 4.7.4 (2017-12-05)
    Fixed bug in the Nonbreaking Plugin where the nonbreaking_force_tab setting was being ignored.
    Fixed bug in the Table Plugin where changing row height incorrectly converted column widths to pixels.
    Fixed bug in the Table Plugin on Edge and IE11 where resizing the last column after resizing the table would cause invalid column heights.
    Fixed bug in the Table Plugin where keyboard navigation was not normalized between browsers.
    Fixed bug in the Table Plugin where the colorpicker button would show even without defining the colorpicker_callback.
    Fixed bug in the Table Plugin where it wasn't possible to set the cell background color.
    Fixed bug where Firefox would throw an error when intialising an editor on an element that is hidden or not yet added to the DOM.
    Fixed bug where Firefox would throw an error when intialising an editor inside of a hidden iframe.
Version 4.7.3 (2017-11-23)
    Added functionality to open the Codesample Plugin dialog when double clicking on a codesample. Patch contributed by dakuzen.
    Fixed bug where undo/redo didn't work correctly with some formats and caret positions.
    Fixed bug where the color picker didn't show up in Table Plugin dialogs.
    Fixed bug where it wasn't possible to change the width of a table through the Table Plugin dialog.
    Fixed bug where the Charmap Plugin couldn't insert some special characters.
    Fixed bug where editing a newly inserted link would not actually edit the link but insert a new link next to it.
    Fixed bug where deleting all content in a table cell made it impossible to place the caret into it.
    Fixed bug where the vertical alignment field in the Table Plugin cell properties dialog didn't do anything.
    Fixed bug where an image with a caption showed two sets of resize handles in IE11.
    Fixed bug where pressing the enter button inside of an h1 with contenteditable set to true would sometimes produce a p tag.
    Fixed bug with backspace not working as expected before a noneditable element.
    Fixed bug where operating on tables with invalid rowspans would cause an error to be thrown.
    Fixed so a real base64 representation of the image is available on the blobInfo that the images_upload_handler gets called with.
    Fixed so the image upload tab is available when the images_upload_handler is defined (and not only when the images_upload_url is defined).
Version 4.7.2 (2017-11-07)
    Added newly rewritten Table Plugin.
    Added support for attributes with colon in valid_elements and addValidElements.
    Added support for dailymotion short url in the Media Plugin. Patch contributed by maat8.
    Added support for converting to half pt when converting font size from px to pt. Patch contributed by danny6514.
    Added support for location hash to the Autosave plugin to make it work better with SPAs using hash routing.
    Added support for merging table cells when pasting a table into another table.
    Changed so the language packs are only loaded once. Patch contributed by 0xor1.
    Simplified the css for inline boundaries selection by switching to an attribute selector.
    Fixed bug where an error would be thrown on editor initialization if the window.getSelection() returned null.
    Fixed bug where holding down control or alt keys made the keyboard navigation inside an inline boundary not work as expected.
    Fixed bug where applying formats in IE11 produced extra, empty paragraphs in the editor.
    Fixed bug where the Word Count Plugin didn't count some mathematical operators correctly.
    Fixed bug where removing an inline editor removed the element that the editor had been initialized on.
    Fixed bug where setting the selection to the end of an editable container caused some formatting problems.
    Fixed bug where an error would be thrown sometimes when an editor was removed because of the selection bookmark was being stored asynchronously.
    Fixed a bug where an editor initialized on an empty list did not contain any valid cursor positions.
    Fixed a bug with the Context Menu Plugin and webkit browsers on Mac where right-clicking inside a table would produce an incorrect selection.
    Fixed bug where the Image Plugin constrain proportions setting wasn't working as expected.
    Fixed bug where deleting the last character in a span with decorations produced an incorrect element when typing.
    Fixed bug where focusing on inline editors made the toolbar flicker when moving between elements quickly.
    Fixed bug where the selection would be stored incorrectly in inline editors when the mouseup event was fired outside the editor body.
    Fixed bug where toggling bold at the end of an inline boundary would toggle off the whole word.
    Fixed bug where setting the skin to false would not stop the loading of some skin css files.
    Fixed bug in mobile theme where pinch-to-zoom would break after exiting the editor.
    Fixed bug where sublists of a fully selected list would not be switched correctly when changing list style.
    Fixed bug where inserting media by source would break the UndoManager.
    Fixed bug where inserting some content into the editor with a specific selection would replace some content incorrectly.
    Fixed bug where selecting all content with ctrl+a in IE11 caused problems with untoggling some formatting.
    Fixed bug where the Search and Replace Plugin left some marker spans in the editor when undoing and redoing after replacing some content.
    Fixed bug where the editor would not get a scrollbar when using the Fullscreen and Autoresize plugins together.
    Fixed bug where the font selector would stop working correctly after selecting fonts three times.
    Fixed so pressing the enter key inside of an inline boundary inserts a br after the inline boundary element.
    Fixed a bug where it wasn't possible to use tab navigation inside of a table that was inside of a list.
    Fixed bug where end_container_on_empty_block would incorrectly remove elements.
    Fixed bug where content_styles weren't added to the Preview Plugin iframe.
    Fixed so the beforeSetContent/beforeGetContent events are preventable.
    Fixed bug where changing height value in Table Plugin advanced tab didn't do anything.
    Fixed bug where it wasn't possible to remove formatting from content in beginning of table cell.
Version 4.7.1 (2017-10-09)
    Fixed bug where theme set to false on an inline editor produced an extra div element after the target element.
    Fixed bug where the editor drag icon was misaligned with the branding set to false.
    Fixed bug where doubled menu items were not being removed as expected with the removed_menuitems setting.
    Fixed bug where the Table of contents plugin threw an error when initialized.
    Fixed bug where it wasn't possible to add inline formats to text selected right to left.
    Fixed bug where the paste from plain text mode did not work as expected.
    Fixed so the style previews do not set color and background color when selected.
    Fixed bug where the Autolink plugin didn't work as expected with some formats applied on an empty editor.
    Fixed bug where the Textpattern plugin were throwing errors on some patterns.
    Fixed bug where the Save plugin saved all editors instead of only the active editor. Patch contributed by dannoe.
Version 4.7.0 (2017-10-03)
    Added new mobile ui that is specifically designed for mobile devices.
    Updated the default skin to be more modern and white since white is preferred by most implementations.
    Restructured the default menus to be more similar to common office suites like Google Docs.
    Fixed so theme can be set to false on both inline and iframe editor modes.
    Fixed bug where inline editor would add/remove the visualblocks css multiple times.
    Fixed bug where selection wouldn't be properly restored when editor lost focus and commands where invoked.
    Fixed bug where toc plugin would generate id:s for headers even though a toc wasn't inserted into the content.
    Fixed bug where is wasn't possible to drag/drop contents within the editor if paste_data_images where set to true.
    Fixed bug where getParam and close in WindowManager would get the first opened window instead of the last opened window.
    Fixed bug where delete would delete between cells inside a table in Firefox.
Version 4.6.7 (2017-09-18)
    Fixed bug where paste wasn't working in IOS.
    Fixed bug where the Word Count Plugin didn't count some mathematical operators correctly.
    Fixed bug where inserting a list in a table caused the cell to expand in height.
    Fixed bug where pressing enter in a list located inside of a table deleted list items instead of inserting new list item.
    Fixed bug where copy and pasting table cells produced inconsistent results.
    Fixed bug where initializing an editor with an ID of 'length' would throw an exception.
    Fixed bug where it was possible to split a non merged table cell.
    Fixed bug where copy and pasting a list with a very specific selection into another list would produce a nested list.
    Fixed bug where copy and pasting ordered lists sometimes produced unordered lists.
    Fixed bug where padded elements inside other elements would be treated as empty.
    Added some missing translations to Image, Link and Help plugins.
    Fixed so you can resize images inside a figure element.
    Fixed bug where an inline TinyMCE editor initialized on a table did not set selection on load in Chrome.
    Fixed the positioning of the inlite toolbar when the target element wasn't big enough to fit the toolbar.
Version 4.6.6 (2017-08-30)
    Fixed so that notifications wrap long text content instead of bleeding outside the notification element.
    Fixed so the content_style css is added after the skin and custom stylesheets.
    Fixed bug where it wasn't possible to remove a table with the Cut button.
    Fixed bug where the center format wasn't getting the same font size as the other formats in the format preview.
    Fixed bug where the wordcount plugin wasn't counting hyphenated words correctly.
    Fixed bug where all content pasted into the editor was added to the end of the editor.
    Fixed bug where enter keydown on list item selection only deleted content and didn't create a new line.
    Fixed bug where destroying the editor while the content css was still loading caused error notifications on Firefox.
    Fixed bug where undoing cut operation in IE11 left some unwanted html in the editor content.
    Fixed bug where enter keydown would throw an error in IE11.
    Fixed bug where duplicate instances of an editor were added to the editors array when using the createEditor API.
    Fixed bug where the formatter applied formats on the wrong content when spellchecker was activated.
    Fixed bug where switching formats would reset font size on child nodes.
    Fixed bug where the table caption element weren't always the first descendant to the table tag.
    Fixed bug where pasting some content into the editor on chrome some newlines were removed.
    Fixed bug where it wasn't possible to remove a list if a list item was a table element.
    Fixed bug where copy/pasting partial selections of tables wouldn't produce a proper table.
    Fixed bug where the searchreplace plugin could not find consecutive spaces.
    Fixed bug where background color wasn't applied correctly on some partially selected contents.
Version 4.6.5 (2017-08-02)
    Added new inline_boundaries_selector that allows you to specify the elements that should have boundaries.
    Added new local upload feature this allows the user to upload images directly from the image dialog.
    Added a new api for providing meta data for plugins. It will show up in the help dialog if it's provided.
    Fixed so that the notifications created by the notification manager are more screen reader accessible.
    Fixed bug where changing the list format on multiple selected lists didn't change all of the lists.
    Fixed bug where the nonbreaking plugin would insert multiple undo levels when pressing the tab key.
    Fixed bug where delete/backspace wouldn't render a caret when all editor contents where deleted.
    Fixed bug where delete/backspace wouldn't render a caret if the deleted element was a single contentEditable false element.
    Fixed bug where the wordcount plugin wouldn't count words correctly if word where typed after applying a style format.
    Fixed bug where the wordcount plugin would count mathematical formulas as multiple words for example 1+1=2.
    Fixed bug where formatting of triple clicked blocks on Chrome/Safari would result in styles being added outside the visual selection.
    Fixed bug where paste would add the contents to the end of the editor area when inline mode was used.
    Fixed bug where toggling off bold formatting on text entered in a new paragraph would add an extra line break.
    Fixed bug where autolink plugin would only produce a link on every other consecutive link on Firefox.
    Fixed bug where it wasn't possible to select all contents if the content only had one pre element.
    Fixed bug where sizzle would produce lagging behavior on some sites due to repaints caused by feature detection.
    Fixed bug where toggling off inline formats wouldn't include the space on selected contents with leading or trailing spaces.
    Fixed bug where the cut operation in UI wouldn't work in Chrome.
    Fixed bug where some legacy editor initialization logic would throw exceptions about editor settings not being defined.
    Fixed bug where it wasn't possible to apply text color to links if they where part of a non collapsed selection.
    Fixed bug where an exception would be thrown if the user selected a video element and then moved the focus outside the editor.
    Fixed bug where list operations didn't work if there where block elements inside the list items.
    Fixed bug where applying block formats to lists wrapped in block elements would apply to all elements in that wrapped block.
Version 4.6.4 (2017-06-13)
    Fixed bug where the editor would move the caret when clicking on the scrollbar next to a content editable false block.
    Fixed bug where the text color select dropdowns wasn't placed correctly when they didn't fit the width of the screen.
    Fixed bug where the default editor line height wasn't working for mixed font size contents.
    Fixed bug where the content css files for inline editors were loaded multiple times for multiple editor instances.
    Fixed bug where the initial value of the font size/font family dropdowns wasn't displayed.
    Fixed bug where the I18n api was not supporting arrays as the translation replacement values.
    Fixed bug where chrome would display "The given range isn't in document." errors for invalid ranges passed to setRng.
    Fixed bug where the compat3x plugin wasn't working since the global tinymce references wasn't resolved correctly.
    Fixed bug where the preview plugin wasn't encoding the base url passed into the iframe contents producing a xss bug.
    Fixed bug where the dom parser/serializer wasn't handling some special elements like noframes, title and xmp.
    Fixed bug where the dom parser/serializer wasn't handling cdata sections with comments inside.
    Fixed bug where the editor would scroll to the top of the editable area if a dialog was closed in inline mode.
    Fixed bug where the link dialog would not display the right rel value if rel_list was configured.
    Fixed bug where the context menu would select images on some platforms but not others.
    Fixed bug where the filenames of images were not retained on dragged and drop into the editor from the desktop.
    Fixed bug where the paste plugin would misrepresent newlines when pasting plain text and having forced_root_block configured.
    Fixed so that the error messages for the imagetools plugin is more human readable.
    Fixed so the internal validate setting for the parser/serializer can't be set from editor initialization settings.
Version 4.6.3 (2017-05-30)
    Fixed bug where the arrow keys didn't work correctly when navigating on nested inline boundary elements.
    Fixed bug where delete/backspace didn't work correctly on nested inline boundary elements.
    Fixed bug where image editing didn't work on subsequent edits of the same image.
    Fixed bug where charmap descriptions wouldn't properly wrap if they exceeded the width of the box.
    Fixed bug where the default image upload handler only accepted 200 as a valid http status code.
    Fixed so rel on target=_blank links gets forced with only noopener instead of both noopener and noreferrer.
Version 4.6.2 (2017-05-23)
    Fixed bug where the SaxParser would run out of memory on very large documents.
    Fixed bug with formatting like font size wasn't applied to del elements.
    Fixed bug where various api calls would be throwing exceptions if they where invoked on a removed editor instance.
    Fixed bug where the branding position would be incorrect if the editor was inside a hidden tab and then later showed.
    Fixed bug where the color levels feature in the imagetools dialog wasn't working properly.
    Fixed bug where imagetools dialog wouldn't pre-load images from CORS domains, before trying to prepare them for editing.
    Fixed bug where the tab key would move the caret to the next table cell if being pressed inside a list inside a table.
    Fixed bug where the cut/copy operations would loose parent context like the current format etc.
    Fixed bug with format preview not working on invalid elements excluded by valid_elements.
    Fixed bug where blocks would be merged in incorrect order on backspace/delete.
    Fixed bug where zero length text nodes would cause issues with the undo logic if there where iframes present.
    Fixed bug where the font size/family select lists would throw errors if the first node was a comment.
    Fixed bug with csp having to allow local script evaluation since it was used to detect global scope.
    Fixed bug where CSP required a relaxed option for javascript: URLs in unsupported legacy browsers.
    Fixed bug where a fake caret would be rendered for td with the contenteditable=false.
    Fixed bug where typing would be blocked on IE 11 when within a nested contenteditable=true/false structure.
Version 4.6.1 (2017-05-10)
    Added configuration option to list plugin to disable tab indentation.
    Fixed bug where format change on very specific content could cause the selection to change.
    Fixed bug where TinyMCE could not be lazyloaded through jquery integration.
    Fixed bug where entities in style attributes weren't decoded correctly on paste in webkit.
    Fixed bug where fontsize_formats option had been renamed incorrectly.
    Fixed bug with broken backspace/delete behaviour between contenteditable=false blocks.
    Fixed bug where it wasn't possible to backspace to the previous line with the inline boundaries functionality turned on.
    Fixed bug where is wasn't possible to move caret left and right around a linked image with the inline boundaries functionality turned on.
    Fixed bug where pressing enter after/before hr element threw exception. Patch contributed bradleyke.
    Fixed so the CSS in the visualblocks plugin doesn't overwrite background color. Patch contributed by Christian Rank.
    Fixed bug where multibyte characters weren't encoded correctly. Patch contributed by James Tarkenton.
    Fixed bug where shift-click to select within contenteditable=true fields wasn't working.
Version 4.6.0 (2017-05-04)
    Dropped support for IE 8-10 due to market share and lack of support from Microsoft. See tinymce docs for details.
    Added an inline boundary caret position feature that makes it easier to type at the beginning/end of links/code elements.
    Added a help plugin that adds a button and a dialog showing the editor shortcuts and loaded plugins.
    Added an inline_boundaries option that allows you to disable the inline boundary feature if it's not desired.
    Added a new ScrollIntoView event that allows you to override the default scroll to element behavior.
    Added role and aria- attributes as valid elements in the default valid elements config.
    Added new internal flag for PastePreProcess/PastePostProcess this is useful to know if the paste was coming from an external source.
    Added new ignore function to UndoManager this works similar to transact except that it doesn't add an undo level by default.
    Fixed so that urls gets retained for images when being edited. This url is then passed on to the upload handler.
    Fixed so that the editors would be initialized on readyState interactive instead of complete.
    Fixed so that the init event of the editor gets fired once all contentCSS files have been properly loaded.
    Fixed so that width/height of the editor gets taken from the textarea element if it's explicitly specified in styles.
    Fixed so that keep_styles set to false no longer clones class/style from the previous paragraph on enter.
    Fixed so that the default line-height is 1.2em to avoid zwnbsp characters from producing text rendering glitches on Windows.
    Fixed so that loading errors of content css gets presented by a notification message.
    Fixed so figure image elements can be linked when selected this wraps the figure image in a anchor element.
    Fixed bug where it wasn't possible to copy/paste rows with colspans by using the table copy/paste feature.
    Fixed bug where the protect setting wasn't properly applied to header/footer parts when using the fullpage plugin.
    Fixed bug where custom formats that specified upper case element names where not applied correctly.
    Fixed bug where some screen readers weren't reading buttons due to an aria specific fix for IE 8.
    Fixed bug where cut wasn't working correctly on iOS due to it's clipboard API not working correctly.
    Fixed bug where Edge would paste div elements instead of paragraphs when pasting plain text.
    Fixed bug where the textpattern plugin wasn't dealing with trailing punctuations correctly.
    Fixed bug where image editing would some times change the image format from jpg to png.
    Fixed bug where some UI elements could be inserted into the toolbar even if they where not registered.
    Fixed bug where it was possible to click the TD instead of the character in the character map and that caused an exception.
    Fixed bug where the font size/font family dropdowns would sometimes show an incorrect value due to css not being loaded in time.
    Fixed bug with the media plugin inserting undefined instead of retaining size when media_dimensions was set to false.
    Fixed bug with deleting images when forced_root_blocks where set to false.
    Fixed bug where input focus wasn't properly handled on nested content editable elements.
    Fixed bug where Chrome/Firefox would throw an exception when selecting images due to recent change of setBaseAndExtent support.
    Fixed bug where malformed blobs would throw exceptions now they are simply ignored.
    Fixed bug where backspace/delete wouldn't work properly in some cases where all contents was selected in WebKit.
    Fixed bug with Angular producing errors since it was expecting events objects to be patched with their custom properties.
    Fixed bug where the formatter would apply formatting to spellchecker errors now all bogus elements are excluded.
    Fixed bug with backspace/delete inside table caption elements wouldn't behave properly on IE 11.
    Fixed bug where typing after a contenteditable false inline element could move the caret to the end of that element.
    Fixed bug where backspace before/after contenteditable false blocks wouldn't properly remove the right element.
    Fixed bug where backspace before/after contenteditable false inline elements wouldn't properly empty the current block element.
    Fixed bug where vertical caret navigation with a custom line-height would sometimes match incorrect positions.
    Fixed bug with paste on Edge where character encoding wasn't handled properly due to a browser bug.
    Fixed bug with paste on Edge where extra fragment data was inserted into the contents when pasting.
    Fixed bug with pasting contents when having a whole block element selected on WebKit could cause WebKit spans to appear.
    Fixed bug where the visualchars plugin wasn't working correctly showing invisible nbsp characters.
    Fixed bug where browsers would hang if you tried to load some malformed html contents.
    Fixed bug where the init call promise wouldn't resolve if the specified selector didn't find any matching elements.
    Fixed bug where the Schema isValidChild function was case sensitive.
Version 4.5.3 (2017-02-01)
    Added keyboard navigation for menu buttons when the menu is in focus.
    Added api to the list plugin for setting custom classes/attributes on lists.
    Added validation for the anchor plugin input field according to W3C id naming specifications.
    Fixed bug where media placeholders were removed after resize with the forced_root_block setting set to false.
    Fixed bug where deleting selections with similar sibling nodes sometimes deleted the whole document.
    Fixed bug with inlite theme where several toolbars would appear scrolling when more than one instance of the editor was in use.
    Fixed bug where the editor would throw error with the fontselect plugin on hidden editor instances in Firefox.
    Fixed bug where the background color would not stretch to the font size.
    Fixed bug where font size would be removed when changing background color.
    Fixed bug where the undomanager trimmed away whitespace between nodes on undo/redo.
    Fixed bug where media_dimensions=false in media plugin caused the editor to throw an error.
    Fixed bug where IE was producing font/u elements within links on paste.
    Fixed bug where some button tooltips were broken when compat3x was in use.
    Fixed bug where backspace/delete/typeover would remove the caption element.
    Fixed bug where powerspell failed to function when compat3x was enabled.
    Fixed bug where it wasn't possible to apply sub/sup on text with large font size.
    Fixed bug where pre tags with spaces weren't treated as content.
    Fixed bug where Meta+A would select the entire document instead of all contents in nested ce=true elements.
Version 4.5.2 (2017-01-04)
    Added missing keyboard shortcut description for the underline menu item in the format menu.
    Fixed bug where external blob urls wasn't properly handled by editor upload logic. Patch contributed by David Oviedo.
    Fixed bug where urls wasn't treated as a single word by the wordcount plugin.
    Fixed bug where nbsp characters wasn't treated as word delimiters by the wordcount plugin.
    Fixed bug where editor instance wasn't properly passed to the format preview logic. Patch contributed by NullQuery.
    Fixed bug where the fake caret wasn't hidden when you moved selection to a cE=false element.
    Fixed bug where it wasn't possible to edit existing code sample blocks.
    Fixed bug where it wasn't possible to delete editor contents if the selection included an empty block.
    Fixed bug where the formatter wasn't expanding words on some international characters. Patch contributed by Martin Larochelle.
    Fixed bug where the open link feature wasn't working correctly on IE 11.
    Fixed bug where enter before/after a cE=false block wouldn't properly padd the paragraph with an br element.
    Fixed so font size and font family select boxes always displays a value by using the runtime style as a fallback.
    Fixed so missing plugins will be logged to console as warnings rather than halting the initialization of the editor.
    Fixed so splitbuttons become normal buttons in advlist plugin if styles are empty. Patch contributed by René Schleusner.
    Fixed so you can multi insert rows/cols by selecting table cells and using insert rows/columns.
Version 4.5.1 (2016-12-07)
    Fixed bug where the lists plugin wouldn't initialize without the advlist plugins if served from cdn.
    Fixed bug where selectors with "*" would cause the style format preview to throw an error.
    Fixed bug with toggling lists off on lists with empty list items would throw an error.
    Fixed bug where editing images would produce non existing blob uris.
    Fixed bug where the offscreen toc selection would be treated as the real toc element.
    Fixed bug where the aria level attribute for element path would have an incorrect start index.
    Fixed bug where the offscreen selection of cE=false that where very wide would be shown onscreen. Patch contributed by Steven Bufton.
    Fixed so the default_link_target gets applied to links created by the autolink plugin.
    Fixed so that the name attribute gets removed by the anchor plugin if editing anchors.
Version 4.5.0 (2016-11-23)
    Added new toc plugin allows you to insert table of contents based on editor headings.
    Added new auto complete menu to all url fields. Adds history, link to anchors etc.
    Added new sidebar api that allows you to add custom sidebar panels and buttons to toggle these.
    Added new insert menu button that allows you to have multiple insert functions under the same menu button.
    Added new open link feature to ctrl+click, alt+enter and context menu.
    Added new media_embed_handler option to allow the media plugin to be populated with custom embeds.
    Added new support for editing transparent images using the image tools dialog.
    Added new images_reuse_filename option to allow filenames of images to be retained for upload.
    Added new security feature where links with target="_blank" will by default get rel="noopener noreferrer".
    Added new allow_unsafe_link_target to allow you to opt-out of the target="_blank" security feature.
    Added new style_formats_autohide option to automatically hide styles based on context.
    Added new codesample_content_css option to specify where the code sample prism css is loaded from.
    Added new support for Japanese/Chinese word count following the unicode standards on this.
    Added new fragmented undo levels this dramatically reduces flicker on contents with iframes.
    Added new live previews for complex elements like table or lists.
    Fixed bug where it wasn't possible to properly tab between controls in a dialog with a disabled form item control.
    Fixed bug where firefox would generate a rectangle on elements produced after/before a cE=false elements.
    Fixed bug with advlist plugin not switching list element format properly in some edge cases.
    Fixed bug where col/rowspans wasn't correctly computed by the table plugin in some cases.
    Fixed bug where the table plugin would thrown an error if object_resizing was disabled.
    Fixed bug where some invalid markup would cause issues when running in XHTML mode. Patch contributed by Charles Bourasseau.
    Fixed bug where the fullscreen class wouldn't be removed properly when closing dialogs.
    Fixed bug where the PastePlainTextToggle event wasn't fired by the paste plugin when the state changed.
    Fixed bug where table the row type wasn't properly updated in table row dialog. Patch contributed by Matthias Balmer.
    Fixed bug where select all and cut wouldn't place caret focus back to the editor in WebKit. Patch contributed by Daniel Jalkut.
    Fixed bug where applying cell/row properties to multiple cells/rows would reset other unchanged properties.
    Fixed bug where some elements in the schema would have redundant/incorrect children.
    Fixed bug where selector and target options would cause issues if used together.
    Fixed bug where drag/drop of images from desktop on chrome would thrown an error.
    Fixed bug where cut on WebKit/Blink wouldn't add an undo level.
    Fixed bug where IE 11 would scroll to the cE=false elements when they where selected.
    Fixed bug where keys like F5 wouldn't work when a cE=false element was selected.
    Fixed bug where the undo manager wouldn't stop the typing state when commands where executed.
    Fixed bug where unlink on wrapped links wouldn't work properly.
    Fixed bug with drag/drop of images on WebKit where the image would be deleted form the source editor.
    Fixed bug where the visual characters mode would be disabled when contents was extracted from the editor.
    Fixed bug where some browsers would toggle of formats applied to the caret when clicking in the editor toolbar.
    Fixed bug where the custom theme function wasn't working correctly.
    Fixed bug where image option for custom buttons required you to have icon specified as well.
    Fixed bug where the context menu and contextual toolbars would be visible at the same time and sometimes overlapping.
    Fixed bug where the noneditable plugin would double wrap elements when using the noneditable_regexp option.
    Fixed bug where tables would get padding instead of margin when you used the indent button.
    Fixed bug where the charmap plugin wouldn't properly insert non breaking spaces.
    Fixed bug where the color previews in color input boxes wasn't properly updated.
    Fixed bug where the list items of previous lists wasn't merged in the right order.
    Fixed bug where it wasn't possible to drag/drop inline-block cE=false elements on IE 11.
    Fixed bug where some table cell merges would produce incorrect rowspan/colspan.
    Fixed so the font size of the editor defaults to 14px instead of 11px this can be overridden by custom css.
    Fixed so wordcount is debounced to reduce cpu hogging on larger texts.
    Fixed so tinymce global gets properly exported as a module when used with some module bundlers.
    Fixed so it's possible to specify what css properties you want to preview on specific formats.
    Fixed so anchors are contentEditable=false while within the editor.
    Fixed so selected contents gets wrapped in a inline code element by the codesample plugin.
    Fixed so conditional comments gets properly stripped independent of case. Patch contributed by Georgii Dolzhykov.
    Fixed so some escaped css sequences gets properly handled. Patch contributed by Georgii Dolzhykov.
    Fixed so notifications with the same message doesn't get displayed at the same time.
    Fixed so F10 can be used as an alternative key to focus to the toolbar.
    Fixed various api documentation issues and typos.
    Removed layer plugin since it wasn't really ported from 3.x and there doesn't seem to be much use for it.
    Removed moxieplayer.swf from the media plugin since it wasn't used by the media plugin.
    Removed format state from the advlist plugin to be more consistent with common word processors.
Version 4.4.3 (2016-09-01)
    Fixed bug where copy would produce an exception on Chrome.
    Fixed bug where deleting lists on IE 11 would merge in correct text nodes.
    Fixed bug where deleting partial lists with indentation wouldn't cause proper normalization.
Version 4.4.2 (2016-08-25)
    Added new importcss_exclusive option to disable unique selectors per group.
    Added new group specific selector_converter option to importcss plugin.
    Added new codesample_languages option to apply custom languages to codesample plugin.
    Added new codesample_dialog_width/codesample_dialog_height options.
    Fixed bug where fullscreen button had an incorrect keyboard shortcut.
    Fixed bug where backspace/delete wouldn't work correctly from a block to a cE=false element.
    Fixed bug where smartpaste wasn't detecting links with special characters in them like tilde.
    Fixed bug where the editor wouldn't get proper focus if you clicked on a cE=false element.
    Fixed bug where it wasn't possible to copy/paste table rows that had merged cells.
    Fixed bug where merging cells could some times produce invalid col/rowspan attibute values.
    Fixed bug where getBody would sometimes thrown an exception now it just returns null if the iframe is clobbered.
    Fixed bug where drag/drop of cE=false element wasn't properly constrained to viewport.
    Fixed bug where contextmenu on Mac would collapse any selection to a caret.
    Fixed bug where rtl mode wasn't rendered properly when loading a language pack with the rtl flag.
    Fixed bug where Kamer word bounderies would be stripped from contents.
    Fixed bug where lists would sometimes render two dots or numbers on the same line.
    Fixed bug where the skin_url wasn't used by the inlite theme.
    Fixed so data attributes are ignored when comparing formats in the formatter.
    Fixed so it's possible to disable inline toolbars in the inlite theme.
    Fixed so template dialog gets resized if it doesn't fit the window viewport.
Version 4.4.1 (2016-07-26)
    Added smart_paste option to paste plugin to allow disabling the paste behavior if needed.
    Fixed bug where png urls wasn't properly detected by the smart paste logic.
    Fixed bug where the element path wasn't working properly when multiple editor instances where used.
    Fixed bug with creating lists out of multiple paragraphs would just create one list item instead of multiple.
    Fixed bug where scroll position wasn't properly handled by the inlite theme to place the toolbar properly.
    Fixed bug where multiple instances of the editor using the inlite theme didn't render the toolbar properly.
    Fixed bug where the shortcut label for fullscreen mode didn't match the actual shortcut key.
    Fixed bug where it wasn't possible to select cE=false blocks using touch devices on for example iOS.
    Fixed bug where it was possible to select the child image within a cE=false on IE 11.
    Fixed so inserts of html containing lists doesn't merge with any existing lists unless it's a paste operation.
Version 4.4.0 (2016-06-30)
    Added new inlite theme this is a more lightweight inline UI.
    Added smarter paste logic that auto detects urls in the clipboard and inserts images/links based on that.
    Added a better image resize algorithm for better image quality in the imagetools plugin.
    Fixed bug where it wasn't possible to drag/dropping cE=false elements on FF.
    Fixed bug where backspace/delete before/after a cE=false block would produce a new paragraph.
    Fixed bug where list style type css property wasn't preserved when indenting lists.
    Fixed bug where merging of lists where done even if the list style type was different.
    Fixed bug where the image_dataimg_filter function wasn't used when pasting images.
    Fixed bug where nested editable within a non editable element would cause scroll on focus in Chrome.
    Fixed so invalid targets for inline mode is blocked on initialization. We only support elements that can have children.
Version 4.3.13 (2016-06-08)
    Added characters with a diacritical mark to charmap plugin. Patch contributed by Dominik Schilling.
    Added better error handling if the image proxy service would produce errors.
    Fixed issue with pasting list items into list items would produce nested list rather than a merged list.
    Fixed bug where table selection could get stuck in selection mode for inline editors.
    Fixed bug where it was possible to place the caret inside the resize grid elements.
    Fixed bug where it wasn't possible to place in elements horizontally adjacent cE=false blocks.
    Fixed bug where multiple notifications wouldn't be properly placed on screen.
    Fixed bug where multiple editor instance of the same id could be produces in some specific integrations.
Version 4.3.12 (2016-05-10)
    Fixed bug where focus calls couldn't be made inside the editors PostRender event handler.
    Fixed bug where some translations wouldn't work as expected due to a bug in editor.translate.
    Fixed bug where the node change event could fire with a node out side the root of the editor.
    Fixed bug where Chrome wouldn't properly present the keyboard paste clipboard details when paste was clicked.
    Fixed bug where merged cells in tables couldn't be selected from right to left.
    Fixed bug where insert row wouldn't properly update a merged cells rowspan property.
    Fixed bug where the color input boxes preview field wasn't properly set on initialization.
    Fixed bug where IME composition inside table cells wouldn't work as expected on IE 11.
    Fixed so all shadow dom support is under and experimental flag due to flaky browser support.
Version 4.3.11 (2016-04-25)
    Fixed bug where it wasn't possible to insert empty blocks though the API unless they where padded.
    Fixed bug where you couldn't type the Euro character on Windows.
    Fixed bug where backspace/delete from a cE=false element to a text block didn't work properly.
    Fixed bug where the text color default grid would render incorrectly.
    Fixed bug where the codesample plugin wouldn't load the css in the editor for multiple editors.
    Fixed so the codesample plugin textarea gets focused by default.
Version 4.3.10 (2016-04-12)
    Fixed bug where the key "y" on WebKit couldn't be entered due to conflict with keycode for F10 on keypress.
Version 4.3.9 (2016-04-12)
    Added support for focusing the contextual toolbars using keyboard.
    Added keyboard support for slider UI controls. You can no increase/decrease using arrow keys.
    Added url pattern matching for Dailymotion to media plugin. Patch contributed by Bertrand Darbon.
    Added body_class to template plugin preview. Patch contributed by Milen Petrinski.
    Added options to better override textcolor pickers with custom colors. Patch contributed by Xavier Boubert.
    Added visual arrows to inline contextual toolbars so that they point to the element being active.
    Fixed so toolbars for tables or other larger elements get better positioned below the scrollable viewport.
    Fixed bug where it was possible to click links inside cE=false blocks.
    Fixed bug where event targets wasn't properly handled in Safari Technical Preview.
    Fixed bug where drag/drop text in FF 45 would make the editor caret invisible.
    Fixed bug where the remove state wasn't properly set on editor instances when detected as clobbered.
    Fixed bug where offscreen selection of some cE=false elements would render onscreen. Patch contributed by Steven Bufton
    Fixed bug where enter would clone styles out side the root on editors inside a span. Patch contributed by ChristophKaser.
    Fixed bug where drag/drop of images into the editor didn't work correctly in FF.
    Fixed so the first item in panels for the imagetools dialog gets proper keyboard focus.
    Changed the Meta+Shift+F shortcut to Ctrl+Shift+F since Czech, Slovak, Polish languages used the first one for input.
Version 4.3.8 (2016-03-15)
    Fixed bug where inserting HR at the end of a block element would produce an extra empty block.
    Fixed bug where links would be clickable when readonly mode was enabled.
    Fixed bug where the formatter would normalize to the wrong node on very specific content.
    Fixed bug where some nested list items couldn't be indented properly.
    Fixed bug where links where clickable in the preview dialog.
    Fixed so the alt attribute doesn't get padded with an empty value by default.
    Fixed so nested alignment works more correctly. You will now alter the alignment to the closest block parent.
Version 4.3.7 (2016-03-02)
    Fixed bug where incorrect icons would be rendered for imagetools edit and color levels.
    Fixed bug where navigation using arrow keys inside a SelectBox didn't move up/down.
    Fixed bug where the visualblocks plugin would render borders round internal UI elements.
Version 4.3.6 (2016-03-01)
    Added new paste_remember_plaintext_info option to allow a global disable of the plain text mode notification.
    Added new PastePlainTextToggle event that fires when plain text mode toggles on/off.
    Fixed bug where it wasn't possible to select media elements since the drag logic would snap it to mouse cursor.
    Fixed bug where it was hard to place the caret inside nested cE=true elements when the outer cE=false element was focused.
    Fixed bug where editors wouldn't properly initialize if both selector and mode where used.
    Fixed bug where IME input inside table cells would switch the IME off.
    Fixed bug where selection inside the first table cell would cause the whole table cell to get selected.
    Fixed bug where error handling of images being uploaded wouldn't properly handle faulty statuses.
    Fixed bug where inserting contents before a HR would cause an exception to be thrown.
    Fixed bug where copy/paste of Excel data would be inserted as an image.
    Fixed caret position issues with copy/paste of inline block cE=false elements.
    Fixed issues with various menu item focus bugs in Chrome. Where the focused menu bar item wasn't properly blurred.
    Fixed so the notifications have a solid background since it would be hard to read if there where text under it.
    Fixed so notifications gets animated similar to the ones used by dialogs.
    Fixed so larger images that gets pasted is handled better.
    Fixed so the window close button is more uniform on various platform and also increased it's hit area.
Version 4.3.5 (2016-02-11)
    Npm version bump due to package not being fully updated.
Version 4.3.4 (2016-02-11)
    Added new OpenWindow/CloseWindow events that gets fired when windows open/close.
    Added new NewCell/NewRow events that gets fired when table cells/rows are created.
    Added new Promise return value to tinymce.init makes it easier to handle initialization.
    Removed the jQuery version the jQuery plugin is now moved into the main package.
    Removed jscs from build process since eslint can now handle code style checking.
    Fixed various bugs with drag/drop of contentEditable:false elements.
    Fixed bug where deleting of very specific nested list items would result in an odd list.
    Fixed bug where lists would get merged with adjacent lists outside the editable inline root.
    Fixed bug where MS Edge would crash when closing a dialog then clicking a menu item.
    Fixed bug where table cell selection would add undo levels.
    Fixed bug where table cell selection wasn't removed when inline editor where removed.
    Fixed bug where table cell selection wouldn't work properly on nested tables.
    Fixed bug where table merge menu would be available when merging between thead and tbody.
    Fixed bug where table row/column resize wouldn't get properly removed when the editor was removed.
    Fixed bug where Chrome would scroll to the editor if there where a empty hash value in document url.
    Fixed bug where the cache suffix wouldn't work correctly with the importcss plugin.
    Fixed bug where selection wouldn't work properly on MS Edge on Windows Phone 10.
    Fixed so adjacent pre blocks gets joined into one pre block since that seems like the user intent.
    Fixed so events gets properly dispatched in shadow dom. Patch provided by Nazar Mokrynskyi.
Version 4.3.3 (2016-01-14)
    Added new table_resize_bars configuration setting.  This setting allows you to disable the table resize bars.
    Added new beforeInitialize event to tinymce.util.XHR lets you modify XHR properties before open. Patch contributed by Brent Clintel.
    Added new autolink_pattern setting to autolink plugin. Enables you to override the default autolink formats. Patch contributed by Ben Tiedt.
    Added new charmap option that lets you override the default charmap of the charmap plugin.
    Added new charmap_append option that lets you add new characters to the default charmap of the charmap plugin.
    Added new insertCustomChar event that gets fired when a character is inserted by the charmap plugin.
    Fixed bug where table cells started with a superfluous &nbsp; in IE10+.
    Fixed bug where table plugin would retain all BR tags when cells were merged.
    Fixed bug where media plugin would strip underscores from youtube urls.
    Fixed bug where IME input would fail on IE 11 if you typed within a table.
    Fixed bug where double click selection of a word would remove the space before the word on insert contents.
    Fixed bug where table plugin would produce exceptions when hovering tables with invalid structure.
    Fixed bug where fullscreen wouldn't scroll back to it's original position when untoggled.
    Fixed so the template plugins templates setting can be a function that gets a callback that can provide templates.
Version 4.3.2 (2015-12-14)
    Fixed bug where the resize bars for table cells were not affected by the object_resizing property.
    Fixed bug where the contextual table toolbar would appear incorrectly if TinyMCE was initialized inline inside a table.
    Fixed bug where resizing table cells did not fire a node change event or add an undo level.
    Fixed bug where double click selection of text on IE 11 wouldn't work properly.
    Fixed bug where codesample plugin would incorrectly produce br elements inside code elements.
    Fixed bug where media plugin would strip dashes from youtube urls.
    Fixed bug where it was possible to move the caret into the table resize bars.
    Fixed bug where drag/drop into a cE=false element was possible on IE.
Version 4.3.1 (2015-11-30)
    Fixed so it's possible to disable the table inline toolbar by setting it to false or an empty string.
    Fixed bug where it wasn't possible to resize some tables using the drag handles.
    Fixed bug where unique id:s would clash for multiple editor instances and cE=false selections.
    Fixed bug where the same plugin could be initialized multiple times.
    Fixed bug where the table inline toolbars would be displayed at the same time as the image toolbars.
    Fixed bug where the table selection rect wouldn't be removed when selecting another control element.
Version 4.3.0 (2015-11-23)
    Added new table column/row resize support. Makes it a lot more easy to resize the columns/rows in a table.
    Added new table inline toolbar. Makes it easier to for example add new rows or columns to a table.
    Added new notification API. Lets you display floating notifications to the end user.
    Added new codesample plugin that lets you insert syntax highlighted pre elements into the editor.
    Added new image_caption to images. Lets you create images with captions using a HTML5 figure/figcaption elements.
    Added new live previews of embeded videos. Lets you play the video right inside the editor.
    Added new setDirty method and "dirty" event to the editor. Makes it easier to track the dirty state change.
    Added new setMode method to Editor instances that lets you dynamically switch between design/readonly.
    Added new core support for contentEditable=false elements within the editor overrides the browsers broken behavior.
    Rewrote the noneditable plugin to use the new contentEditable false core logic.
    Fixed so the dirty state doesn't set to false automatically when the undo index is set to 0.
    Fixed the Selection.placeCaretAt so it works better on IE when the coordinate is between paragraphs.
    Fixed bug where data-mce-bogus="all" element contents where counted by the word count plugin.
    Fixed bug where contentEditable=false elements would be indented by the indent buttons.
    Fixed bug where images within contentEditable=false would be selected in WebKit on mouse click.
    Fixed bug in DOMUntils split method where the replacement parameter wouldn't work on specific cases.
    Fixed bug where the importcss plugin would import classes from the skin content css file.
    Fixed so all button variants have a wrapping span for it's text to make it easier to skin.
    Fixed so it's easier to exit pre block using the arrow keys.
    Fixed bug where listboxes with fix widths didn't render correctly.
Version 4.2.8 (2015-11-13)
    Fixed bug where it was possible to delete tables as the inline root element if all columns where selected.
    Fixed bug where the UI buttons active state wasn't properly updated due to recent refactoring of that logic.
Version 4.2.7 (2015-10-27)
    Fixed bug where backspace/delete would remove all formats on the last paragraph character in WebKit/Blink.
    Fixed bug where backspace within a inline format element with a bogus caret container would move the caret.
    Fixed bug where backspace/delete on selected table cells wouldn't add an undo level.
    Fixed bug where script tags embedded within the editor could sometimes get a mce- prefix prepended to them
    Fixed bug where validate: false option could produce an error to be thrown from the Serialization step.
    Fixed bug where inline editing of a table as the root element could let the user delete that table.
    Fixed bug where inline editing of a table as the root element wouldn't properly handle enter key.
    Fixed bug where inline editing of a table as the root element would normalize the selection incorrectly.
    Fixed bug where inline editing of a list as the root element could let the user delete that list.
    Fixed bug where inline editing of a list as the root element could let the user split that list.
    Fixed bug where resize handles would be rendered on editable root elements such as table.
Version 4.2.6 (2015-09-28)
    Added capability to set request headers when using XHRs.
    Added capability to upload local images automatically default delay is set to 30 seconds after editing images.
    Added commands ids mceEditImage, mceAchor and mceMedia to be avaiable from execCommand.
    Added Edge browser to saucelabs grunt task. Patch contributed by John-David Dalton.
    Fixed bug where blob uris not produced by tinymce would produce HTML invalid markup.
    Fixed bug where selection of contents of a nearly empty editor in Edge would sometimes fail.
    Fixed bug where color styles woudln't be retained on copy/paste in Blink/Webkit.
    Fixed bug where the table plugin would throw an error when inserting rows after a child table.
    Fixed bug where the template plugin wouldn't handle functions as variable replacements.
    Fixed bug where undo/redo sometimes wouldn't work properly when applying formatting collapsed ranges.
    Fixed bug where shift+delete wouldn't do a cut operation on Blink/WebKit.
    Fixed bug where cut action wouldn't properly store the before selection bookmark for the undo level.
    Fixed bug where backspace in side an empty list element on IE would loose editor focus.
    Fixed bug where the save plugin wouldn't enable the buttons when a change occurred.
    Fixed bug where Edge wouldn't initialize the editor if a document.domain was specified.
    Fixed bug where enter key before nested images would sometimes not properly expand the previous block.
    Fixed bug where the inline toolbars wouldn't get properly hidden when blurring the editor instance.
    Fixed bug where Edge would paste Chinese characters on some Windows 10 installations.
    Fixed bug where IME would loose focus on IE 11 due to the double trailing br bug fix.
    Fixed bug where the proxy url in imagetools was incorrect. Patch contributed by Wong Ho Wang.
Version 4.2.5 (2015-08-31)
    Added fullscreen capability to embedded youtube and vimeo videos.
    Fixed bug where the uploadImages call didn't work on IE 10.
    Fixed bug where image place holders would be uploaded by uploadImages call.
    Fixed bug where images marked with bogus would be uploaded by the uploadImages call.
    Fixed bug where multiple calls to uploadImages would result in decreased performance.
    Fixed bug where pagebreaks were editable to imagetools patch contributed by Rasmus Wallin.
    Fixed bug where the element path could cause too much recursion exception.
    Fixed bug for domains containing ".min". Patch contributed by Loïc Février.
    Fixed so validation of external links to accept a number after www. Patch contributed by Victor Carvalho.
    Fixed so the charmap is exposed though execCommand. Patch contributed by Matthew Will.
    Fixed so that the image uploads are concurrent for improved performance.
    Fixed various grammar problems in inline documentation. Patches provided by nikolas.
Version 4.2.4 (2015-08-17)
    Added picture as a valid element to the HTML 5 schema. Patch contributed by Adam Taylor.
    Fixed bug where contents would be duplicated on drag/drop within the same editor.
    Fixed bug where floating/alignment of images on Edge wouldn't work properly.
    Fixed bug where it wasn't possible to drag images on IE 11.
    Fixed bug where image selection on Edge would sometimes fail.
    Fixed bug where contextual toolbars icons wasn't rendered properly when using the toolbar_items_size.
    Fixed bug where searchreplace dialog doesn't get prefilled with the selected text.
    Fixed bug where fragmented matches wouldn't get properly replaced by the searchreplace plugin.
    Fixed bug where enter key wouldn't place the caret if was after a trailing space within an inline element.
    Fixed bug where the autolink plugin could produce multiple links for the same text on Gecko.
    Fixed bug where EditorUpload could sometimes throw an exception if the blob wasn't found.
    Fixed xss issues with media plugin not properly filtering out some script attributes.
Version 4.2.3 (2015-07-30)
    Fixed bug where image selection wasn't possible on Edge due to incompatible setBaseAndExtend API.
    Fixed bug where image blobs urls where not properly destroyed by the imagetools plugin.
    Fixed bug where keyboard shortcuts wasn't working correctly on IE 8.
    Fixed skin issue where the borders of panels where not visible on IE 8.
Version 4.2.2 (2015-07-22)
    Fixed bug where float panels were not being hidden on inline editor blur when fixed_toolbar_container config option was in use.
    Fixed bug where combobox states wasn't properly updated if contents where updated without keyboard.
    Fixed bug where pasting into textbox or combobox would move the caret to the end of text.
    Fixed bug where removal of bogus span elements before block elements would remove whitespace between nodes.
    Fixed bug where repositioning of inline toolbars where async and producing errors if the editor was removed from DOM to early. Patch by iseulde.
    Fixed bug where element path wasn't working correctly. Patch contributed by iseulde.
    Fixed bug where menus wasn't rendered correctly when custom images where added to a menu. Patch contributed by Naim Hammadi.
Version 4.2.1 (2015-06-29)
    Fixed bug where back/forward buttons in the browser would render blob images as broken images.
    Fixed bug where Firefox would throw regexp to big error when replacing huge base64 chunks.
    Fixed bug rendering issues with resize and context toolbars not being placed properly until next animation frame.
    Fixed bug where the rendering of the image while cropping would some times not be centered correctly.
    Fixed bug where listbox items with submenus would me selected as active.
    Fixed bug where context menu where throwing an error when rendering.
    Fixed bug where resize both option wasn't working due to resent addClass API change. Patch contributed by Jogai.
    Fixed bug where a hideAll call for container rendered inline toolbars would throw an error.
    Fixed bug where onclick event handler on combobox could cause issues if element.id was a function by some polluting libraries.
    Fixed bug where listboxes wouldn't get proper selected sub menu item when using link_list or image_list.
    Fixed so the UI controls are as wide as 4.1.x to avoid wrapping controls in toolbars.
    Fixed so the imagetools dialog is adaptive for smaller screen sizes.
Version 4.2.0 (2015-06-25)
    Added new flat default skin to make the UI more modern.
    Added new imagetools plugin, lets you crop/resize and apply filters to images.
    Added new contextual toolbars support to the API lets you add floating toolbars for specific CSS selectors.
    Added new promise feature fill as tinymce.util.Promise.
    Added new built in image upload feature lets you upload any base64 encoded image within the editor as files.
    Fixed bug where resize handles would appear in the right position in the wrong editor when switching between resizable content in different inline editors.
    Fixed bug where tables would not be inserted in inline mode due to previous float panel fix.
    Fixed bug where floating panels would remain open when focus was lost on inline editors.
    Fixed bug where cut command on Chrome would thrown a browser security exception.
    Fixed bug where IE 11 sometimes would report an incorrect size for images in the image dialog.
    Fixed bug where it wasn't possible to remove inline formatting at the end of block elements.
    Fixed bug where it wasn't possible to delete table cell contents when cell selection was vertical.
    Fixed bug where table cell wasn't emptied from block elements if delete/backspace where pressed in empty cell.
    Fixed bug where cmd+shift+arrow didn't work correctly on Firefox mac when selecting to start/end of line.
    Fixed bug where removal of bogus elements would sometimes remove whitespace between nodes.
    Fixed bug where the resize handles wasn't updated when the main window was resized.
    Fixed so script elements gets removed by default to prevent possible XSS issues in default config implementations.
    Fixed so the UI doesn't need manual reflows when using non native layout managers.
    Fixed so base64 encoded images doesn't slow down the editor on modern browsers while editing.
    Fixed so all UI elements uses touch events to improve mobile device support.
    Removed the touch click quirks patch for iOS since it did more harm than good.
    Removed the non proportional resize handles since. Unproportional resize can still be done by holding the shift key.
Version 4.1.10 (2015-05-05)
    Fixed bug where plugins loaded with compat3x would sometimes throw errors when loading using the jQuery version.
    Fixed bug where extra empty paragraphs would get deleted in WebKit/Blink due to recent Quriks fix.
    Fixed bug where the editor wouldn't work properly on IE 12 due to some required browser sniffing.
    Fixed bug where formatting shortcut keys where interfering with Mac OS X screenshot keys.
    Fixed bug where the caret wouldn't move to the next/previous line boundary on Cmd+Left/Right on Gecko.
    Fixed bug where it wasn't possible to remove formats from very specific nested contents.
    Fixed bug where undo levels wasn't produced when typing letters using the shift or alt+ctrl modifiers.
    Fixed bug where the dirty state wasn't properly updated when typing using the shift or alt+ctrl modifiers.
    Fixed bug where an error would be thrown if an autofocused editor was destroyed quickly after its initialization. Patch provided by thorn0.
    Fixed issue with dirty state not being properly updated on redo operation.
    Fixed issue with entity decoder not handling incorrectly written numeric entities.
    Fixed issue where some PI element values wouldn't be properly encoded.
Version 4.1.9 (2015-03-10)
    Fixed bug where indentation wouldn't work properly for non list elements.
    Fixed bug with image plugin not pulling the image dimensions out correctly if a custom document_base_url was used.
    Fixed bug where ctrl+alt+[1-9] would conflict with the AltGr+[1-9] on Windows. New shortcuts is ctrl+shift+[1-9].
    Fixed bug with removing formatting on nodes in inline mode would sometimes include nodes outside the editor body.
    Fixed bug where extra nbsp:s would be inserted when you replaced a word surrounded by spaces using insertContent.
    Fixed bug with pasting from Google Docs would produce extra strong elements and line feeds.
Version 4.1.8 (2015-03-05)
    Added new html5 sizes attribute to img elements used together with srcset.
    Added new elementpath option that makes it possible to disable the element path but keep the statusbar.
    Added new option table_style_by_css for the table plugin to set table styling with css rather than table attributes.
    Added new link_assume_external_targets option to prompt the user to prepend http:// prefix if the supplied link does not contain a protocol prefix.
    Added new image_prepend_url option to allow a custom base path/url to be added to images.
    Added new table_appearance_options option to make it possible to disable some options.
    Added new image_title option to make it possible to alter the title of the image, disabled by default.
    Fixed bug where selection starting from out side of the body wouldn't produce a proper selection range on IE 11.
    Fixed bug where pressing enter twice before a table moves the cursor in the table and causes a javascript error.
    Fixed bug where advanced image styles were not respected.
    Fixed bug where the less common Shift+Delete didn't produce a proper cut operation on WebKit browsers.
    Fixed bug where image/media size constrain logic would produce NaN when handling non number values.
    Fixed bug where internal classes where removed by the removeformat command.
    Fixed bug with creating links table cell contents with a specific selection would throw a exceptions on WebKit/Blink.
    Fixed bug where valid_classes option didn't work as expected according to docs. Patch provided by thorn0.
    Fixed bug where jQuery plugin would patch the internal methods multiple times. Patch provided by Drew Martin.
    Fixed bug where backspace key wouldn't delete the current selection of newly formatted content.
    Fixed bug where type over of inline formatting elements wouldn't properly keep the format on WebKit/Blink.
    Fixed bug where selection needed to be properly normalized on modern IE versions.
    Fixed bug where Command+Backspace didn't properly delete the whole line of text but the previous word.
    Fixed bug where UI active states wheren't properly updated on IE if you placed caret within the current range.
    Fixed bug where delete/backspace on WebKit/Blink would remove span elements created by the user.
    Fixed bug where delete/backspace would produce incorrect results when deleting between two text blocks with br elements.
    Fixed bug where captions where removed when pasting from MS Office.
    Fixed bug where lists plugin wouldn't properly remove fully selected nested lists.
    Fixed bug where the ttf font used for icons would throw an warning message on Gecko on Mac OS X.
    Fixed a bug where applying a color to text did not update the undo/redo history.
    Fixed so shy entities gets displayed when using the visualchars plugin.
    Fixed so removeformat removes ins/del by default since these might be used for strikethough.
    Fixed so multiple language packs can be loaded and added to the global I18n data structure.
    Fixed so transparent color selection gets treated as a normal color selection. Patch contributed by Alexander Hofbauer.
    Fixed so it's possible to disable autoresize_overflow_padding, autoresize_bottom_margin options by setting them to false.
    Fixed so the charmap plugin shows the description of the character in the dialog. Patch contributed by Jelle Hissink.
    Removed address from the default list of block formats since it tends to be missused.
    Fixed so the pre block format is called preformatted to make it more verbose.
    Fixed so it's possible to context scope translation strings this isn't needed most of the time.
    Fixed so the max length of the width/height input fields of the media dialog is 5 instead of 3.
    Fixed so drag/dropped contents gets properly processed by paste plugin since it's basically a paste. Patch contributed by Greg Fairbanks.
    Fixed so shortcut keys for headers is ctrl+alt+[1-9] instead of ctrl+[1-9] since these are for switching tabs in the browsers.
    Fixed so "u" doesn't get converted into a span element by the legacy input filter. Since this is now a valid HTML5 element.
    Fixed font families in order to provide appropriate web-safe fonts.
Version 4.1.7 (2014-11-27)
    Added HTML5 schema support for srcset, source and picture. Patch contributed by mattheu.
    Added new cache_suffix setting to enable cache busting by producing unique urls.
    Added new paste_convert_word_fake_lists option to enable users to disable the fake lists convert logic.
    Fixed so advlist style changes adds undo levels for each change.
    Fixed bug where WebKit would sometimes produce an exception when the autolink plugin where looking for URLs.
    Fixed bug where IE 7 wouldn't be rendered properly due to aggressive css compression.
    Fixed bug where DomQuery wouldn't accept window as constructor element.
    Fixed bug where the color picker in 3.x dialogs wouldn't work properly. Patch contributed by Callidior.
    Fixed bug where the image plugin wouldn't respect the document_base_url.
    Fixed bug where the jQuery plugin would fail to append to elements named array prototype names.
Version 4.1.6 (2014-10-08)
    Fixed bug with clicking on the scrollbar of the iframe would cause a JS error to be thrown.
    Fixed bug where null would produce an exception if you passed it to selection.setRng.
    Fixed bug where Ctrl/Cmd+Tab would indent the current list item if you switched tabs in the browser.
    Fixed bug where pasting empty cells from Excel would result in a broken table.
    Fixed bug where it wasn't possible to switch back to default list style type.
    Fixed issue where the select all quirk fix would fire for other modifiers than Ctrl/Cmd combinations.
    Replaced jake with grunt since it is more mainstream and has better plugin support.
Version 4.1.5 (2014-09-09)
    Fixed bug where sometimes the resize rectangles wouldn't properly render on images on WebKit/Blink.
    Fixed bug in list plugin where delete/backspace would merge empty LI elements in lists incorrectly.
    Fixed bug where empty list elements would result in empty LI elements without it's parent container.
    Fixed bug where backspace in empty caret formatted element could produce an type error exception of Gecko.
    Fixed bug where lists pasted from word with a custom start index above 9 wouldn't be properly handled.
    Fixed bug where tabfocus plugin would tab out of the editor instance even if the default action was prevented.
    Fixed bug where tabfocus wouldn't tab properly to other adjacent editor instances.
    Fixed bug where the DOMUtils setStyles wouldn't properly removed or update the data-mce-style attribute.
    Fixed bug where dialog select boxes would be placed incorrectly if document.body wasn't statically positioned.
    Fixed bug where pasting would sometimes scroll to the top of page if the user was using the autoresize plugin.
    Fixed bug where caret wouldn't be properly rendered by Chrome when clicking on the iframes documentElement.
    Fixed so custom images for menubutton/splitbutton can be provided. Patch contributed by Naim Hammadi.
    Fixed so the default action of windows closing can be prevented by blocking the default action of the close event.
    Fixed so nodeChange and focus of the editor isn't automatically performed when opening sub dialogs.
Version 4.1.4 (2014-08-21)
    Added new media_filter_html option to media plugin that blocks any conditional comments, scripts etc within a video element.
    Added new content_security_policy option allows you to set custom policy for iframe contents. Patch contributed by Francois Chagnon.
    Fixed bug where activate/deactivate events wasn't firing properly when switching between editors.
    Fixed bug where placing the caret on iOS was difficult due to a WebKit bug with touch events.
    Fixed bug where the resize helper wouldn't render properly on older IE versions.
    Fixed bug where resizing images inside tables on older IE versions would sometimes fail depending mouse position.
    Fixed bug where editor.insertContent would produce an exception when inserting select/option elements.
    Fixed bug where extra empty paragraphs would be produced if block elements where inserted inside span elements.
    Fixed bug where the spellchecker menu item wouldn't be properly checked if spell checking was started before it was rendered.
    Fixed bug where the DomQuery filter function wouldn't remove non elements from collection.
    Fixed bug where document with custom document.domain wouldn't properly render the editor.
    Fixed bug where IE 8 would throw exception when trying to enter invalid color values into colorboxes.
    Fixed bug where undo manager could incorrectly add an extra undo level when custom resize handles was removed.
    Fixed bug where it wouldn't be possible to alter cell properties properly on table cells on IE 8.
    Fixed so the color picker button in table dialog isn't shown unless you include the colorpicker plugin or add your own custom color picker.
    Fixed so activate/deactivate events fire when windowManager opens a window since.
    Fixed so the table advtab options isn't separated by an underscore to normalize naming with image_advtab option.
    Fixed so the table cell dialog has proper padding when the advanced tab in disabled.
Version 4.1.3 (2014-07-29)
    Added event binding logic to tinymce.util.XHR making it possible to override headers and settings before any request is made.
    Fixed bug where drag events wasn't fireing properly on older IE versions since the event handlers where bound to document.
    Fixed bug where drag/dropping contents within the editor on IE would force the contents into plain text mode even if it was internal content.
    Fixed bug where IE 7 wouldn't open menus properly due to a resize bug in the browser auto closing them immediately.
    Fixed bug where the DOMUtils getPos logic wouldn't produce a valid coordinate inside the body if the body was positioned non static.
    Fixed bug where the element path and format state wasn't properly updated if you had the wordcount plugin enabled.
    Fixed bug where a comment at the beginning of source would produce an exception in the formatter logic.
    Fixed bug where setAttrib/getAttrib on null would throw exception together with any hooked attributes like style.
    Fixed bug where table sizes wasn't properly retained when copy/pasting on WebKit/Blink.
    Fixed bug where WebKit/Blink would produce colors in RGB format instead of the forced HEX format when deleting contents.
    Fixed bug where the width attribute wasn't updated on tables if you changed the size inside the table dialog.
    Fixed bug where control selection wasn't properly handled when the caret was placed directly after an image.
    Fixed bug where selecting the contents of table cells using the selection.select method wouldn't place the caret properly.
    Fixed bug where the selection state for images wasn't removed when placing the caret right after an image on WebKit/Blink.
    Fixed bug where all events wasn't properly unbound when and editor instance was removed or destroyed by some external innerHTML call.
    Fixed bug where it wasn't possible or very hard to select images on iOS when the onscreen keyboard was visible.
    Fixed so auto_focus can take a boolean argument this will auto focus the last initialized editor might be useful for single inits.
    Fixed so word auto detect lists logic works better for faked lists that doesn't have specific markup.
    Fixed so nodeChange gets fired on mouseup as it used to before 4.1.1 we optimized that event to fire less often.
    Removed the finish menu item from spellchecker menu since it's redundant you can stop spellchecking by toggling menu item or button.
Version 4.1.2 (2014-07-15)
    Added offset/grep to DomQuery class works basically the same as it's jQuery equivalent.
    Fixed bug where backspace/delete or setContent with an empty string would remove header data when using the fullpage plugin.
    Fixed bug where tinymce.remove with a selector not matching any editors would remove all editors.
    Fixed bug where resizing of the editor didn't work since the theme was calling setStyles instead of setStyle.
    Fixed bug where IE 7 would fail to append html fragments to iframe document when using DomQuery.
    Fixed bug where the getStyle DOMUtils method would produce an exception if it was called with null as it's element.
    Fixed bug where the paste plugin would remove the element if the none of the paste_webkit_styles rules matched the current style.
    Fixed bug where contextmenu table items wouldn't work properly on IE since it would some times fire an incorrect selection change.
    Fixed bug where the padding/border values wasn't used in the size calculation for the body size when using autoresize. Patch contributed by Matt Whelan.
    Fixed bug where conditional word comments wouldn't be properly removed when pasting plain text.
    Fixed bug where resizing would sometime fail on IE 11 when the mouseup occurred inside the resizable element.
    Fixed so the iframe gets initialized without any inline event handlers for better CSP support. Patch contributed by Matt Whelan.
    Fixed so the tinymce.dom.Sizzle is the latest version of sizzle this resolves the document context bug.
Version 4.1.1 (2014-07-08)
    Fixed bug where pasting plain text on some WebKit versions would result in an empty line.
    Fixed bug where resizing images inside tables on IE 11 wouldn't work properly.
    Fixed bug where IE 11 would sometimes throw "Invalid argument" exception when editor contents was set to an empty string.
    Fixed bug where document.activeElement would throw exceptions on IE 9 when that element was hidden or removed from dom.
    Fixed bug where WebKit/Blink sometimes produced br elements with the Apple-interchange-newline class.
    Fixed bug where table cell selection wasn't properly removed when copy/pasting table cells.
    Fixed bug where pasting nested list items from Word wouldn't produce proper semantic nested lists.
    Fixed bug where right clicking using the contextmenu plugin on WebKit/Blink on Mac OS X would select the target current word or line.
    Fixed bug where it wasn't possible to alter table cell properties on IE 8 using the context menu.
    Fixed bug where the resize helper wouldn't be correctly positioned on older IE versions.
    Fixed bug where fullpage plugin would produce an error if you didn't specify a doctype encoding.
    Fixed bug where anchor plugin would get the name/id of the current element even if it wasn't anchor element.
    Fixed bug where visual aids for tables wouldn't be properly disabled when changing the border size.
    Fixed bug where some control selection events wasn't properly fired on older IE versions.
    Fixed bug where table cell selection on older IE versions would prevent resizing of images.
    Fixed bug with paste_data_images paste option not working properly on modern IE versions.
    Fixed bug where custom elements with underscores in the name wasn't properly parsed/serialized.
    Fixed bug where applying inline formats to nested list elements would produce an incorrect formatting result.
    Fixed so it's possible to hide items from elements path by using preventDefault/stopPropagation.
    Fixed so inline mode toolbar gets rendered right aligned if the editable element positioned to the documents right edge.
    Fixed so empty inline elements inside empty block elements doesn't get removed if configured to be kept intact.
    Fixed so DomQuery parentsUntil/prevUntil/nextUntil supports selectors/elements/filters etc.
    Fixed so legacyoutput plugin overrides fontselect and fontsizeselect controls and handles font elements properly.
Version 4.1.0 (2014-06-18)
    Added new file_picker_callback option to replace the old file_browser_callback the latter will still work though.
    Added new custom colors to textcolor plugin will be displayed if a color picker is provided also shows the latest colors.
    Added new color_picker_callback option to enable you to add custom color pickers to the editor.
    Added new advanced tabs to table/cell/row dialogs to enable you to select colors for border/background.
    Added new colorpicker plugin that lets you select colors from a hsv color picker.
    Added new tinymce.util.Color class to handle color parsing and converting.
    Added new colorpicker UI widget element lets you add a hsv color picker to any form/window.
    Added new textpattern plugin that allows you to use markdown like text patterns to format contents.
    Added new resize helper element that shows the current width & height while resizing.
    Added new "once" method to Editor and EventDispatcher enables since callback execution events.
    Added new jQuery like class under tinymce.dom.DomQuery it's exposed on editor instances (editor.$) and globally under (tinymce.$).
    Fixed so the default resize method for images are proportional shift/ctrl can be used to make an unproportional size.
    Fixed bug where the image_dimensions option of the image plugin would cause exceptions when it tried to update the size.
    Fixed bug where table cell dialog class field wasn't properly updated when editing an a table cell with an existing class.
    Fixed bug where Safari on Mac would produce webkit-fake-url for pasted images so these are now removed.
    Fixed bug where the nodeChange event would get fired before the selection was changed when clicking inside the current selection range.
    Fixed bug where valid_classes option would cause exception when it removed internal prefixed classes like mce-item-.
    Fixed bug where backspace would cause navigation in IE 8 on an inline element and after a caret formatting was applied.
    Fixed so placeholder images produced by the media plugin gets selected when inserted/edited.
    Fixed so it's possible to drag in images when the paste_data_images option is enabled. Might be useful for mail clients.
    Fixed so images doesn't get a width/height applied if the image_dimensions option is set to false useful for responsive contents.
    Fixed so it's possible to pass in an optional arguments object for the nodeChanged function to be passed to all nodechange event listeners.
    Fixed bug where media plugin embed code didn't update correctly.<|MERGE_RESOLUTION|>--- conflicted
+++ resolved
@@ -1,14 +1,8 @@
-<<<<<<< HEAD
 Version 5.7.0 (TBD)
     Changed the `advlist` plugin to log a console error message when the `list` plugin isn't enabled #TINY-6585
-Version 5.6.1 (TBD)
-    Fixed the `mceTableRowType` and `mceTableCellType` commands not firing `newCell` event #TINY-6692
-    Fixed the HTML5 `s` element not recognized when editing or clearing text formatting #TINY-6681
-=======
 Version 5.6.1 (2020-11-25)
     Fixed the `mceTableRowType` and `mceTableCellType` commands were not firing the `newCell` event #TINY-6692
     Fixed the HTML5 `s` element was not recognized when editing or clearing text formatting #TINY-6681
->>>>>>> 9bca60a7
     Fixed an issue where copying and pasting table columns resulted in invalid HTML when using colgroups #TINY-6684
     Fixed an issue where the toolbar would render with the wrong width for inline editors in some situations #TINY-6683
 Version 5.6.0 (2020-11-18)

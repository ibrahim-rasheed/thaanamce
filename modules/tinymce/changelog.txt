<<<<<<< HEAD
Version 5.2.0 (TBD)
    Changed and improved the visual appearance of the color input field #TINY-2917
    Changed fake caret container to use `forced_root_block` when possible #TINY-4190
    Fixed content incorrectly scrolling to the top or bottom when pressing enter if they were already in view #TINY-4162
    Fixed `scrollIntoView` potentially hiding elements behind the toolbar #TINY-4162
Version 5.1.1 (TBD)
    Fixed so that font formats containing spaces get wrapped with single quotes instead of quot entities #TINY-4275
=======
Version 5.1.1 (2019-10-28)
    Fixed font formats containing spaces being wrapped in `&quot;` entities instead of single quotes #TINY-4275
    Fixed alert and confirm dialogs losing focus when clicked #TINY-4248
    Fixed clicking outside a modal dialog focusing on the document body #TINY-4249
    Fixed the context toolbar not hiding when scrolled out of view #TINY-4265
>>>>>>> 02175c85
Version 5.1.0 (2019-10-17)
    Added touch selector handles for table selections on touch devices #TINY-4097
    Added border width field to Table Cell dialog #TINY-4028
    Added touch event listener to media plugin to make embeds playable #TINY-4093
    Added oxide styling options to notifications and tweaked the default variables #TINY-4153
    Added additional padding to split button chevrons on touch devices, to make them easier to interact with #TINY-4223
    Added new platform detection functions to `Env` and deprecated older detection properties #TINY-4184
    Added `inputMode` config field to specify inputmode attribute of `input` dialog components #TINY-4062
    Added new `inputMode` property to relevant plugins/dialogs #TINY-4102
    Added new `toolbar_sticky` setting to allow the iframe menubar/toolbar to stick to the top of the window when scrolling #TINY-3982
    Changed default setting for `toolbar_drawer` to `floating` #TINY-3634
    Changed mobile phones to use the `silver` theme by default #TINY-3634
    Changed some editor settings to default to `false` on touch devices:
        - `menubar`(phones only) #TINY-4077
        - `table_grid` #TINY-4075
        - `resize` #TINY-4157
        - `object_resizing` #TINY-4157
    Changed toolbars and context toolbars to sidescroll on mobile #TINY-3894 #TINY-4107
    Changed context menus to render as horizontal menus on touch devices #TINY-4107
    Changed the editor to use the `VisualViewport` API of the browser where possible #TINY-4078
    Changed visualblocks toolbar button icon and renamed `paragraph` icon to `visualchars` #TINY-4074
    Changed Oxide default for `@toolbar-button-chevron-color` to follow toolbar button icon color #TINY-4153
    Changed the `urlinput` dialog component to use the `url` type attribute #TINY-4102
    Fixed Safari desktop visual viewport fires resize on fullscreen breaking the restore function #TINY-3976
    Fixed scroll issues on mobile devices #TINY-3976
    Fixed context toolbar unable to refresh position on iOS12 #TINY-4107
    Fixed ctrl+left click not opening links on readonly mode and the preview dialog #TINY-4138
    Fixed Slider UI component not firing `onChange` event on touch devices #TINY-4092
    Fixed notifications overlapping instead of stacking #TINY-3478
    Fixed inline dialogs positioning incorrectly when the page is scrolled #TINY-4018
    Fixed inline dialogs and menus not repositioning when resizing #TINY-3227
    Fixed inline toolbar incorrectly stretching to the full width when a width value was provided #TINY-4066
    Fixed menu chevrons color to follow the menu text color #TINY-4153
    Fixed table menu selection grid from staying black when using dark skins, now follows border color #TINY-4153
    Fixed Oxide using the wrong text color variable for menubar button focused state #TINY-4146
    Fixed the autoresize plugin not keeping the selection in view when resizing #TINY-4094
    Fixed textpattern plugin throwing exceptions when using `forced_root_block: false` #TINY-4172
    Fixed missing CSS fill styles for toolbar button icon active state #TINY-4147
    Fixed an issue where the editor selection could end up inside a short ended element (such as `br`) #TINY-3999
    Fixed browser selection being lost in inline mode when opening split dropdowns #TINY-4197
    Fixed backspace throwing an exception when using `forced_root_block: false` #TINY-4099
    Fixed floating toolbar drawer expanding outside the bounds of the editor #TINY-3941
    Fixed the autocompleter not activating immediately after a `br` or `contenteditable=false` element #TINY-4194
    Fixed an issue where the autocompleter would incorrectly close on IE 11 in certain edge cases #TINY-4205
Version 5.0.16 (2019-09-24)
    Added new `referrer_policy` setting to add the `referrerpolicy` attribute when loading scripts or stylesheets #TINY-3978
    Added a slight background color to dialog tab links when focused to aid keyboard navigation #TINY-3877
    Fixed media poster value not updating on change #TINY-4013
    Fixed openlink was not registered as a toolbar button #TINY-4024
    Fixed failing to initialize if a script tag was used inside a SVG #TINY-4087
    Fixed double top border showing on toolbar without menubar when toolbar_drawer is enabled #TINY-4118
    Fixed unable to drag inline dialogs to the bottom of the screen when scrolled #TINY-4154
    Fixed notifications appearing on top of the toolbar when scrolled in inline mode #TINY-4159
    Fixed notifications displaying incorrectly on IE 11 #TINY-4169
Version 5.0.15 (2019-09-02)
    Added a dark `content_css` skin to go with the dark UI skin #TINY-3743
    Changed the enabled state on toolbar buttons so they don't get the hover effect #TINY-3974
    Fixed missing CSS active state on toolbar buttons #TINY-3966
    Fixed `onChange` callback not firing for the colorinput dialog component #TINY-3968
    Fixed context toolbars not showing in fullscreen mode #TINY-4023
Version 5.0.14 (2019-08-19)
    Added an API to reload the autocompleter menu with additional fetch metadata #MENTIONS-17
    Fixed missing toolbar button border styling options #TINY-3965
    Fixed image upload progress notification closing before the upload is complete #TINY-3963
    Fixed inline dialogs not closing on escape when no dialog component is in focus #TINY-3936
    Fixed plugins not being filtered when defaulting to mobile on phones #TINY-3537
    Fixed toolbar more drawer showing the content behind it when transitioning between opened and closed states #TINY-3878
    Fixed focus not returning to the dialog after pressing the "Replace all" button in the search and replace dialog #TINY-3961
    Removed Oxide variable `@menubar-select-disabled-border-color` and replaced it with `@menubar-select-disabled-border` #TINY-3965
Version 5.0.13 (2019-08-06)
    Changed modal dialogs to prevent dragging by default and added new `draggable_modal` setting to restore dragging #TINY-3873
    Changed the nonbreaking plugin to insert nbsp characters wrapped in spans to aid in filtering. This can be disabled using the `nonbreaking_wrap` setting #TINY-3647
    Changed backspace behaviour in lists to outdent nested list items when the cursor is at the start of the list item #TINY-3651
    Fixed sidebar growing beyond editor bounds in IE 11 #TINY-3937
    Fixed issue with being unable to keyboard navigate disabled toolbar buttons #TINY-3350
    Fixed issues with backspace and delete in nested contenteditable true and false elements #TINY-3868
    Fixed issue with losing keyboard navigation in dialogs due to disabled buttons #TINY-3914
    Fixed `MouseEvent.mozPressure is deprecated` warning in Firefox #TINY-3919
    Fixed `default_link_target` not being respected when `target_list` is disabled #TINY-3757
    Fixed mobile plugin filter to only apply to the mobile theme, rather than all mobile platforms #TINY-3405
    Fixed focus switching to another editor during mode changes #TINY-3852
    Fixed an exception being thrown when clicking on an uninitialized inline editor #TINY-3925
    Fixed unable to keyboard navigate to dialog menu buttons #TINY-3933
    Fixed dialogs being able to be dragged outside the window viewport #TINY-3787
    Fixed inline dialogs appearing above modal dialogs #TINY-3932
Version 5.0.12 (2019-07-18)
    Added ability to utilize UI dialog panels inside other panels #TINY-3305
    Added help dialog tab explaining keyboard navigation of the editor #TINY-3603
    Changed the "Find and Replace" design to an inline dialog #TINY-3054
    Fixed issue where autolink spacebar event was not being fired on Edge #TINY-3891
    Fixed table selection missing the background color #TINY-3892
    Fixed removing shortcuts not working for function keys #TINY-3871
    Fixed non-descriptive UI component type names #TINY-3349
    Fixed UI registry components rendering as the wrong type when manually specifying a different type #TINY-3385
    Fixed an issue where dialog checkbox, input, selectbox, textarea and urlinput components couldn't be disabled #TINY-3708
    Fixed the context toolbar not using viable screen space in inline/distraction free mode #TINY-3717
    Fixed the context toolbar overlapping the toolbar in various conditions #TINY-3205
    Fixed IE11 edge case where items were being inserted into the wrong location #TINY-3884
Version 5.0.11 (2019-07-04)
    Fixed packaging errors caused by a rollup treeshaking bug (https://github.com/rollup/rollup/issues/2970) #TINY-3866
    Fixed the customeditor component not able to get data from the dialog api #TINY-3866
    Fixed collection component tooltips not being translated #TINY-3855
Version 5.0.10 (2019-07-02)
    Added support for all HTML color formats in `color_map` setting #TINY-3837
    Changed backspace key handling to outdent content in appropriate circumstances #TINY-3685
    Changed default palette for forecolor and backcolor to include some lighter colors suitable for highlights #TINY-2865
    Changed the search and replace plugin to cycle through results #TINY-3800
    Fixed inconsistent types causing some properties to be unable to be used in dialog components #TINY-3778
    Fixed an issue in the Oxide skin where dialog content like outlines and shadows were clipped because of overflow hidden #TINY-3566
    Fixed the search and replace plugin not resetting state when changing the search query #TINY-3800
    Fixed backspace in lists not creating an undo level #TINY-3814
    Fixed the editor to cancel loading in quirks mode where the UI is not supported #TINY-3391
    Fixed applying fonts not working when the name contained spaces and numbers #TINY-3801
    Fixed so that initial content is retained when initializing on list items #TINY-3796
    Fixed inefficient font name and font size current value lookup during rendering #TINY-3813
    Fixed mobile font copied into the wrong folder for the oxide-dark skin #TINY-3816
    Fixed an issue where resizing the width of tables would produce inaccurate results #TINY-3827
    Fixed a memory leak in the Silver theme #TINY-3797
    Fixed alert and confirm dialogs using incorrect markup causing inconsistent padding #TINY-3835
    Fixed an issue in the Table plugin with `table_responsive_width` not enforcing units when resizing #TINY-3790
    Fixed leading, trailing and sequential spaces being lost when pasting plain text #TINY-3726
    Fixed exception being thrown when creating relative URIs #TINY-3851
    Fixed focus is no longer set to the editor content during mode changes unless the editor already had focus #TINY-3852
Version 5.0.9 (2019-06-26)
    Fixed print plugin not working in Firefox #TINY-3834
Version 5.0.8 (2019-06-18)
    Added back support for multiple toolbars #TINY-2195
    Added support for .m4a files to the media plugin #TINY-3750
    Added new base_url and suffix editor init options #TINY-3681
    Fixed incorrect padding for select boxes with visible values #TINY-3780
    Fixed selection incorrectly changing when programmatically setting selection on contenteditable false elements #TINY-3766
    Fixed sidebar background being transparent #TINY-3727
    Fixed the build to remove duplicate iife wrappers #TINY-3689
    Fixed bogus autocompleter span appearing in content when the autocompleter menu is shown #TINY-3752
    Fixed toolbar font size select not working with legacyoutput plugin #TINY-2921
    Fixed the legacyoutput plugin incorrectly aligning images #TINY-3660
    Fixed remove color not working when using the legacyoutput plugin #TINY-3756
    Fixed the font size menu applying incorrect sizes when using the legacyoutput plugin #TINY-3773
    Fixed scrollIntoView not working when the parent window was out of view #TINY-3663
    Fixed the print plugin printing from the wrong window in IE11 #TINY-3762
    Fixed content CSS loaded over CORS not loading in the preview plugin with content_css_cors enabled #TINY-3769
    Fixed the link plugin missing the default "None" option for link list #TINY-3738
    Fixed small dot visible with menubar and toolbar disabled in inline mode #TINY-3623
    Fixed space key properly inserts a nbsp before/after block elements #TINY-3745
    Fixed native context menu not showing with images in IE11 #TINY-3392
    Fixed inconsistent browser context menu image selection #TINY-3789
Version 5.0.7 (2019-06-05)
    Added new toolbar button and menu item for inserting tables via dialog #TINY-3636
    Added new API for adding/removing/changing tabs in the Help dialog #TINY-3535
    Added highlighting of matched text in autocompleter items #TINY-3687
    Added the ability for autocompleters to work with matches that include spaces #TINY-3704
    Added new `imagetools_fetch_image` callback to allow custom implementations for cors loading of images #TINY-3658
    Added `'http'` and `https` options to `link_assume_external_targets` to prepend `http://` or `https://` prefixes when URL does not contain a protocol prefix. Patch contributed by francoisfreitag. #GH-4335
    Changed annotations navigation to work the same as inline boundaries #TINY-3396
    Changed tabpanel API by adding a `name` field and changing relevant methods to use it #TINY-3535
    Fixed text color not updating all color buttons when choosing a color #TINY-3602
    Fixed the autocompleter not working with fragmented text #TINY-3459
    Fixed the autosave plugin no longer overwrites window.onbeforeunload #TINY-3688
    Fixed infinite loop in the paste plugin when IE11 takes a long time to process paste events. Patch contributed by lRawd. #GH-4987
    Fixed image handle locations when using `fixed_toolbar_container`. Patch contributed by t00. #GH-4966
    Fixed the autoresize plugin not firing `ResizeEditor` events #TINY-3587
    Fixed editor in fullscreen mode not extending to the bottom of the screen #TINY-3701
    Fixed list removal when pressing backspace after the start of the list item #TINY-3697
    Fixed autocomplete not triggering from compositionend events #TINY-3711
    Fixed `file_picker_callback` could not set the caption field on the insert image dialog #TINY-3172
    Fixed the autocompleter menu showing up after a selection had been made #TINY-3718
    Fixed an exception being thrown when a file or number input has focus during initialization. Patch contributed by t00 #GH-2194
Version 5.0.6 (2019-05-22)
    Added `icons_url` editor settings to enable icon packs to be loaded from a custom url #TINY-3585
    Added `image_uploadtab` editor setting to control the visibility of the upload tab in the image dialog #TINY-3606
    Added new api endpoints to the wordcount plugin and improved character count logic #TINY-3578
    Changed plugin, language and icon loading errors to log in the console instead of a notification #TINY-3585
    Fixed the textpattern plugin not working with fragmented text #TINY-3089
    Fixed various toolbar drawer accessibility issues and added an animation #TINY-3554
    Fixed issues with selection and ui components when toggling readonly mode #TINY-3592
    Fixed so readonly mode works with inline editors #TINY-3592
    Fixed docked inline toolbar positioning when scrolled #TINY-3621
    Fixed initial value not being set on bespoke select in quickbars and toolbar drawer #TINY-3591
    Fixed so that nbsp entities aren't trimmed in white-space: pre-line elements #TINY-3642
    Fixed `mceInsertLink` command inserting spaces instead of url encoded characters #GH-4990
    Fixed text content floating on top of dialogs in IE11 #TINY-3640
Version 5.0.5 (2019-05-09)
    Added menu items to match the forecolor/backcolor toolbar buttons #TINY-2878
    Added default directionality based on the configured language #TINY-2621
    Added styles, icons and tests for rtl mode #TINY-2621
    Fixed autoresize not working with floating elements or when media elements finished loading #TINY-3545
    Fixed incorrect vertical caret positioning in IE 11 #TINY-3188
    Fixed submenu anchoring hiding overflowed content #TINY-3564
    Removed unused and hidden validation icons to avoid displaying phantom tooltips #TINY-2329
Version 5.0.4 (2019-04-23)
    Added back URL dialog functionality, which is now available via `editor.windowManager.openUrl()` #TINY-3382
    Added the missing throbber functionality when calling `editor.setProgressState(true)` #TINY-3453
    Added function to reset the editor content and undo/dirty state via `editor.resetContent()` #TINY-3435
    Added the ability to set menu buttons as active #TINY-3274
    Added `editor.mode` API, featuring a custom editor mode API #TINY-3406
    Added better styling to floating toolbar drawer #TINY-3479
    Added the new premium plugins to the Help dialog plugins tab #TINY-3496
    Added the linkchecker context menu items to the default configuration #TINY-3543
    Fixed image context menu items showing on placeholder images #TINY-3280
    Fixed dialog labels and text color contrast within notifications/alert banners to satisfy WCAG 4.5:1 contrast ratio for accessibility #TINY-3351
    Fixed selectbox and colorpicker items not being translated #TINY-3546
    Fixed toolbar drawer sliding mode to correctly focus the editor when tabbing via keyboard navigation #TINY-3533
    Fixed positioning of the styleselect menu in iOS while using the mobile theme #TINY-3505
    Fixed the menubutton `onSetup` callback to be correctly executed when rendering the menu buttons #TINY-3547
    Fixed `default_link_target` setting to be correctly utilized when creating a link #TINY-3508
    Fixed colorpicker floating marginally outside its container #TINY-3026
    Fixed disabled menu items displaying as active when hovered #TINY-3027
    Removed redundant mobile wrapper #TINY-3480
Version 5.0.3 (2019-03-19)
    Changed empty nested-menu items within the style formats menu to be disabled or hidden if the value of `style_formats_autohide` is `true` #TINY-3310
    Changed the entire phrase 'Powered by Tiny' in the status bar to be a link instead of just the word 'Tiny' #TINY-3366
    Changed `formatselect`, `styleselect` and `align` menus to use the `mceToggleFormat` command internally #TINY-3428
    Fixed toolbar keyboard navigation to work as expected when `toolbar_drawer` is configured #TINY-3432
    Fixed text direction buttons to display the correct pressed state in selections that have no explicit `dir` property #TINY-3138
    Fixed the mobile editor to clean up properly when removed #TINY-3445
    Fixed quickbar toolbars to add an empty box to the screen when it is set to `false` #TINY-3439
    Fixed an issue where pressing the **Delete/Backspace** key at the edge of tables was creating incorrect selections #TINY-3371
    Fixed an issue where dialog collection items (emoticon and special character dialogs) couldn't be selected with touch devices #TINY-3444
    Fixed a type error introduced in TinyMCE version 5.0.2 when calling `editor.getContent()` with nested bookmarks #TINY-3400
    Fixed an issue that prevented default icons from being overridden #TINY-3449
    Fixed an issue where **Home/End** keys wouldn't move the caret correctly before or after `contenteditable=false` inline elements #TINY-2995
    Fixed styles to be preserved in IE 11 when editing via the `fullpage` plugin #TINY-3464
    Fixed the `link` plugin context toolbar missing the open link button #TINY-3461
    Fixed inconsistent dialog component spacing #TINY-3436
Version 5.0.2 (2019-03-05)
    Added presentation and document presets to `htmlpanel` dialog component #TINY-2694
    Added missing fixed_toolbar_container setting has been reimplemented in the Silver theme #TINY-2712
    Added a new toolbar setting `toolbar_drawer` that moves toolbar groups which overflow the editor width into either a `sliding` or `floating` toolbar section #TINY-2874
    Updated the build process to include package lock files in the dev distribution archive #TINY-2870
    Fixed inline dialogs did not have aria attributes #TINY-2694
    Fixed default icons are now available in the UI registry, allowing use outside of toolbar buttons #TINY-3307
    Fixed a memory leak related to select toolbar items #TINY-2874
    Fixed a memory leak due to format changed listeners that were never unbound #TINY-3191
    Fixed an issue where content may have been lost when using permanent bookmarks #TINY-3400
    Fixed the quicklink toolbar button not rendering in the quickbars plugin #TINY-3125
    Fixed an issue where menus were generating invalid HTML in some cases #TINY-3323
    Fixed an issue that could cause the mobile theme to show a blank white screen when the editor was inside an `overflow:hidden` element #TINY-3407
    Fixed mobile theme using a transparent background and not taking up the full width on iOS #TINY-3414
    Fixed the template plugin dialog missing the description field #TINY-3337
    Fixed input dialog components using an invalid default type attribute #TINY-3424
    Fixed an issue where backspace/delete keys after/before pagebreak elements wouldn't move the caret #TINY-3097
    Fixed an issue in the table plugin where menu items and toolbar buttons weren't showing correctly based on the selection #TINY-3423
    Fixed inconsistent button focus styles in Firefox #TINY-3377
    Fixed the resize icon floating left when all status bar elements were disabled #TINY-3340
    Fixed the resize handle to not show in fullscreen mode #TINY-3404
Version 5.0.1 (2019-02-21)
    Removed paste as text notification banner and paste_plaintext_inform setting #POW-102
    Fixed an issue where adding links to images would replace the image with text #TINY-3356
    Fixed an issue where the inline editor could use fractional pixels for positioning #TINY-3202
    Fixed an issue where uploading non-image files in the Image Plugin upload tab threw an error. #TINY-3244
    Added H1-H6 toggle button registration to the silver theme #TINY-3070
    Fixed an issue in the media plugin that was causing the source url and height/width to be lost in certain circumstances #TINY-2858
    Fixed an issue with the Context Toolbar not being removed when clicking outside of the editor #TINY-2804
    Fixed an issue where clicking 'Remove link' wouldn't remove the link in certain circumstances #TINY-3199
    Added code sample toolbar button will now toggle on when the cursor is in a code section #TINY-3040
    Fixed an issue where the media plugin would fail when parsing dialog data #TINY-3218
    Fixed an issue where retrieving the selected content as text didn't create newlines #TINY-3197
    Fixed incorrect keyboard shortcuts in the Help dialog for Windows #TINY-3292
    Fixed an issue where JSON serialization could produce invalid JSON #TINY-3281
    Fixed production CSS including references to source maps #TINY-3920
    Fixed development CSS was not included in the development zip #TINY-3920
    Fixed the autocompleter matches predicate not matching on the start of words by default #TINY-3306
    Added new settings to the emoticons plugin to allow additional emoticons to be added #TINY-3088
    Fixed an issue where the page could be scrolled with modal dialogs open #TINY-2252
    Fixed an issue where autocomplete menus would show an icon margin when no items had icons #TINY-3329
    Fixed an issue in the quickbars plugin where images incorrectly showed the text selection toolbar #TINY-3338
    Fixed an issue that caused the inline editor to fail to render when the target element already had focus #TINY-3353
Version 5.0.0 (2019-02-04)
    Full documentation for the version 5 features and changes is available at https://www.tiny.cloud/docs/release-notes/

    Changes since RC2:
    Fixed an issue where tab panel heights weren't sizing properly on smaller screens and weren't updating on resize #TINY-3242
    Added links and registered names with * to denote premium plugins in Plugins tab of Help dialog #TINY-3223
    Changed Tiny 5 mobile skin to look more uniform with desktop #TINY-2650
    Fixed image tools not having any padding between the label and slider #TINY-3220
    Blacklisted table, th and td as inline editor target #TINY-717
    Fixed context toolbar toggle buttons not showing the correct state #TINY-3022
    Fixed missing separators in the spellchecker context menu between the suggestions and actions #TINY-3217
    Fixed notification icon positioning in alert banners #TINY-2196
    Fixed a typo in the word count plugin name #TINY-3062
    Fixed charmap and emoticons dialogs not having a primary button #TINY-3233
    Fixed an issue where resizing wouldn't work correctly depending on the box-sizing model #TINY-3278
Version 5.0.0-rc-2 (2019-01-22)
    Fixed the link dialog such that it will now retain class attributes when updating links #TINY-2825
    Added screen reader accessibility for sidebar and statusbar #TINY-2699
    Updated Emoticons and Charmap dialogs to be screen reader accessible #TINY-2693
    Fixed "Find and replace" not showing in the "Edit" menu by default #TINY-3061
    Updated the textpattern plugin to properly support nested patterns and to allow running a command with a value for a pattern with a start and an end #TINY-2991
    Removed unnecessary 'flex' and unused 'colspan' properties from the new dialog APIs #TINY-2973
    Changed checkboxes to use a boolean for its state, instead of a string #TINY-2848
    Fixed dropdown buttons missing the 'type' attribute, which could cause forms to be incorrectly submitted #TINY-2826
    Fixed emoticon and charmap search not returning expected results in certain cases #TINY-3084
    Changed formatting menus so they are registered and made the align toolbar button use an icon instead of text #TINY-2880
    Fixed blank rel_list values throwing an exception in the link plugin #TINY-3149
Version 5.0.0-rc-1 (2019-01-08)
    Updated the font select dropdown logic to try to detect the system font stack and show "System Font" as the font name #TINY-2710
    Fixed readonly mode not fully disabling editing content #TINY-2287
    Updated the autocompleter to only show when it has matched items #TINY-2350
    Added editor settings functionality to specify title attributes for toolbar groups #TINY-2690
    Added icons instead of button text to improve Search and Replace dialog footer appearance #TINY-2654
    Added `tox-dialog__table` instead of `mce-table-striped` class to enhance Help dialog appearance #TINY-2360
    Added title attribute to iframes so, screen readers can announce iframe labels #TINY-2692
    Updated SizeInput labels to "Height" and "Width" instead of Dimensions #TINY-2833
    Fixed accessibility issues with the font select, font size, style select and format select toolbar dropdowns #TINY-2713
    Fixed accessibility issues with split dropdowns #TINY-2697
    Added a wordcount menu item, that defaults to appearing in the tools menu #TINY-2877
    Fixed the legacyoutput plugin to be compatible with TinyMCE 5.0 #TINY-2301
    Updated the build process to minify and generate ASCII only output for the emoticons database #TINY-2744
    Fixed icons not showing correctly in the autocompleter popup #TINY-3029
    Fixed an issue where preview wouldn't show anything in Edge under certain circumstances #TINY-3035
    Fixed the height being incorrectly calculated for the autoresize plugin #TINY-2807
Version 5.0.0-beta-1 (2018-11-30)
    Changed the name of the "inlite" plugin to "quickbars" #TINY-2831
    Fixed an inline mode issue where the save plugin upon saving can cause content loss #TINY-2659
    Changed the background color icon to highlight background icon #TINY-2258
    Added a new `addNestedMenuItem()` UI registry function and changed all nested menu items to use the new registry functions #TINY-2230
    Changed Help dialog to be accessible to screen readers #TINY-2687
    Changed the color swatch to save selected custom colors to local storage for use across sessions #TINY-2722
    Added title attribute to color swatch colors #TINY-2669
    Added anchorbar component to anchor inline toolbar dialogs to instead of the toolbar #TINY-2040
    Added support for toolbar<n> and toolbar array config options to be squashed into a single toolbar and not create multiple toolbars #TINY-2195
    Added error handling for when forced_root_block config option is set to true #TINY-2261
    Added functionality for the removed_menuitems config option #TINY-2184
    Fixed an issue in IE 11 where calling selection.getContent() would return an empty string when the editor didn't have focus #TINY-2325
    Added the ability to use a string to reference menu items in menu buttons and submenu items #TINY-2253
    Removed compat3x plugin #TINY-2815
    Changed `WindowManager` API - methods `getParams`, `setParams` and `getWindows`, and the legacy `windows` property, have been removed. `alert` and `confirm` dialogs are no longer tracked in the window list. #TINY-2603
Version 5.0.0-preview-4 (2018-11-12)
    Fixed distraction free plugin #AP-470
    Removed the tox-custom-editor class that was added to the wrapping element of codemirror #TINY-2211
    Fixed contents of the input field being selected on focus instead of just recieving an outline highlight #AP-464
    Added width and height placeholder text to image and media dialog dimensions input #AP-296
    Fixed styling issues with dialogs and menus in IE 11 #AP-456
    Fixed custom style format control not honoring custom formats #AP-393
    Fixed context menu not appearing when clicking an image with a caption #AP-382
    Fixed directionality of UI when using an RTL language #AP-423
    Fixed page responsiveness with multiple inline editors #AP-430
    Added the ability to keyboard navigate through menus, toolbars, sidebar and the status bar sequentially #AP-381
    Fixed empty toolbar groups appearing through invalid configuration of the `toolbar` property #AP-450
    Fixed text not being retained when updating links through the link dialog #AP-293
    Added translation capability back to the editor's UI #AP-282
    Fixed edit image context menu, context toolbar and toolbar items being incorrectly enabled when selecting invalid images #AP-323
    Fixed emoji type ahead being shown when typing URLs #AP-366
    Fixed toolbar configuration properties incorrectly expecting string arrays instead of strings #AP-342
    Changed the editor resize handle so that it should be disabled when the autoresize plugin is turned on #AP-424
    Fixed the block formatting toolbar item not showing a "Formatting" title when there is no selection #AP-321
    Fixed clicking disabled toolbar buttons hiding the toolbar in inline mode #AP-380
    Fixed `EditorResize` event not being fired upon editor resize #AP-327
    Fixed tables losing styles when updating through the dialog #AP-368
    Fixed context toolbar positioning to be more consistent near the edges of the editor #AP-318
    Added `label` component type for dialogs to group components under a label
    Fixed table of contents plugin now works with v5 toolbar APIs correctly #AP-347
    Fixed the `link_context_toolbar` configuration not disabling the context toolbar #AP-458
    Fixed the link context toolbar showing incorrect relative links #AP-435
    Fixed the alignment of the icon in alert banner dialog components #TINY-2220
    Changed UI text for microcopy improvements #TINY-2281
    Fixed the visual blocks and visual char menu options not displaying their toggled state #TINY-2238
    Fixed the editor not displaying as fullscreen when toggled #TINY-2237
Version 5.0.0-preview-3 (2018-10-18)
    Changed editor layout to use modern CSS properties over manually calculating dimensions #AP-324
    Changed `autoresize_min_height` and `autoresize_max_height` configurations to `min_height` and `max_height` #AP-324
    Fixed bugs with editor width jumping when resizing and the iframe not resizing to smaller than 150px in height #AP-324
    Fixed mobile theme bug that prevented the editor from loading #AP-404
    Fixed long toolbar groups extending outside of the editor instead of wrapping
    Changed `Whole word` label in Search and Replace dialog to `Find whole words only` #AP-387
    Fixed dialog titles so they are now proper case #AP-384
    Fixed color picker default to be #000000 instead of #ff00ff #AP-216
    Fixed "match case" option on the Find and Replace dialog is no longer selected by default #AP-298
    Fixed vertical alignment of toolbar icons #DES-134
    Fixed toolbar icons not appearing on IE11 #DES-133
Version 5.0.0-preview-2 (2018-10-10)
    Changed configuration of color options has been simplified to `color_map`, `color_cols`, and `custom_colors` #AP-328
    Added swatch is now shown for colorinput fields, instead of the colorpicker directly #AP-328
    Removed `colorpicker` plugin, it is now in the theme #AP-328
    Removed `textcolor` plugin, it is now in the theme #AP-328
    Fixed styleselect not updating the displayed item as the cursor moved #AP-388
    Changed `height` configuration to apply to the editor frame (including menubar, toolbar, status bar) instead of the content area #AP-324
    Added fontformats and fontsizes menu items #AP-390
    Fixed preview iframe not expanding to the dialog size #AP-252
    Fixed 'meta' shortcuts not translated into platform-specific text #AP-270
    Fixed tabbed dialogs (Charmap and Emoticons) shrinking when no search results returned
    Fixed a bug where alert banner icons were not retrieved from icon pack. #AP-330
    Fixed component styles to flex so they fill large dialogs. #AP-252
    Fixed editor flashing unstyled during load (still in progress). #AP-349
Version 5.0.0-preview-1 (2018-10-01)
    Developer preview 1
    Initial list of features and changes is available at https://tiny.cloud/docs-preview/release-notes/new-features/
Version 4.9.3 (2019-01-31)
    Added a visualchars_default_state setting to the Visualchars Plugin. Patch contributed by mat3e.
    Fixed a bug where scrolling on a page with more than one editor would cause a ResizeWindow event to fire. #TINY-3247
    Fixed a bug where if a plugin threw an error during initialisation the whole editor would fail to load. #TINY-3243
    Fixed a bug where getContent would include bogus elements when valid_elements setting was set up in a specific way. #TINY-3213
    Fixed a bug where only a few function key names could be used when creating keyboard shortcuts. #TINY-3146
    Fixed a bug where it wasn't possible to enter spaces into an editor after pressing shift+enter. #TINY-3099
    Fixed a bug where no caret would be rendered after backspacing to a contenteditable false element. #TINY-2998
    Fixed a bug where deletion to/from indented lists would leave list fragments in the editor. #TINY-2981
Version 4.9.2 (2018-12-17)
    Fixed a bug with pressing the space key on IE 11 would result in nbsp characters being inserted between words at the end of a block. #TINY-2996
    Fixed a bug where character composition using quote and space on US International keyboards would produce a space instead of a quote. #TINY-2999
    Fixed a bug where remove format wouldn't remove the inner most inline element in some situations. #TINY-2982
    Fixed a bug where outdenting an list item would affect attributes on other list items within the same list. #TINY-2971
    Fixed a bug where the DomParser filters wouldn't be applied for elements created when parsing invalid html. #TINY-2978
    Fixed a bug where setProgressState wouldn't automatically close floating ui elements like menus. #TINY-2896
    Fixed a bug where it wasn't possible to navigate out of a figcaption element using the arrow keys. #TINY-2894
    Fixed a bug where enter key before an image inside a link would remove the image. #TINY-2780
Version 4.9.1 (2018-12-04)
    Added functionality to insert html to the replacement feature of the Textpattern Plugin. #TINY-2839
    Fixed a bug where `editor.selection.getContent({format: 'text'})` didn't work as expected in IE11 on an unfocused editor. #TINY-2862
    Fixed a bug in the Textpattern Plugin where the editor would get an incorrect selection after inserting a text pattern on Safari. #TINY-2838
    Fixed a bug where the space bar didn't work correctly in editors with the forced_root_block setting set to false. #TINY-2816
Version 4.9.0 (2018-11-27)
    Added a replace feature to the Textpattern Plugin. #TINY-1908
    Added functionality to the Lists Plugin that improves the indentation logic. #TINY-1790
    Fixed a bug where it wasn't possible to delete/backspace when the caret was between a contentEditable=false element and a BR. #TINY-2372
    Fixed a bug where copying table cells without a text selection would fail to copy anything. #TINY-1789
    Implemented missing `autosave_restore_when_empty` functionality in the Autosave Plugin. Patch contributed by gzzo. #GH-4447
    Reduced insertion of unnecessary nonbreaking spaces in the editor. #TINY-1879
Version 4.8.5 (2018-10-30)
    Added a content_css_cors setting to the editor that adds the crossorigin="anonymous" attribute to link tags added by the StyleSheetLoader. #TINY-1909
    Fixed a bug where trying to remove formatting with a collapsed selection range would throw an exception. #GH-4636
    Fixed a bug in the image plugin that caused updating figures to split contenteditable elements. #GH-4563
    Fixed a bug that was causing incorrect viewport calculations for fixed position UI elements. #TINY-1897
    Fixed a bug where inline formatting would cause the delete key to do nothing. #TINY-1900
Version 4.8.4 (2018-10-23)
    Added support for the HTML5 `main` element. #TINY-1877
    Changed the keyboard shortcut to move focus to contextual toolbars to Ctrl+F9. #TINY-1812
    Fixed a bug where content css could not be loaded from another domain. #TINY-1891
    Fixed a bug on FireFox where the cursor would get stuck between two contenteditable false inline elements located inside of the same block element divided by a BR. #TINY-1878
    Fixed a bug with the insertContent method where nonbreaking spaces would be inserted incorrectly. #TINY-1868
    Fixed a bug where the toolbar of the inline editor would not be visible in some scenarios. #TINY-1862
    Fixed a bug where removing the editor while more than one notification was open would throw an error. #TINY-1845
    Fixed a bug where the menubutton would be rendered on top of the menu if the viewport didn't have enough height. #TINY-1678
    Fixed a bug with the annotations api where annotating collapsed selections caused problems. #TBS-2449
    Fixed a bug where wbr elements were being transformed into whitespace when using the Paste Plugin's paste as text setting. #GH-4638
    Fixed a bug where the Search and Replace didn't replace spaces correctly. #GH-4632
    Fixed a bug with sublist items not persisting selection. #GH-4628
    Fixed a bug with mceInsertRawHTML command not working as expected. #GH-4625
Version 4.8.3 (2018-09-13)
    Fixed a bug where the Wordcount Plugin didn't correctly count words within tables on IE11. #TINY-1770
    Fixed a bug where it wasn't possible to move the caret out of a table on IE11 and Firefox. #TINY-1682
    Fixed a bug where merging empty blocks didn't work as expected, sometimes causing content to be deleted. #TINY-1781
    Fixed a bug where the Textcolor Plugin didn't show the correct current color. #TINY-1810
    Fixed a bug where clear formatting with a collapsed selection would sometimes clear formatting from more content than expected. #TINY-1813 #TINY-1821
    Fixed a bug with the Table Plugin where it wasn't possible to keyboard navigate to the caption. #TINY-1818
Version 4.8.2 (2018-08-09)
    Moved annotator from "experimental" to "annotator" object on editor. #TBS-2398
    Improved the multiclick normalization across browsers. #TINY-1788
    Fixed a bug where running getSelectedBlocks with a collapsed selection between block elements would produce incorrect results. #TINY-1787
    Fixed a bug where the ScriptLoaders loadScript method would not work as expected in FireFox when loaded on the same page as a ShadowDOM polyfill. #TINY-1786
    Removed reference to ShadowDOM event.path as Blink based browsers now support event.composedPath. #TINY-1785
    Fixed a bug where a reference to localStorage would throw an "access denied" error in IE11 with strict security settings. #TINY-1782
    Fixed a bug where pasting using the toolbar button on an inline editor in IE11 would cause a looping behaviour. #TINY-1768
Version 4.8.1 (2018-07-26)
    Fixed a bug where the content of inline editors was being cleaned on every call of `editor.save()`. #TINY-1783
    Fixed a bug where the arrow of the Inlite Theme toolbar was being rendered incorrectly in RTL mode. #TINY-1776
    Fixed a bug with the Paste Plugin where pasting after inline contenteditable false elements moved the caret to the end of the line. #TINY-1758
Version 4.8.0 (2018-06-27)
    Added new "experimental" object in editor, with initial Annotator API. #TBS-2374
    Fixed a bug where deleting paragraphs inside of table cells would delete the whole table cell. #TINY-1759
    Fixed a bug in the Table Plugin where removing row height set on the row properties dialog did not update the table. #TINY-1730
    Fixed a bug with the font select toolbar item didn't update correctly. #TINY-1683
    Fixed a bug where all bogus elements would not be deleted when removing an inline editor. #TINY-1669
Version 4.7.13 (2018-05-16)
    Fixed a bug where Edge 17 wouldn't be able to select images or tables. #TINY-1679
    Fixed issue where whitespace wasn't preserved when the editor was initialized on pre elements. #TINY-1649
    Fixed a bug with the fontselect dropdowns throwing an error if the editor was hidden in Firefox. #TINY-1664
    Fixed a bug where it wasn't possible to merge table cells on IE 11. #TINY-1671
    Fixed a bug where textcolor wasn't applying properly on IE 11 in some situations. #TINY-1663
    Fixed a bug where the justifyfull command state wasn't working correctly. #TINY-1677
    Fixed a bug where the styles wasn't updated correctly when resizing some tables. #TINY-1668
    Added missing code menu item from the default menu config. #TINY-1648
    Added new align button for combining the separate align buttons into a menu button. #TINY-1652
Version 4.7.12 (2018-05-03)
    Added an option to filter out image svg data urls.
    Added support for html5 details and summary elements.
    Changed so the mce-abs-layout-item css rule targets html instead of body. Patch contributed by nazar-pc.
    Fixed a bug where the "read" step on the mobile theme was still present on android mobile browsers.
    Fixed a bug where all images in the editor document would reload on any editor change.
    Fixed a bug with the Table Plugin where ObjectResized event wasn't being triggered on column resize.
    Fixed so the selection is set to the first suitable caret position after editor.setContent called.
    Fixed so links with xlink:href attributes are filtered correctly to prevent XSS.
    Fixed a bug on IE11 where pasting content into an inline editor initialized on a heading element would create new editable elements.
    Fixed a bug where readonly mode would not work as expected when the editor contained contentEditable=true elements.
    Fixed a bug where the Link Plugin would throw an error when used together with the webcomponents polyfill. Patch contributed by 4esnog.
    Fixed a bug where the "Powered by TinyMCE" branding link would break on XHTML pages. Patch contributed by tistre.
    Fixed a bug where the same id would be used in the blobcache for all pasted images. Patch contributed by thorn0.
Version 4.7.11 (2018-04-11)
    Added a new imagetools_credentials_hosts option to the Imagetools Plugin.
    Fixed a bug where toggling a list containing empty LIs would throw an error. Patch contributed by bradleyke.
    Fixed a bug where applying block styles to a text with the caret at the end of the paragraph would select all text in the paragraph.
    Fixed a bug where toggling on the Spellchecker Plugin would trigger isDirty on the editor.
    Fixed a bug where it was possible to enter content into selection bookmark spans.
    Fixed a bug where if a non paragraph block was configured in forced_root_block the editor.getContent method would return incorrect values with an empty editor.
    Fixed a bug where dropdown menu panels stayed open and fixed in position when dragging dialog windows.
    Fixed a bug where it wasn't possible to extend table cells with the space button in Safari.
    Fixed a bug where the setupeditor event would thrown an error when using the Compat3x Plugin.
    Fixed a bug where an error was thrown in FontInfo when called on a detached element.
Version 4.7.10 (2018-04-03)
    Removed the "read" step from the mobile theme.
    Added normalization of triple clicks across browsers in the editor.
    Added a `hasFocus` method to the editor that checks if the editor has focus.
    Added correct icon to the Nonbreaking Plugin menu item.
    Fixed so the `getContent`/`setContent` methods work even if the editor is not initialized.
    Fixed a bug with the Media Plugin where query strings were being stripped from youtube links.
    Fixed a bug where image styles were changed/removed when opening and closing the Image Plugin dialog.
    Fixed a bug in the Table Plugin where some table cell styles were not correctly added to the content html.
    Fixed a bug in the Spellchecker Plugin where it wasn't possible to change the spellchecker language.
    Fixed so the the unlink action in the Link Plugin has a menu item and can be added to the contextmenu.
    Fixed a bug where it wasn't possible to keyboard navigate to the start of an inline element on a new line within the same block element.
    Fixed a bug with the Text Color Plugin where if used with an inline editor located at the bottom of the screen the colorpicker could appear off screen.
    Fixed a bug with the UndoManager where undo levels were being added for nbzwsp characters.
    Fixed a bug with the Table Plugin where the caret would sometimes be lost when keyboard navigating up through a table.
    Fixed a bug where FontInfo.getFontFamily would throw an error when called on a removed editor.
    Fixed a bug in Firefox where undo levels were not being added correctly for some specific operations.
    Fixed a bug where initializing an inline editor inside of a table would make the whole table resizeable.
    Fixed a bug where the fake cursor that appears next to tables on Firefox was positioned incorrectly when switching to fullscreen.
    Fixed a bug where zwsp's weren't trimmed from the output from `editor.getContent({ format: 'text' })`.
    Fixed a bug where the fontsizeselect/fontselect toolbar items showed the body info rather than the first possible caret position info on init.
    Fixed a bug where it wasn't possible to select all content if the editor only contained an inline boundary element.
    Fixed a bug where `content_css` urls with query strings wasn't working.
    Fixed a bug in the Table Plugin where some table row styles were removed when changing other styles in the row properties dialog.
Version 4.7.9 (2018-02-27)
    Fixed a bug where the editor target element didn't get the correct style when removing the editor.
Version 4.7.8 (2018-02-26)
    Fixed an issue with the Help Plugin where the menuitem name wasn't lowercase.
    Fixed an issue on MacOS where text and bold text did not have the same line-height in the autocomplete dropdown in the Link Plugin dialog.
    Fixed a bug where the "paste as text" option in the Paste Plugin didn't work.
    Fixed a bug where dialog list boxes didn't get positioned correctly in documents with scroll.
    Fixed a bug where the Inlite Theme didn't use the Table Plugin api to insert correct tables.
    Fixed a bug where the Inlite Theme panel didn't hide on blur in a correct way.
    Fixed a bug where placing the cursor before a table in Firefox would scroll to the bottom of the table.
    Fixed a bug where selecting partial text in table cells with rowspans and deleting would produce faulty tables.
    Fixed a bug where the Preview Plugin didn't work on Safari due to sandbox security.
    Fixed a bug where table cell selection using the keyboard threw an error.
    Fixed so the font size and font family doesn't toggle the text but only sets the selected format on the selected text.
    Fixed so the built-in spellchecking on Chrome and Safari creates an undo level when replacing words.
Version 4.7.7 (2018-02-19)
    Added a border style selector to the advanced tab of the Image Plugin.
    Added better controls for default table inserted by the Table Plugin.
    Added new `table_responsive_width` option to the Table Plugin that controls whether to use pixel or percentage widths.
    Fixed a bug where the Link Plugin text didn't update when a URL was pasted using the context menu.
    Fixed a bug with the Spellchecker Plugin where using "Add to dictionary" in the context menu threw an error.
    Fixed a bug in the Media Plugin where the preview node for iframes got default width and height attributes that interfered with width/height styles.
    Fixed a bug where backslashes were being added to some font family names in Firefox in the fontselect toolbar item.
    Fixed a bug where errors would be thrown when trying to remove an editor that had not yet been fully initialized.
    Fixed a bug where the Imagetools Plugin didn't update the images atomically.
    Fixed a bug where the Fullscreen Plugin was throwing errors when being used on an inline editor.
    Fixed a bug where drop down menus weren't positioned correctly in inline editors on scroll.
    Fixed a bug with a semicolon missing at the end of the bundled javascript files.
    Fixed a bug in the Table Plugin with cursor navigation inside of tables where the cursor would sometimes jump into an incorrect table cells.
    Fixed a bug where indenting a table that is a list item using the "Increase indent" button would create a nested table.
    Fixed a bug where text nodes containing only whitespace were being wrapped by paragraph elements.
    Fixed a bug where whitespace was being inserted after br tags inside of paragraph tags.
    Fixed a bug where converting an indented paragraph to a list item would cause the list item to have extra padding.
    Fixed a bug where Copy/Paste in an editor with a lot of content would cause the editor to scroll to the top of the content in IE11.
    Fixed a bug with a memory leak in the DragHelper. Path contributed by ben-mckernan.
    Fixed a bug where the advanced tab in the Media Plugin was being shown even if it didn't contain anything. Patch contributed by gabrieeel.
    Fixed an outdated eventname in the EventUtils. Patch contributed by nazar-pc.
    Fixed an issue where the Json.parse function would throw an error when being used on a page with strict CSP settings.
    Fixed so you can place the curser before and after table elements within the editor in Firefox and Edge/IE.
Version 4.7.6 (2018-01-29)
    Fixed a bug in the jquery integration where it threw an error saying that "global is not defined".
    Fixed a bug where deleting a table cell whose previous sibling was set to contenteditable false would create a corrupted table.
    Fixed a bug where highlighting text in an unfocused editor did not work correctly in IE11/Edge.
    Fixed a bug where the table resize handles were not being repositioned when activating the Fullscreen Plugin.
    Fixed a bug where the Imagetools Plugin dialog didn't honor editor RTL settings.
    Fixed a bug where block elements weren't being merged correctly if you deleted from after a contenteditable false element to the beginning of another block element.
    Fixed a bug where TinyMCE didn't work with module loaders like webpack.
Version 4.7.5 (2018-01-22)
    Fixed bug with the Codesample Plugin where it wasn't possible to edit codesamples when the editor was in inline mode.
    Fixed bug where focusing on the status bar broke the keyboard navigation functionality.
    Fixed bug where an error would be thrown on Edge by the Table Plugin when pasting using the PowerPaste Plugin.
    Fixed bug in the Table Plugin where selecting row border style from the dropdown menu in advanced row properties would throw an error.
    Fixed bug with icons being rendered incorrectly on Chrome on Mac OS.
    Fixed bug in the Textcolor Plugin where the font color and background color buttons wouldn't trigger an ExecCommand event.
    Fixed bug in the Link Plugin where the url field wasn't forced LTR.
    Fixed bug where the Nonbreaking Plugin incorrectly inserted spaces into tables.
    Fixed bug with the inline theme where the toolbar wasn't repositioned on window resize.
Version 4.7.4 (2017-12-05)
    Fixed bug in the Nonbreaking Plugin where the nonbreaking_force_tab setting was being ignored.
    Fixed bug in the Table Plugin where changing row height incorrectly converted column widths to pixels.
    Fixed bug in the Table Plugin on Edge and IE11 where resizing the last column after resizing the table would cause invalid column heights.
    Fixed bug in the Table Plugin where keyboard navigation was not normalized between browsers.
    Fixed bug in the Table Plugin where the colorpicker button would show even without defining the colorpicker_callback.
    Fixed bug in the Table Plugin where it wasn't possible to set the cell background color.
    Fixed bug where Firefox would throw an error when intialising an editor on an element that is hidden or not yet added to the DOM.
    Fixed bug where Firefox would throw an error when intialising an editor inside of a hidden iframe.
Version 4.7.3 (2017-11-23)
    Added functionality to open the Codesample Plugin dialog when double clicking on a codesample. Patch contributed by dakuzen.
    Fixed bug where undo/redo didn't work correctly with some formats and caret positions.
    Fixed bug where the color picker didn't show up in Table Plugin dialogs.
    Fixed bug where it wasn't possible to change the width of a table through the Table Plugin dialog.
    Fixed bug where the Charmap Plugin couldn't insert some special characters.
    Fixed bug where editing a newly inserted link would not actually edit the link but insert a new link next to it.
    Fixed bug where deleting all content in a table cell made it impossible to place the caret into it.
    Fixed bug where the vertical alignment field in the Table Plugin cell properties dialog didn't do anything.
    Fixed bug where an image with a caption showed two sets of resize handles in IE11.
    Fixed bug where pressing the enter button inside of an h1 with contenteditable set to true would sometimes produce a p tag.
    Fixed bug with backspace not working as expected before a noneditable element.
    Fixed bug where operating on tables with invalid rowspans would cause an error to be thrown.
    Fixed so a real base64 representation of the image is available on the blobInfo that the images_upload_handler gets called with.
    Fixed so the image upload tab is available when the images_upload_handler is defined (and not only when the images_upload_url is defined).
Version 4.7.2 (2017-11-07)
    Added newly rewritten Table Plugin.
    Added support for attributes with colon in valid_elements and addValidElements.
    Added support for dailymotion short url in the Media Plugin. Patch contributed by maat8.
    Added support for converting to half pt when converting font size from px to pt. Patch contributed by danny6514.
    Added support for location hash to the Autosave plugin to make it work better with SPAs using hash routing.
    Added support for merging table cells when pasting a table into another table.
    Changed so the language packs are only loaded once. Patch contributed by 0xor1.
    Simplified the css for inline boundaries selection by switching to an attribute selector.
    Fixed bug where an error would be thrown on editor initialization if the window.getSelection() returned null.
    Fixed bug where holding down control or alt keys made the keyboard navigation inside an inline boundary not work as expected.
    Fixed bug where applying formats in IE11 produced extra, empty paragraphs in the editor.
    Fixed bug where the Word Count Plugin didn't count some mathematical operators correctly.
    Fixed bug where removing an inline editor removed the element that the editor had been initialized on.
    Fixed bug where setting the selection to the end of an editable container caused some formatting problems.
    Fixed bug where an error would be thrown sometimes when an editor was removed because of the selection bookmark was being stored asynchronously.
    Fixed a bug where an editor initialized on an empty list did not contain any valid cursor positions.
    Fixed a bug with the Context Menu Plugin and webkit browsers on Mac where right-clicking inside a table would produce an incorrect selection.
    Fixed bug where the Image Plugin constrain proportions setting wasn't working as expected.
    Fixed bug where deleting the last character in a span with decorations produced an incorrect element when typing.
    Fixed bug where focusing on inline editors made the toolbar flicker when moving between elements quickly.
    Fixed bug where the selection would be stored incorrectly in inline editors when the mouseup event was fired outside the editor body.
    Fixed bug where toggling bold at the end of an inline boundary would toggle off the whole word.
    Fixed bug where setting the skin to false would not stop the loading of some skin css files.
    Fixed bug in mobile theme where pinch-to-zoom would break after exiting the editor.
    Fixed bug where sublists of a fully selected list would not be switched correctly when changing list style.
    Fixed bug where inserting media by source would break the UndoManager.
    Fixed bug where inserting some content into the editor with a specific selection would replace some content incorrectly.
    Fixed bug where selecting all content with ctrl+a in IE11 caused problems with untoggling some formatting.
    Fixed bug where the Search and Replace Plugin left some marker spans in the editor when undoing and redoing after replacing some content.
    Fixed bug where the editor would not get a scrollbar when using the Fullscreen and Autoresize plugins together.
    Fixed bug where the font selector would stop working correctly after selecting fonts three times.
    Fixed so pressing the enter key inside of an inline boundary inserts a br after the inline boundary element.
    Fixed a bug where it wasn't possible to use tab navigation inside of a table that was inside of a list.
    Fixed bug where end_container_on_empty_block would incorrectly remove elements.
    Fixed bug where content_styles weren't added to the Preview Plugin iframe.
    Fixed so the beforeSetContent/beforeGetContent events are preventable.
    Fixed bug where changing height value in Table Plugin advanced tab didn't do anything.
    Fixed bug where it wasn't possible to remove formatting from content in beginning of table cell.
Version 4.7.1 (2017-10-09)
    Fixed bug where theme set to false on an inline editor produced an extra div element after the target element.
    Fixed bug where the editor drag icon was misaligned with the branding set to false.
    Fixed bug where doubled menu items were not being removed as expected with the removed_menuitems setting.
    Fixed bug where the Table of contents plugin threw an error when initialized.
    Fixed bug where it wasn't possible to add inline formats to text selected right to left.
    Fixed bug where the paste from plain text mode did not work as expected.
    Fixed so the style previews do not set color and background color when selected.
    Fixed bug where the Autolink plugin didn't work as expected with some formats applied on an empty editor.
    Fixed bug where the Textpattern plugin were throwing errors on some patterns.
    Fixed bug where the Save plugin saved all editors instead of only the active editor. Patch contributed by dannoe.
Version 4.7.0 (2017-10-03)
    Added new mobile ui that is specifically designed for mobile devices.
    Updated the default skin to be more modern and white since white is preferred by most implementations.
    Restructured the default menus to be more similar to common office suites like Google Docs.
    Fixed so theme can be set to false on both inline and iframe editor modes.
    Fixed bug where inline editor would add/remove the visualblocks css multiple times.
    Fixed bug where selection wouldn't be properly restored when editor lost focus and commands where invoked.
    Fixed bug where toc plugin would generate id:s for headers even though a toc wasn't inserted into the content.
    Fixed bug where is wasn't possible to drag/drop contents within the editor if paste_data_images where set to true.
    Fixed bug where getParam and close in WindowManager would get the first opened window instead of the last opened window.
    Fixed bug where delete would delete between cells inside a table in Firefox.
Version 4.6.7 (2017-09-18)
    Fixed bug where paste wasn't working in IOS.
    Fixed bug where the Word Count Plugin didn't count some mathematical operators correctly.
    Fixed bug where inserting a list in a table caused the cell to expand in height.
    Fixed bug where pressing enter in a list located inside of a table deleted list items instead of inserting new list item.
    Fixed bug where copy and pasting table cells produced inconsistent results.
    Fixed bug where initializing an editor with an ID of 'length' would throw an exception.
    Fixed bug where it was possible to split a non merged table cell.
    Fixed bug where copy and pasting a list with a very specific selection into another list would produce a nested list.
    Fixed bug where copy and pasting ordered lists sometimes produced unordered lists.
    Fixed bug where padded elements inside other elements would be treated as empty.
    Added some missing translations to Image, Link and Help plugins.
    Fixed so you can resize images inside a figure element.
    Fixed bug where an inline TinyMCE editor initialized on a table did not set selection on load in Chrome.
    Fixed the positioning of the inlite toolbar when the target element wasn't big enough to fit the toolbar.
Version 4.6.6 (2017-08-30)
    Fixed so that notifications wrap long text content instead of bleeding outside the notification element.
    Fixed so the content_style css is added after the skin and custom stylesheets.
    Fixed bug where it wasn't possible to remove a table with the Cut button.
    Fixed bug where the center format wasn't getting the same font size as the other formats in the format preview.
    Fixed bug where the wordcount plugin wasn't counting hyphenated words correctly.
    Fixed bug where all content pasted into the editor was added to the end of the editor.
    Fixed bug where enter keydown on list item selection only deleted content and didn't create a new line.
    Fixed bug where destroying the editor while the content css was still loading caused error notifications on Firefox.
    Fixed bug where undoing cut operation in IE11 left some unwanted html in the editor content.
    Fixed bug where enter keydown would throw an error in IE11.
    Fixed bug where duplicate instances of an editor were added to the editors array when using the createEditor API.
    Fixed bug where the formatter applied formats on the wrong content when spellchecker was activated.
    Fixed bug where switching formats would reset font size on child nodes.
    Fixed bug where the table caption element weren't always the first descendant to the table tag.
    Fixed bug where pasting some content into the editor on chrome some newlines were removed.
    Fixed bug where it wasn't possible to remove a list if a list item was a table element.
    Fixed bug where copy/pasting partial selections of tables wouldn't produce a proper table.
    Fixed bug where the searchreplace plugin could not find consecutive spaces.
    Fixed bug where background color wasn't applied correctly on some partially selected contents.
Version 4.6.5 (2017-08-02)
    Added new inline_boundaries_selector that allows you to specify the elements that should have boundaries.
    Added new local upload feature this allows the user to upload images directly from the image dialog.
    Added a new api for providing meta data for plugins. It will show up in the help dialog if it's provided.
    Fixed so that the notifications created by the notification manager are more screen reader accessible.
    Fixed bug where changing the list format on multiple selected lists didn't change all of the lists.
    Fixed bug where the nonbreaking plugin would insert multiple undo levels when pressing the tab key.
    Fixed bug where delete/backspace wouldn't render a caret when all editor contents where deleted.
    Fixed bug where delete/backspace wouldn't render a caret if the deleted element was a single contentEditable false element.
    Fixed bug where the wordcount plugin wouldn't count words correctly if word where typed after applying a style format.
    Fixed bug where the wordcount plugin would count mathematical formulas as multiple words for example 1+1=2.
    Fixed bug where formatting of triple clicked blocks on Chrome/Safari would result in styles being added outside the visual selection.
    Fixed bug where paste would add the contents to the end of the editor area when inline mode was used.
    Fixed bug where toggling off bold formatting on text entered in a new paragraph would add an extra line break.
    Fixed bug where autolink plugin would only produce a link on every other consecutive link on Firefox.
    Fixed bug where it wasn't possible to select all contents if the content only had one pre element.
    Fixed bug where sizzle would produce lagging behavior on some sites due to repaints caused by feature detection.
    Fixed bug where toggling off inline formats wouldn't include the space on selected contents with leading or trailing spaces.
    Fixed bug where the cut operation in UI wouldn't work in Chrome.
    Fixed bug where some legacy editor initialization logic would throw exceptions about editor settings not being defined.
    Fixed bug where it wasn't possible to apply text color to links if they where part of a non collapsed selection.
    Fixed bug where an exception would be thrown if the user selected a video element and then moved the focus outside the editor.
    Fixed bug where list operations didn't work if there where block elements inside the list items.
    Fixed bug where applying block formats to lists wrapped in block elements would apply to all elements in that wrapped block.
Version 4.6.4 (2017-06-13)
    Fixed bug where the editor would move the caret when clicking on the scrollbar next to a content editable false block.
    Fixed bug where the text color select dropdowns wasn't placed correctly when they didn't fit the width of the screen.
    Fixed bug where the default editor line height wasn't working for mixed font size contents.
    Fixed bug where the content css files for inline editors were loaded multiple times for multiple editor instances.
    Fixed bug where the initial value of the font size/font family dropdowns wasn't displayed.
    Fixed bug where the I18n api was not supporting arrays as the translation replacement values.
    Fixed bug where chrome would display "The given range isn't in document." errors for invalid ranges passed to setRng.
    Fixed bug where the compat3x plugin wasn't working since the global tinymce references wasn't resolved correctly.
    Fixed bug where the preview plugin wasn't encoding the base url passed into the iframe contents producing a xss bug.
    Fixed bug where the dom parser/serializer wasn't handling some special elements like noframes, title and xmp.
    Fixed bug where the dom parser/serializer wasn't handling cdata sections with comments inside.
    Fixed bug where the editor would scroll to the top of the editable area if a dialog was closed in inline mode.
    Fixed bug where the link dialog would not display the right rel value if rel_list was configured.
    Fixed bug where the context menu would select images on some platforms but not others.
    Fixed bug where the filenames of images were not retained on dragged and drop into the editor from the desktop.
    Fixed bug where the paste plugin would misrepresent newlines when pasting plain text and having forced_root_block configured.
    Fixed so that the error messages for the imagetools plugin is more human readable.
    Fixed so the internal validate setting for the parser/serializer can't be set from editor initialization settings.
Version 4.6.3 (2017-05-30)
    Fixed bug where the arrow keys didn't work correctly when navigating on nested inline boundary elements.
    Fixed bug where delete/backspace didn't work correctly on nested inline boundary elements.
    Fixed bug where image editing didn't work on subsequent edits of the same image.
    Fixed bug where charmap descriptions wouldn't properly wrap if they exceeded the width of the box.
    Fixed bug where the default image upload handler only accepted 200 as a valid http status code.
    Fixed so rel on target=_blank links gets forced with only noopener instead of both noopener and noreferrer.
Version 4.6.2 (2017-05-23)
    Fixed bug where the SaxParser would run out of memory on very large documents.
    Fixed bug with formatting like font size wasn't applied to del elements.
    Fixed bug where various api calls would be throwing exceptions if they where invoked on a removed editor instance.
    Fixed bug where the branding position would be incorrect if the editor was inside a hidden tab and then later showed.
    Fixed bug where the color levels feature in the imagetools dialog wasn't working properly.
    Fixed bug where imagetools dialog wouldn't pre-load images from CORS domains, before trying to prepare them for editing.
    Fixed bug where the tab key would move the caret to the next table cell if being pressed inside a list inside a table.
    Fixed bug where the cut/copy operations would loose parent context like the current format etc.
    Fixed bug with format preview not working on invalid elements excluded by valid_elements.
    Fixed bug where blocks would be merged in incorrect order on backspace/delete.
    Fixed bug where zero length text nodes would cause issues with the undo logic if there where iframes present.
    Fixed bug where the font size/family select lists would throw errors if the first node was a comment.
    Fixed bug with csp having to allow local script evaluation since it was used to detect global scope.
    Fixed bug where CSP required a relaxed option for javascript: URLs in unsupported legacy browsers.
    Fixed bug where a fake caret would be rendered for td with the contenteditable=false.
    Fixed bug where typing would be blocked on IE 11 when within a nested contenteditable=true/false structure.
Version 4.6.1 (2017-05-10)
    Added configuration option to list plugin to disable tab indentation.
    Fixed bug where format change on very specific content could cause the selection to change.
    Fixed bug where TinyMCE could not be lazyloaded through jquery integration.
    Fixed bug where entities in style attributes weren't decoded correctly on paste in webkit.
    Fixed bug where fontsize_formats option had been renamed incorrectly.
    Fixed bug with broken backspace/delete behaviour between contenteditable=false blocks.
    Fixed bug where it wasn't possible to backspace to the previous line with the inline boundaries functionality turned on.
    Fixed bug where is wasn't possible to move caret left and right around a linked image with the inline boundaries functionality turned on.
    Fixed bug where pressing enter after/before hr element threw exception. Patch contributed bradleyke.
    Fixed so the CSS in the visualblocks plugin doesn't overwrite background color. Patch contributed by Christian Rank.
    Fixed bug where multibyte characters weren't encoded correctly. Patch contributed by James Tarkenton.
    Fixed bug where shift-click to select within contenteditable=true fields wasn't working.
Version 4.6.0 (2017-05-04)
    Dropped support for IE 8-10 due to market share and lack of support from Microsoft. See tinymce docs for details.
    Added an inline boundary caret position feature that makes it easier to type at the beginning/end of links/code elements.
    Added a help plugin that adds a button and a dialog showing the editor shortcuts and loaded plugins.
    Added an inline_boundaries option that allows you to disable the inline boundary feature if it's not desired.
    Added a new ScrollIntoView event that allows you to override the default scroll to element behavior.
    Added role and aria- attributes as valid elements in the default valid elements config.
    Added new internal flag for PastePreProcess/PastePostProcess this is useful to know if the paste was coming from an external source.
    Added new ignore function to UndoManager this works similar to transact except that it doesn't add an undo level by default.
    Fixed so that urls gets retained for images when being edited. This url is then passed on to the upload handler.
    Fixed so that the editors would be initialized on readyState interactive instead of complete.
    Fixed so that the init event of the editor gets fired once all contentCSS files have been properly loaded.
    Fixed so that width/height of the editor gets taken from the textarea element if it's explicitly specified in styles.
    Fixed so that keep_styles set to false no longer clones class/style from the previous paragraph on enter.
    Fixed so that the default line-height is 1.2em to avoid zwnbsp characters from producing text rendering glitches on Windows.
    Fixed so that loading errors of content css gets presented by a notification message.
    Fixed so figure image elements can be linked when selected this wraps the figure image in a anchor element.
    Fixed bug where it wasn't possible to copy/paste rows with colspans by using the table copy/paste feature.
    Fixed bug where the protect setting wasn't properly applied to header/footer parts when using the fullpage plugin.
    Fixed bug where custom formats that specified upper case element names where not applied correctly.
    Fixed bug where some screen readers weren't reading buttons due to an aria specific fix for IE 8.
    Fixed bug where cut wasn't working correctly on iOS due to it's clipboard API not working correctly.
    Fixed bug where Edge would paste div elements instead of paragraphs when pasting plain text.
    Fixed bug where the textpattern plugin wasn't dealing with trailing punctuations correctly.
    Fixed bug where image editing would some times change the image format from jpg to png.
    Fixed bug where some UI elements could be inserted into the toolbar even if they where not registered.
    Fixed bug where it was possible to click the TD instead of the character in the character map and that caused an exception.
    Fixed bug where the font size/font family dropdowns would sometimes show an incorrect value due to css not being loaded in time.
    Fixed bug with the media plugin inserting undefined instead of retaining size when media_dimensions was set to false.
    Fixed bug with deleting images when forced_root_blocks where set to false.
    Fixed bug where input focus wasn't properly handled on nested content editable elements.
    Fixed bug where Chrome/Firefox would throw an exception when selecting images due to recent change of setBaseAndExtent support.
    Fixed bug where malformed blobs would throw exceptions now they are simply ignored.
    Fixed bug where backspace/delete wouldn't work properly in some cases where all contents was selected in WebKit.
    Fixed bug with Angular producing errors since it was expecting events objects to be patched with their custom properties.
    Fixed bug where the formatter would apply formatting to spellchecker errors now all bogus elements are excluded.
    Fixed bug with backspace/delete inside table caption elements wouldn't behave properly on IE 11.
    Fixed bug where typing after a contenteditable false inline element could move the caret to the end of that element.
    Fixed bug where backspace before/after contenteditable false blocks wouldn't properly remove the right element.
    Fixed bug where backspace before/after contenteditable false inline elements wouldn't properly empty the current block element.
    Fixed bug where vertical caret navigation with a custom line-height would sometimes match incorrect positions.
    Fixed bug with paste on Edge where character encoding wasn't handled properly due to a browser bug.
    Fixed bug with paste on Edge where extra fragment data was inserted into the contents when pasting.
    Fixed bug with pasting contents when having a whole block element selected on WebKit could cause WebKit spans to appear.
    Fixed bug where the visualchars plugin wasn't working correctly showing invisible nbsp characters.
    Fixed bug where browsers would hang if you tried to load some malformed html contents.
    Fixed bug where the init call promise wouldn't resolve if the specified selector didn't find any matching elements.
    Fixed bug where the Schema isValidChild function was case sensitive.
Version 4.5.3 (2017-02-01)
    Added keyboard navigation for menu buttons when the menu is in focus.
    Added api to the list plugin for setting custom classes/attributes on lists.
    Added validation for the anchor plugin input field according to W3C id naming specifications.
    Fixed bug where media placeholders were removed after resize with the forced_root_block setting set to false.
    Fixed bug where deleting selections with similar sibling nodes sometimes deleted the whole document.
    Fixed bug with inlite theme where several toolbars would appear scrolling when more than one instance of the editor was in use.
    Fixed bug where the editor would throw error with the fontselect plugin on hidden editor instances in Firefox.
    Fixed bug where the background color would not stretch to the font size.
    Fixed bug where font size would be removed when changing background color.
    Fixed bug where the undomanager trimmed away whitespace between nodes on undo/redo.
    Fixed bug where media_dimensions=false in media plugin caused the editor to throw an error.
    Fixed bug where IE was producing font/u elements within links on paste.
    Fixed bug where some button tooltips were broken when compat3x was in use.
    Fixed bug where backspace/delete/typeover would remove the caption element.
    Fixed bug where powerspell failed to function when compat3x was enabled.
    Fixed bug where it wasn't possible to apply sub/sup on text with large font size.
    Fixed bug where pre tags with spaces weren't treated as content.
    Fixed bug where Meta+A would select the entire document instead of all contents in nested ce=true elements.
Version 4.5.2 (2017-01-04)
    Added missing keyboard shortcut description for the underline menu item in the format menu.
    Fixed bug where external blob urls wasn't properly handled by editor upload logic. Patch contributed by David Oviedo.
    Fixed bug where urls wasn't treated as a single word by the wordcount plugin.
    Fixed bug where nbsp characters wasn't treated as word delimiters by the wordcount plugin.
    Fixed bug where editor instance wasn't properly passed to the format preview logic. Patch contributed by NullQuery.
    Fixed bug where the fake caret wasn't hidden when you moved selection to a cE=false element.
    Fixed bug where it wasn't possible to edit existing code sample blocks.
    Fixed bug where it wasn't possible to delete editor contents if the selection included an empty block.
    Fixed bug where the formatter wasn't expanding words on some international characters. Patch contributed by Martin Larochelle.
    Fixed bug where the open link feature wasn't working correctly on IE 11.
    Fixed bug where enter before/after a cE=false block wouldn't properly padd the paragraph with an br element.
    Fixed so font size and font family select boxes always displays a value by using the runtime style as a fallback.
    Fixed so missing plugins will be logged to console as warnings rather than halting the initialization of the editor.
    Fixed so splitbuttons become normal buttons in advlist plugin if styles are empty. Patch contributed by René Schleusner.
    Fixed so you can multi insert rows/cols by selecting table cells and using insert rows/columns.
Version 4.5.1 (2016-12-07)
    Fixed bug where the lists plugin wouldn't initialize without the advlist plugins if served from cdn.
    Fixed bug where selectors with "*" would cause the style format preview to throw an error.
    Fixed bug with toggling lists off on lists with empty list items would throw an error.
    Fixed bug where editing images would produce non existing blob uris.
    Fixed bug where the offscreen toc selection would be treated as the real toc element.
    Fixed bug where the aria level attribute for element path would have an incorrect start index.
    Fixed bug where the offscreen selection of cE=false that where very wide would be shown onscreen. Patch contributed by Steven Bufton.
    Fixed so the default_link_target gets applied to links created by the autolink plugin.
    Fixed so that the name attribute gets removed by the anchor plugin if editing anchors.
Version 4.5.0 (2016-11-23)
    Added new toc plugin allows you to insert table of contents based on editor headings.
    Added new auto complete menu to all url fields. Adds history, link to anchors etc.
    Added new sidebar api that allows you to add custom sidebar panels and buttons to toggle these.
    Added new insert menu button that allows you to have multiple insert functions under the same menu button.
    Added new open link feature to ctrl+click, alt+enter and context menu.
    Added new media_embed_handler option to allow the media plugin to be populated with custom embeds.
    Added new support for editing transparent images using the image tools dialog.
    Added new images_reuse_filename option to allow filenames of images to be retained for upload.
    Added new security feature where links with target="_blank" will by default get rel="noopener noreferrer".
    Added new allow_unsafe_link_target to allow you to opt-out of the target="_blank" security feature.
    Added new style_formats_autohide option to automatically hide styles based on context.
    Added new codesample_content_css option to specify where the code sample prism css is loaded from.
    Added new support for Japanese/Chinese word count following the unicode standards on this.
    Added new fragmented undo levels this dramatically reduces flicker on contents with iframes.
    Added new live previews for complex elements like table or lists.
    Fixed bug where it wasn't possible to properly tab between controls in a dialog with a disabled form item control.
    Fixed bug where firefox would generate a rectangle on elements produced after/before a cE=false elements.
    Fixed bug with advlist plugin not switching list element format properly in some edge cases.
    Fixed bug where col/rowspans wasn't correctly computed by the table plugin in some cases.
    Fixed bug where the table plugin would thrown an error if object_resizing was disabled.
    Fixed bug where some invalid markup would cause issues when running in XHTML mode. Patch contributed by Charles Bourasseau.
    Fixed bug where the fullscreen class wouldn't be removed properly when closing dialogs.
    Fixed bug where the PastePlainTextToggle event wasn't fired by the paste plugin when the state changed.
    Fixed bug where table the row type wasn't properly updated in table row dialog. Patch contributed by Matthias Balmer.
    Fixed bug where select all and cut wouldn't place caret focus back to the editor in WebKit. Patch contributed by Daniel Jalkut.
    Fixed bug where applying cell/row properties to multiple cells/rows would reset other unchanged properties.
    Fixed bug where some elements in the schema would have redundant/incorrect children.
    Fixed bug where selector and target options would cause issues if used together.
    Fixed bug where drag/drop of images from desktop on chrome would thrown an error.
    Fixed bug where cut on WebKit/Blink wouldn't add an undo level.
    Fixed bug where IE 11 would scroll to the cE=false elements when they where selected.
    Fixed bug where keys like F5 wouldn't work when a cE=false element was selected.
    Fixed bug where the undo manager wouldn't stop the typing state when commands where executed.
    Fixed bug where unlink on wrapped links wouldn't work properly.
    Fixed bug with drag/drop of images on WebKit where the image would be deleted form the source editor.
    Fixed bug where the visual characters mode would be disabled when contents was extracted from the editor.
    Fixed bug where some browsers would toggle of formats applied to the caret when clicking in the editor toolbar.
    Fixed bug where the custom theme function wasn't working correctly.
    Fixed bug where image option for custom buttons required you to have icon specified as well.
    Fixed bug where the context menu and contextual toolbars would be visible at the same time and sometimes overlapping.
    Fixed bug where the noneditable plugin would double wrap elements when using the noneditable_regexp option.
    Fixed bug where tables would get padding instead of margin when you used the indent button.
    Fixed bug where the charmap plugin wouldn't properly insert non breaking spaces.
    Fixed bug where the color previews in color input boxes wasn't properly updated.
    Fixed bug where the list items of previous lists wasn't merged in the right order.
    Fixed bug where it wasn't possible to drag/drop inline-block cE=false elements on IE 11.
    Fixed bug where some table cell merges would produce incorrect rowspan/colspan.
    Fixed so the font size of the editor defaults to 14px instead of 11px this can be overridden by custom css.
    Fixed so wordcount is debounced to reduce cpu hogging on larger texts.
    Fixed so tinymce global gets properly exported as a module when used with some module bundlers.
    Fixed so it's possible to specify what css properties you want to preview on specific formats.
    Fixed so anchors are contentEditable=false while within the editor.
    Fixed so selected contents gets wrapped in a inline code element by the codesample plugin.
    Fixed so conditional comments gets properly stripped independent of case. Patch contributed by Georgii Dolzhykov.
    Fixed so some escaped css sequences gets properly handled. Patch contributed by Georgii Dolzhykov.
    Fixed so notifications with the same message doesn't get displayed at the same time.
    Fixed so F10 can be used as an alternative key to focus to the toolbar.
    Fixed various api documentation issues and typos.
    Removed layer plugin since it wasn't really ported from 3.x and there doesn't seem to be much use for it.
    Removed moxieplayer.swf from the media plugin since it wasn't used by the media plugin.
    Removed format state from the advlist plugin to be more consistent with common word processors.
Version 4.4.3 (2016-09-01)
    Fixed bug where copy would produce an exception on Chrome.
    Fixed bug where deleting lists on IE 11 would merge in correct text nodes.
    Fixed bug where deleting partial lists with indentation wouldn't cause proper normalization.
Version 4.4.2 (2016-08-25)
    Added new importcss_exclusive option to disable unique selectors per group.
    Added new group specific selector_converter option to importcss plugin.
    Added new codesample_languages option to apply custom languages to codesample plugin.
    Added new codesample_dialog_width/codesample_dialog_height options.
    Fixed bug where fullscreen button had an incorrect keyboard shortcut.
    Fixed bug where backspace/delete wouldn't work correctly from a block to a cE=false element.
    Fixed bug where smartpaste wasn't detecting links with special characters in them like tilde.
    Fixed bug where the editor wouldn't get proper focus if you clicked on a cE=false element.
    Fixed bug where it wasn't possible to copy/paste table rows that had merged cells.
    Fixed bug where merging cells could some times produce invalid col/rowspan attibute values.
    Fixed bug where getBody would sometimes thrown an exception now it just returns null if the iframe is clobbered.
    Fixed bug where drag/drop of cE=false element wasn't properly constrained to viewport.
    Fixed bug where contextmenu on Mac would collapse any selection to a caret.
    Fixed bug where rtl mode wasn't rendered properly when loading a language pack with the rtl flag.
    Fixed bug where Kamer word bounderies would be stripped from contents.
    Fixed bug where lists would sometimes render two dots or numbers on the same line.
    Fixed bug where the skin_url wasn't used by the inlite theme.
    Fixed so data attributes are ignored when comparing formats in the formatter.
    Fixed so it's possible to disable inline toolbars in the inlite theme.
    Fixed so template dialog gets resized if it doesn't fit the window viewport.
Version 4.4.1 (2016-07-26)
    Added smart_paste option to paste plugin to allow disabling the paste behavior if needed.
    Fixed bug where png urls wasn't properly detected by the smart paste logic.
    Fixed bug where the element path wasn't working properly when multiple editor instances where used.
    Fixed bug with creating lists out of multiple paragraphs would just create one list item instead of multiple.
    Fixed bug where scroll position wasn't properly handled by the inlite theme to place the toolbar properly.
    Fixed bug where multiple instances of the editor using the inlite theme didn't render the toolbar properly.
    Fixed bug where the shortcut label for fullscreen mode didn't match the actual shortcut key.
    Fixed bug where it wasn't possible to select cE=false blocks using touch devices on for example iOS.
    Fixed bug where it was possible to select the child image within a cE=false on IE 11.
    Fixed so inserts of html containing lists doesn't merge with any existing lists unless it's a paste operation.
Version 4.4.0 (2016-06-30)
    Added new inlite theme this is a more lightweight inline UI.
    Added smarter paste logic that auto detects urls in the clipboard and inserts images/links based on that.
    Added a better image resize algorithm for better image quality in the imagetools plugin.
    Fixed bug where it wasn't possible to drag/dropping cE=false elements on FF.
    Fixed bug where backspace/delete before/after a cE=false block would produce a new paragraph.
    Fixed bug where list style type css property wasn't preserved when indenting lists.
    Fixed bug where merging of lists where done even if the list style type was different.
    Fixed bug where the image_dataimg_filter function wasn't used when pasting images.
    Fixed bug where nested editable within a non editable element would cause scroll on focus in Chrome.
    Fixed so invalid targets for inline mode is blocked on initialization. We only support elements that can have children.
Version 4.3.13 (2016-06-08)
    Added characters with a diacritical mark to charmap plugin. Patch contributed by Dominik Schilling.
    Added better error handling if the image proxy service would produce errors.
    Fixed issue with pasting list items into list items would produce nested list rather than a merged list.
    Fixed bug where table selection could get stuck in selection mode for inline editors.
    Fixed bug where it was possible to place the caret inside the resize grid elements.
    Fixed bug where it wasn't possible to place in elements horizontally adjacent cE=false blocks.
    Fixed bug where multiple notifications wouldn't be properly placed on screen.
    Fixed bug where multiple editor instance of the same id could be produces in some specific integrations.
Version 4.3.12 (2016-05-10)
    Fixed bug where focus calls couldn't be made inside the editors PostRender event handler.
    Fixed bug where some translations wouldn't work as expected due to a bug in editor.translate.
    Fixed bug where the node change event could fire with a node out side the root of the editor.
    Fixed bug where Chrome wouldn't properly present the keyboard paste clipboard details when paste was clicked.
    Fixed bug where merged cells in tables couldn't be selected from right to left.
    Fixed bug where insert row wouldn't properly update a merged cells rowspan property.
    Fixed bug where the color input boxes preview field wasn't properly set on initialization.
    Fixed bug where IME composition inside table cells wouldn't work as expected on IE 11.
    Fixed so all shadow dom support is under and experimental flag due to flaky browser support.
Version 4.3.11 (2016-04-25)
    Fixed bug where it wasn't possible to insert empty blocks though the API unless they where padded.
    Fixed bug where you couldn't type the Euro character on Windows.
    Fixed bug where backspace/delete from a cE=false element to a text block didn't work properly.
    Fixed bug where the text color default grid would render incorrectly.
    Fixed bug where the codesample plugin wouldn't load the css in the editor for multiple editors.
    Fixed so the codesample plugin textarea gets focused by default.
Version 4.3.10 (2016-04-12)
    Fixed bug where the key "y" on WebKit couldn't be entered due to conflict with keycode for F10 on keypress.
Version 4.3.9 (2016-04-12)
    Added support for focusing the contextual toolbars using keyboard.
    Added keyboard support for slider UI controls. You can no increase/decrease using arrow keys.
    Added url pattern matching for Dailymotion to media plugin. Patch contributed by Bertrand Darbon.
    Added body_class to template plugin preview. Patch contributed by Milen Petrinski.
    Added options to better override textcolor pickers with custom colors. Patch contributed by Xavier Boubert.
    Added visual arrows to inline contextual toolbars so that they point to the element being active.
    Fixed so toolbars for tables or other larger elements get better positioned below the scrollable viewport.
    Fixed bug where it was possible to click links inside cE=false blocks.
    Fixed bug where event targets wasn't properly handled in Safari Technical Preview.
    Fixed bug where drag/drop text in FF 45 would make the editor caret invisible.
    Fixed bug where the remove state wasn't properly set on editor instances when detected as clobbered.
    Fixed bug where offscreen selection of some cE=false elements would render onscreen. Patch contributed by Steven Bufton
    Fixed bug where enter would clone styles out side the root on editors inside a span. Patch contributed by ChristophKaser.
    Fixed bug where drag/drop of images into the editor didn't work correctly in FF.
    Fixed so the first item in panels for the imagetools dialog gets proper keyboard focus.
    Changed the Meta+Shift+F shortcut to Ctrl+Shift+F since Czech, Slovak, Polish languages used the first one for input.
Version 4.3.8 (2016-03-15)
    Fixed bug where inserting HR at the end of a block element would produce an extra empty block.
    Fixed bug where links would be clickable when readonly mode was enabled.
    Fixed bug where the formatter would normalize to the wrong node on very specific content.
    Fixed bug where some nested list items couldn't be indented properly.
    Fixed bug where links where clickable in the preview dialog.
    Fixed so the alt attribute doesn't get padded with an empty value by default.
    Fixed so nested alignment works more correctly. You will now alter the alignment to the closest block parent.
Version 4.3.7 (2016-03-02)
    Fixed bug where incorrect icons would be rendered for imagetools edit and color levels.
    Fixed bug where navigation using arrow keys inside a SelectBox didn't move up/down.
    Fixed bug where the visualblocks plugin would render borders round internal UI elements.
Version 4.3.6 (2016-03-01)
    Added new paste_remember_plaintext_info option to allow a global disable of the plain text mode notification.
    Added new PastePlainTextToggle event that fires when plain text mode toggles on/off.
    Fixed bug where it wasn't possible to select media elements since the drag logic would snap it to mouse cursor.
    Fixed bug where it was hard to place the caret inside nested cE=true elements when the outer cE=false element was focused.
    Fixed bug where editors wouldn't properly initialize if both selector and mode where used.
    Fixed bug where IME input inside table cells would switch the IME off.
    Fixed bug where selection inside the first table cell would cause the whole table cell to get selected.
    Fixed bug where error handling of images being uploaded wouldn't properly handle faulty statuses.
    Fixed bug where inserting contents before a HR would cause an exception to be thrown.
    Fixed bug where copy/paste of Excel data would be inserted as an image.
    Fixed caret position issues with copy/paste of inline block cE=false elements.
    Fixed issues with various menu item focus bugs in Chrome. Where the focused menu bar item wasn't properly blurred.
    Fixed so the notifications have a solid background since it would be hard to read if there where text under it.
    Fixed so notifications gets animated similar to the ones used by dialogs.
    Fixed so larger images that gets pasted is handled better.
    Fixed so the window close button is more uniform on various platform and also increased it's hit area.
Version 4.3.5 (2016-02-11)
    Npm version bump due to package not being fully updated.
Version 4.3.4 (2016-02-11)
    Added new OpenWindow/CloseWindow events that gets fired when windows open/close.
    Added new NewCell/NewRow events that gets fired when table cells/rows are created.
    Added new Promise return value to tinymce.init makes it easier to handle initialization.
    Removed the jQuery version the jQuery plugin is now moved into the main package.
    Removed jscs from build process since eslint can now handle code style checking.
    Fixed various bugs with drag/drop of contentEditable:false elements.
    Fixed bug where deleting of very specific nested list items would result in an odd list.
    Fixed bug where lists would get merged with adjacent lists outside the editable inline root.
    Fixed bug where MS Edge would crash when closing a dialog then clicking a menu item.
    Fixed bug where table cell selection would add undo levels.
    Fixed bug where table cell selection wasn't removed when inline editor where removed.
    Fixed bug where table cell selection wouldn't work properly on nested tables.
    Fixed bug where table merge menu would be available when merging between thead and tbody.
    Fixed bug where table row/column resize wouldn't get properly removed when the editor was removed.
    Fixed bug where Chrome would scroll to the editor if there where a empty hash value in document url.
    Fixed bug where the cache suffix wouldn't work correctly with the importcss plugin.
    Fixed bug where selection wouldn't work properly on MS Edge on Windows Phone 10.
    Fixed so adjacent pre blocks gets joined into one pre block since that seems like the user intent.
    Fixed so events gets properly dispatched in shadow dom. Patch provided by Nazar Mokrynskyi.
Version 4.3.3 (2016-01-14)
    Added new table_resize_bars configuration setting.  This setting allows you to disable the table resize bars.
    Added new beforeInitialize event to tinymce.util.XHR lets you modify XHR properties before open. Patch contributed by Brent Clintel.
    Added new autolink_pattern setting to autolink plugin. Enables you to override the default autolink formats. Patch contributed by Ben Tiedt.
    Added new charmap option that lets you override the default charmap of the charmap plugin.
    Added new charmap_append option that lets you add new characters to the default charmap of the charmap plugin.
    Added new insertCustomChar event that gets fired when a character is inserted by the charmap plugin.
    Fixed bug where table cells started with a superfluous &nbsp; in IE10+.
    Fixed bug where table plugin would retain all BR tags when cells were merged.
    Fixed bug where media plugin would strip underscores from youtube urls.
    Fixed bug where IME input would fail on IE 11 if you typed within a table.
    Fixed bug where double click selection of a word would remove the space before the word on insert contents.
    Fixed bug where table plugin would produce exceptions when hovering tables with invalid structure.
    Fixed bug where fullscreen wouldn't scroll back to it's original position when untoggled.
    Fixed so the template plugins templates setting can be a function that gets a callback that can provide templates.
Version 4.3.2 (2015-12-14)
    Fixed bug where the resize bars for table cells were not affected by the object_resizing property.
    Fixed bug where the contextual table toolbar would appear incorrectly if TinyMCE was initialized inline inside a table.
    Fixed bug where resizing table cells did not fire a node change event or add an undo level.
    Fixed bug where double click selection of text on IE 11 wouldn't work properly.
    Fixed bug where codesample plugin would incorrectly produce br elements inside code elements.
    Fixed bug where media plugin would strip dashes from youtube urls.
    Fixed bug where it was possible to move the caret into the table resize bars.
    Fixed bug where drag/drop into a cE=false element was possible on IE.
Version 4.3.1 (2015-11-30)
    Fixed so it's possible to disable the table inline toolbar by setting it to false or an empty string.
    Fixed bug where it wasn't possible to resize some tables using the drag handles.
    Fixed bug where unique id:s would clash for multiple editor instances and cE=false selections.
    Fixed bug where the same plugin could be initialized multiple times.
    Fixed bug where the table inline toolbars would be displayed at the same time as the image toolbars.
    Fixed bug where the table selection rect wouldn't be removed when selecting another control element.
Version 4.3.0 (2015-11-23)
    Added new table column/row resize support. Makes it a lot more easy to resize the columns/rows in a table.
    Added new table inline toolbar. Makes it easier to for example add new rows or columns to a table.
    Added new notification API. Lets you display floating notifications to the end user.
    Added new codesample plugin that lets you insert syntax highlighted pre elements into the editor.
    Added new image_caption to images. Lets you create images with captions using a HTML5 figure/figcaption elements.
    Added new live previews of embeded videos. Lets you play the video right inside the editor.
    Added new setDirty method and "dirty" event to the editor. Makes it easier to track the dirty state change.
    Added new setMode method to Editor instances that lets you dynamically switch between design/readonly.
    Added new core support for contentEditable=false elements within the editor overrides the browsers broken behavior.
    Rewrote the noneditable plugin to use the new contentEditable false core logic.
    Fixed so the dirty state doesn't set to false automatically when the undo index is set to 0.
    Fixed the Selection.placeCaretAt so it works better on IE when the coordinate is between paragraphs.
    Fixed bug where data-mce-bogus="all" element contents where counted by the word count plugin.
    Fixed bug where contentEditable=false elements would be indented by the indent buttons.
    Fixed bug where images within contentEditable=false would be selected in WebKit on mouse click.
    Fixed bug in DOMUntils split method where the replacement parameter wouldn't work on specific cases.
    Fixed bug where the importcss plugin would import classes from the skin content css file.
    Fixed so all button variants have a wrapping span for it's text to make it easier to skin.
    Fixed so it's easier to exit pre block using the arrow keys.
    Fixed bug where listboxes with fix widths didn't render correctly.
Version 4.2.8 (2015-11-13)
    Fixed bug where it was possible to delete tables as the inline root element if all columns where selected.
    Fixed bug where the UI buttons active state wasn't properly updated due to recent refactoring of that logic.
Version 4.2.7 (2015-10-27)
    Fixed bug where backspace/delete would remove all formats on the last paragraph character in WebKit/Blink.
    Fixed bug where backspace within a inline format element with a bogus caret container would move the caret.
    Fixed bug where backspace/delete on selected table cells wouldn't add an undo level.
    Fixed bug where script tags embedded within the editor could sometimes get a mce- prefix prepended to them
    Fixed bug where validate: false option could produce an error to be thrown from the Serialization step.
    Fixed bug where inline editing of a table as the root element could let the user delete that table.
    Fixed bug where inline editing of a table as the root element wouldn't properly handle enter key.
    Fixed bug where inline editing of a table as the root element would normalize the selection incorrectly.
    Fixed bug where inline editing of a list as the root element could let the user delete that list.
    Fixed bug where inline editing of a list as the root element could let the user split that list.
    Fixed bug where resize handles would be rendered on editable root elements such as table.
Version 4.2.6 (2015-09-28)
    Added capability to set request headers when using XHRs.
    Added capability to upload local images automatically default delay is set to 30 seconds after editing images.
    Added commands ids mceEditImage, mceAchor and mceMedia to be avaiable from execCommand.
    Added Edge browser to saucelabs grunt task. Patch contributed by John-David Dalton.
    Fixed bug where blob uris not produced by tinymce would produce HTML invalid markup.
    Fixed bug where selection of contents of a nearly empty editor in Edge would sometimes fail.
    Fixed bug where color styles woudln't be retained on copy/paste in Blink/Webkit.
    Fixed bug where the table plugin would throw an error when inserting rows after a child table.
    Fixed bug where the template plugin wouldn't handle functions as variable replacements.
    Fixed bug where undo/redo sometimes wouldn't work properly when applying formatting collapsed ranges.
    Fixed bug where shift+delete wouldn't do a cut operation on Blink/WebKit.
    Fixed bug where cut action wouldn't properly store the before selection bookmark for the undo level.
    Fixed bug where backspace in side an empty list element on IE would loose editor focus.
    Fixed bug where the save plugin wouldn't enable the buttons when a change occurred.
    Fixed bug where Edge wouldn't initialize the editor if a document.domain was specified.
    Fixed bug where enter key before nested images would sometimes not properly expand the previous block.
    Fixed bug where the inline toolbars wouldn't get properly hidden when blurring the editor instance.
    Fixed bug where Edge would paste Chinese characters on some Windows 10 installations.
    Fixed bug where IME would loose focus on IE 11 due to the double trailing br bug fix.
    Fixed bug where the proxy url in imagetools was incorrect. Patch contributed by Wong Ho Wang.
Version 4.2.5 (2015-08-31)
    Added fullscreen capability to embedded youtube and vimeo videos.
    Fixed bug where the uploadImages call didn't work on IE 10.
    Fixed bug where image place holders would be uploaded by uploadImages call.
    Fixed bug where images marked with bogus would be uploaded by the uploadImages call.
    Fixed bug where multiple calls to uploadImages would result in decreased performance.
    Fixed bug where pagebreaks were editable to imagetools patch contributed by Rasmus Wallin.
    Fixed bug where the element path could cause too much recursion exception.
    Fixed bug for domains containing ".min". Patch contributed by Loïc Février.
    Fixed so validation of external links to accept a number after www. Patch contributed by Victor Carvalho.
    Fixed so the charmap is exposed though execCommand. Patch contributed by Matthew Will.
    Fixed so that the image uploads are concurrent for improved performance.
    Fixed various grammar problems in inline documentation. Patches provided by nikolas.
Version 4.2.4 (2015-08-17)
    Added picture as a valid element to the HTML 5 schema. Patch contributed by Adam Taylor.
    Fixed bug where contents would be duplicated on drag/drop within the same editor.
    Fixed bug where floating/alignment of images on Edge wouldn't work properly.
    Fixed bug where it wasn't possible to drag images on IE 11.
    Fixed bug where image selection on Edge would sometimes fail.
    Fixed bug where contextual toolbars icons wasn't rendered properly when using the toolbar_items_size.
    Fixed bug where searchreplace dialog doesn't get prefilled with the selected text.
    Fixed bug where fragmented matches wouldn't get properly replaced by the searchreplace plugin.
    Fixed bug where enter key wouldn't place the caret if was after a trailing space within an inline element.
    Fixed bug where the autolink plugin could produce multiple links for the same text on Gecko.
    Fixed bug where EditorUpload could sometimes throw an exception if the blob wasn't found.
    Fixed xss issues with media plugin not properly filtering out some script attributes.
Version 4.2.3 (2015-07-30)
    Fixed bug where image selection wasn't possible on Edge due to incompatible setBaseAndExtend API.
    Fixed bug where image blobs urls where not properly destroyed by the imagetools plugin.
    Fixed bug where keyboard shortcuts wasn't working correctly on IE 8.
    Fixed skin issue where the borders of panels where not visible on IE 8.
Version 4.2.2 (2015-07-22)
    Fixed bug where float panels were not being hidden on inline editor blur when fixed_toolbar_container config option was in use.
    Fixed bug where combobox states wasn't properly updated if contents where updated without keyboard.
    Fixed bug where pasting into textbox or combobox would move the caret to the end of text.
    Fixed bug where removal of bogus span elements before block elements would remove whitespace between nodes.
    Fixed bug where repositioning of inline toolbars where async and producing errors if the editor was removed from DOM to early. Patch by iseulde.
    Fixed bug where element path wasn't working correctly. Patch contributed by iseulde.
    Fixed bug where menus wasn't rendered correctly when custom images where added to a menu. Patch contributed by Naim Hammadi.
Version 4.2.1 (2015-06-29)
    Fixed bug where back/forward buttons in the browser would render blob images as broken images.
    Fixed bug where Firefox would throw regexp to big error when replacing huge base64 chunks.
    Fixed bug rendering issues with resize and context toolbars not being placed properly until next animation frame.
    Fixed bug where the rendering of the image while cropping would some times not be centered correctly.
    Fixed bug where listbox items with submenus would me selected as active.
    Fixed bug where context menu where throwing an error when rendering.
    Fixed bug where resize both option wasn't working due to resent addClass API change. Patch contributed by Jogai.
    Fixed bug where a hideAll call for container rendered inline toolbars would throw an error.
    Fixed bug where onclick event handler on combobox could cause issues if element.id was a function by some polluting libraries.
    Fixed bug where listboxes wouldn't get proper selected sub menu item when using link_list or image_list.
    Fixed so the UI controls are as wide as 4.1.x to avoid wrapping controls in toolbars.
    Fixed so the imagetools dialog is adaptive for smaller screen sizes.
Version 4.2.0 (2015-06-25)
    Added new flat default skin to make the UI more modern.
    Added new imagetools plugin, lets you crop/resize and apply filters to images.
    Added new contextual toolbars support to the API lets you add floating toolbars for specific CSS selectors.
    Added new promise feature fill as tinymce.util.Promise.
    Added new built in image upload feature lets you upload any base64 encoded image within the editor as files.
    Fixed bug where resize handles would appear in the right position in the wrong editor when switching between resizable content in different inline editors.
    Fixed bug where tables would not be inserted in inline mode due to previous float panel fix.
    Fixed bug where floating panels would remain open when focus was lost on inline editors.
    Fixed bug where cut command on Chrome would thrown a browser security exception.
    Fixed bug where IE 11 sometimes would report an incorrect size for images in the image dialog.
    Fixed bug where it wasn't possible to remove inline formatting at the end of block elements.
    Fixed bug where it wasn't possible to delete table cell contents when cell selection was vertical.
    Fixed bug where table cell wasn't emptied from block elements if delete/backspace where pressed in empty cell.
    Fixed bug where cmd+shift+arrow didn't work correctly on Firefox mac when selecting to start/end of line.
    Fixed bug where removal of bogus elements would sometimes remove whitespace between nodes.
    Fixed bug where the resize handles wasn't updated when the main window was resized.
    Fixed so script elements gets removed by default to prevent possible XSS issues in default config implementations.
    Fixed so the UI doesn't need manual reflows when using non native layout managers.
    Fixed so base64 encoded images doesn't slow down the editor on modern browsers while editing.
    Fixed so all UI elements uses touch events to improve mobile device support.
    Removed the touch click quirks patch for iOS since it did more harm than good.
    Removed the non proportional resize handles since. Unproportional resize can still be done by holding the shift key.
Version 4.1.10 (2015-05-05)
    Fixed bug where plugins loaded with compat3x would sometimes throw errors when loading using the jQuery version.
    Fixed bug where extra empty paragraphs would get deleted in WebKit/Blink due to recent Quriks fix.
    Fixed bug where the editor wouldn't work properly on IE 12 due to some required browser sniffing.
    Fixed bug where formatting shortcut keys where interfering with Mac OS X screenshot keys.
    Fixed bug where the caret wouldn't move to the next/previous line boundary on Cmd+Left/Right on Gecko.
    Fixed bug where it wasn't possible to remove formats from very specific nested contents.
    Fixed bug where undo levels wasn't produced when typing letters using the shift or alt+ctrl modifiers.
    Fixed bug where the dirty state wasn't properly updated when typing using the shift or alt+ctrl modifiers.
    Fixed bug where an error would be thrown if an autofocused editor was destroyed quickly after its initialization. Patch provided by thorn0.
    Fixed issue with dirty state not being properly updated on redo operation.
    Fixed issue with entity decoder not handling incorrectly written numeric entities.
    Fixed issue where some PI element values wouldn't be properly encoded.
Version 4.1.9 (2015-03-10)
    Fixed bug where indentation wouldn't work properly for non list elements.
    Fixed bug with image plugin not pulling the image dimensions out correctly if a custom document_base_url was used.
    Fixed bug where ctrl+alt+[1-9] would conflict with the AltGr+[1-9] on Windows. New shortcuts is ctrl+shift+[1-9].
    Fixed bug with removing formatting on nodes in inline mode would sometimes include nodes outside the editor body.
    Fixed bug where extra nbsp:s would be inserted when you replaced a word surrounded by spaces using insertContent.
    Fixed bug with pasting from Google Docs would produce extra strong elements and line feeds.
Version 4.1.8 (2015-03-05)
    Added new html5 sizes attribute to img elements used together with srcset.
    Added new elementpath option that makes it possible to disable the element path but keep the statusbar.
    Added new option table_style_by_css for the table plugin to set table styling with css rather than table attributes.
    Added new link_assume_external_targets option to prompt the user to prepend http:// prefix if the supplied link does not contain a protocol prefix.
    Added new image_prepend_url option to allow a custom base path/url to be added to images.
    Added new table_appearance_options option to make it possible to disable some options.
    Added new image_title option to make it possible to alter the title of the image, disabled by default.
    Fixed bug where selection starting from out side of the body wouldn't produce a proper selection range on IE 11.
    Fixed bug where pressing enter twice before a table moves the cursor in the table and causes a javascript error.
    Fixed bug where advanced image styles were not respected.
    Fixed bug where the less common Shift+Delete didn't produce a proper cut operation on WebKit browsers.
    Fixed bug where image/media size constrain logic would produce NaN when handling non number values.
    Fixed bug where internal classes where removed by the removeformat command.
    Fixed bug with creating links table cell contents with a specific selection would throw a exceptions on WebKit/Blink.
    Fixed bug where valid_classes option didn't work as expected according to docs. Patch provided by thorn0.
    Fixed bug where jQuery plugin would patch the internal methods multiple times. Patch provided by Drew Martin.
    Fixed bug where backspace key wouldn't delete the current selection of newly formatted content.
    Fixed bug where type over of inline formatting elements wouldn't properly keep the format on WebKit/Blink.
    Fixed bug where selection needed to be properly normalized on modern IE versions.
    Fixed bug where Command+Backspace didn't properly delete the whole line of text but the previous word.
    Fixed bug where UI active states wheren't properly updated on IE if you placed caret within the current range.
    Fixed bug where delete/backspace on WebKit/Blink would remove span elements created by the user.
    Fixed bug where delete/backspace would produce incorrect results when deleting between two text blocks with br elements.
    Fixed bug where captions where removed when pasting from MS Office.
    Fixed bug where lists plugin wouldn't properly remove fully selected nested lists.
    Fixed bug where the ttf font used for icons would throw an warning message on Gecko on Mac OS X.
    Fixed a bug where applying a color to text did not update the undo/redo history.
    Fixed so shy entities gets displayed when using the visualchars plugin.
    Fixed so removeformat removes ins/del by default since these might be used for strikethough.
    Fixed so multiple language packs can be loaded and added to the global I18n data structure.
    Fixed so transparent color selection gets treated as a normal color selection. Patch contributed by Alexander Hofbauer.
    Fixed so it's possible to disable autoresize_overflow_padding, autoresize_bottom_margin options by setting them to false.
    Fixed so the charmap plugin shows the description of the character in the dialog. Patch contributed by Jelle Hissink.
    Removed address from the default list of block formats since it tends to be missused.
    Fixed so the pre block format is called preformatted to make it more verbose.
    Fixed so it's possible to context scope translation strings this isn't needed most of the time.
    Fixed so the max length of the width/height input fields of the media dialog is 5 instead of 3.
    Fixed so drag/dropped contents gets properly processed by paste plugin since it's basically a paste. Patch contributed by Greg Fairbanks.
    Fixed so shortcut keys for headers is ctrl+alt+[1-9] instead of ctrl+[1-9] since these are for switching tabs in the browsers.
    Fixed so "u" doesn't get converted into a span element by the legacy input filter. Since this is now a valid HTML5 element.
    Fixed font families in order to provide appropriate web-safe fonts.
Version 4.1.7 (2014-11-27)
    Added HTML5 schema support for srcset, source and picture. Patch contributed by mattheu.
    Added new cache_suffix setting to enable cache busting by producing unique urls.
    Added new paste_convert_word_fake_lists option to enable users to disable the fake lists convert logic.
    Fixed so advlist style changes adds undo levels for each change.
    Fixed bug where WebKit would sometimes produce an exception when the autolink plugin where looking for URLs.
    Fixed bug where IE 7 wouldn't be rendered properly due to aggressive css compression.
    Fixed bug where DomQuery wouldn't accept window as constructor element.
    Fixed bug where the color picker in 3.x dialogs wouldn't work properly. Patch contributed by Callidior.
    Fixed bug where the image plugin wouldn't respect the document_base_url.
    Fixed bug where the jQuery plugin would fail to append to elements named array prototype names.
Version 4.1.6 (2014-10-08)
    Fixed bug with clicking on the scrollbar of the iframe would cause a JS error to be thrown.
    Fixed bug where null would produce an exception if you passed it to selection.setRng.
    Fixed bug where Ctrl/Cmd+Tab would indent the current list item if you switched tabs in the browser.
    Fixed bug where pasting empty cells from Excel would result in a broken table.
    Fixed bug where it wasn't possible to switch back to default list style type.
    Fixed issue where the select all quirk fix would fire for other modifiers than Ctrl/Cmd combinations.
    Replaced jake with grunt since it is more mainstream and has better plugin support.
Version 4.1.5 (2014-09-09)
    Fixed bug where sometimes the resize rectangles wouldn't properly render on images on WebKit/Blink.
    Fixed bug in list plugin where delete/backspace would merge empty LI elements in lists incorrectly.
    Fixed bug where empty list elements would result in empty LI elements without it's parent container.
    Fixed bug where backspace in empty caret formatted element could produce an type error exception of Gecko.
    Fixed bug where lists pasted from word with a custom start index above 9 wouldn't be properly handled.
    Fixed bug where tabfocus plugin would tab out of the editor instance even if the default action was prevented.
    Fixed bug where tabfocus wouldn't tab properly to other adjacent editor instances.
    Fixed bug where the DOMUtils setStyles wouldn't properly removed or update the data-mce-style attribute.
    Fixed bug where dialog select boxes would be placed incorrectly if document.body wasn't statically positioned.
    Fixed bug where pasting would sometimes scroll to the top of page if the user was using the autoresize plugin.
    Fixed bug where caret wouldn't be properly rendered by Chrome when clicking on the iframes documentElement.
    Fixed so custom images for menubutton/splitbutton can be provided. Patch contributed by Naim Hammadi.
    Fixed so the default action of windows closing can be prevented by blocking the default action of the close event.
    Fixed so nodeChange and focus of the editor isn't automatically performed when opening sub dialogs.
Version 4.1.4 (2014-08-21)
    Added new media_filter_html option to media plugin that blocks any conditional comments, scripts etc within a video element.
    Added new content_security_policy option allows you to set custom policy for iframe contents. Patch contributed by Francois Chagnon.
    Fixed bug where activate/deactivate events wasn't firing properly when switching between editors.
    Fixed bug where placing the caret on iOS was difficult due to a WebKit bug with touch events.
    Fixed bug where the resize helper wouldn't render properly on older IE versions.
    Fixed bug where resizing images inside tables on older IE versions would sometimes fail depending mouse position.
    Fixed bug where editor.insertContent would produce an exception when inserting select/option elements.
    Fixed bug where extra empty paragraphs would be produced if block elements where inserted inside span elements.
    Fixed bug where the spellchecker menu item wouldn't be properly checked if spell checking was started before it was rendered.
    Fixed bug where the DomQuery filter function wouldn't remove non elements from collection.
    Fixed bug where document with custom document.domain wouldn't properly render the editor.
    Fixed bug where IE 8 would throw exception when trying to enter invalid color values into colorboxes.
    Fixed bug where undo manager could incorrectly add an extra undo level when custom resize handles was removed.
    Fixed bug where it wouldn't be possible to alter cell properties properly on table cells on IE 8.
    Fixed so the color picker button in table dialog isn't shown unless you include the colorpicker plugin or add your own custom color picker.
    Fixed so activate/deactivate events fire when windowManager opens a window since.
    Fixed so the table advtab options isn't separated by an underscore to normalize naming with image_advtab option.
    Fixed so the table cell dialog has proper padding when the advanced tab in disabled.
Version 4.1.3 (2014-07-29)
    Added event binding logic to tinymce.util.XHR making it possible to override headers and settings before any request is made.
    Fixed bug where drag events wasn't fireing properly on older IE versions since the event handlers where bound to document.
    Fixed bug where drag/dropping contents within the editor on IE would force the contents into plain text mode even if it was internal content.
    Fixed bug where IE 7 wouldn't open menus properly due to a resize bug in the browser auto closing them immediately.
    Fixed bug where the DOMUtils getPos logic wouldn't produce a valid coordinate inside the body if the body was positioned non static.
    Fixed bug where the element path and format state wasn't properly updated if you had the wordcount plugin enabled.
    Fixed bug where a comment at the beginning of source would produce an exception in the formatter logic.
    Fixed bug where setAttrib/getAttrib on null would throw exception together with any hooked attributes like style.
    Fixed bug where table sizes wasn't properly retained when copy/pasting on WebKit/Blink.
    Fixed bug where WebKit/Blink would produce colors in RGB format instead of the forced HEX format when deleting contents.
    Fixed bug where the width attribute wasn't updated on tables if you changed the size inside the table dialog.
    Fixed bug where control selection wasn't properly handled when the caret was placed directly after an image.
    Fixed bug where selecting the contents of table cells using the selection.select method wouldn't place the caret properly.
    Fixed bug where the selection state for images wasn't removed when placing the caret right after an image on WebKit/Blink.
    Fixed bug where all events wasn't properly unbound when and editor instance was removed or destroyed by some external innerHTML call.
    Fixed bug where it wasn't possible or very hard to select images on iOS when the onscreen keyboard was visible.
    Fixed so auto_focus can take a boolean argument this will auto focus the last initialized editor might be useful for single inits.
    Fixed so word auto detect lists logic works better for faked lists that doesn't have specific markup.
    Fixed so nodeChange gets fired on mouseup as it used to before 4.1.1 we optimized that event to fire less often.
    Removed the finish menu item from spellchecker menu since it's redundant you can stop spellchecking by toggling menu item or button.
Version 4.1.2 (2014-07-15)
    Added offset/grep to DomQuery class works basically the same as it's jQuery equivalent.
    Fixed bug where backspace/delete or setContent with an empty string would remove header data when using the fullpage plugin.
    Fixed bug where tinymce.remove with a selector not matching any editors would remove all editors.
    Fixed bug where resizing of the editor didn't work since the theme was calling setStyles instead of setStyle.
    Fixed bug where IE 7 would fail to append html fragments to iframe document when using DomQuery.
    Fixed bug where the getStyle DOMUtils method would produce an exception if it was called with null as it's element.
    Fixed bug where the paste plugin would remove the element if the none of the paste_webkit_styles rules matched the current style.
    Fixed bug where contextmenu table items wouldn't work properly on IE since it would some times fire an incorrect selection change.
    Fixed bug where the padding/border values wasn't used in the size calculation for the body size when using autoresize. Patch contributed by Matt Whelan.
    Fixed bug where conditional word comments wouldn't be properly removed when pasting plain text.
    Fixed bug where resizing would sometime fail on IE 11 when the mouseup occurred inside the resizable element.
    Fixed so the iframe gets initialized without any inline event handlers for better CSP support. Patch contributed by Matt Whelan.
    Fixed so the tinymce.dom.Sizzle is the latest version of sizzle this resolves the document context bug.
Version 4.1.1 (2014-07-08)
    Fixed bug where pasting plain text on some WebKit versions would result in an empty line.
    Fixed bug where resizing images inside tables on IE 11 wouldn't work properly.
    Fixed bug where IE 11 would sometimes throw "Invalid argument" exception when editor contents was set to an empty string.
    Fixed bug where document.activeElement would throw exceptions on IE 9 when that element was hidden or removed from dom.
    Fixed bug where WebKit/Blink sometimes produced br elements with the Apple-interchange-newline class.
    Fixed bug where table cell selection wasn't properly removed when copy/pasting table cells.
    Fixed bug where pasting nested list items from Word wouldn't produce proper semantic nested lists.
    Fixed bug where right clicking using the contextmenu plugin on WebKit/Blink on Mac OS X would select the target current word or line.
    Fixed bug where it wasn't possible to alter table cell properties on IE 8 using the context menu.
    Fixed bug where the resize helper wouldn't be correctly positioned on older IE versions.
    Fixed bug where fullpage plugin would produce an error if you didn't specify a doctype encoding.
    Fixed bug where anchor plugin would get the name/id of the current element even if it wasn't anchor element.
    Fixed bug where visual aids for tables wouldn't be properly disabled when changing the border size.
    Fixed bug where some control selection events wasn't properly fired on older IE versions.
    Fixed bug where table cell selection on older IE versions would prevent resizing of images.
    Fixed bug with paste_data_images paste option not working properly on modern IE versions.
    Fixed bug where custom elements with underscores in the name wasn't properly parsed/serialized.
    Fixed bug where applying inline formats to nested list elements would produce an incorrect formatting result.
    Fixed so it's possible to hide items from elements path by using preventDefault/stopPropagation.
    Fixed so inline mode toolbar gets rendered right aligned if the editable element positioned to the documents right edge.
    Fixed so empty inline elements inside empty block elements doesn't get removed if configured to be kept intact.
    Fixed so DomQuery parentsUntil/prevUntil/nextUntil supports selectors/elements/filters etc.
    Fixed so legacyoutput plugin overrides fontselect and fontsizeselect controls and handles font elements properly.
Version 4.1.0 (2014-06-18)
    Added new file_picker_callback option to replace the old file_browser_callback the latter will still work though.
    Added new custom colors to textcolor plugin will be displayed if a color picker is provided also shows the latest colors.
    Added new color_picker_callback option to enable you to add custom color pickers to the editor.
    Added new advanced tabs to table/cell/row dialogs to enable you to select colors for border/background.
    Added new colorpicker plugin that lets you select colors from a hsv color picker.
    Added new tinymce.util.Color class to handle color parsing and converting.
    Added new colorpicker UI widget element lets you add a hsv color picker to any form/window.
    Added new textpattern plugin that allows you to use markdown like text patterns to format contents.
    Added new resize helper element that shows the current width & height while resizing.
    Added new "once" method to Editor and EventDispatcher enables since callback execution events.
    Added new jQuery like class under tinymce.dom.DomQuery it's exposed on editor instances (editor.$) and globally under (tinymce.$).
    Fixed so the default resize method for images are proportional shift/ctrl can be used to make an unproportional size.
    Fixed bug where the image_dimensions option of the image plugin would cause exceptions when it tried to update the size.
    Fixed bug where table cell dialog class field wasn't properly updated when editing an a table cell with an existing class.
    Fixed bug where Safari on Mac would produce webkit-fake-url for pasted images so these are now removed.
    Fixed bug where the nodeChange event would get fired before the selection was changed when clicking inside the current selection range.
    Fixed bug where valid_classes option would cause exception when it removed internal prefixed classes like mce-item-.
    Fixed bug where backspace would cause navigation in IE 8 on an inline element and after a caret formatting was applied.
    Fixed so placeholder images produced by the media plugin gets selected when inserted/edited.
    Fixed so it's possible to drag in images when the paste_data_images option is enabled. Might be useful for mail clients.
    Fixed so images doesn't get a width/height applied if the image_dimensions option is set to false useful for responsive contents.
    Fixed so it's possible to pass in an optional arguments object for the nodeChanged function to be passed to all nodechange event listeners.
    Fixed bug where media plugin embed code didn't update correctly.<|MERGE_RESOLUTION|>--- conflicted
+++ resolved
@@ -1,18 +1,13 @@
-<<<<<<< HEAD
 Version 5.2.0 (TBD)
     Changed and improved the visual appearance of the color input field #TINY-2917
     Changed fake caret container to use `forced_root_block` when possible #TINY-4190
     Fixed content incorrectly scrolling to the top or bottom when pressing enter if they were already in view #TINY-4162
     Fixed `scrollIntoView` potentially hiding elements behind the toolbar #TINY-4162
-Version 5.1.1 (TBD)
-    Fixed so that font formats containing spaces get wrapped with single quotes instead of quot entities #TINY-4275
-=======
 Version 5.1.1 (2019-10-28)
     Fixed font formats containing spaces being wrapped in `&quot;` entities instead of single quotes #TINY-4275
     Fixed alert and confirm dialogs losing focus when clicked #TINY-4248
     Fixed clicking outside a modal dialog focusing on the document body #TINY-4249
     Fixed the context toolbar not hiding when scrolled out of view #TINY-4265
->>>>>>> 02175c85
 Version 5.1.0 (2019-10-17)
     Added touch selector handles for table selections on touch devices #TINY-4097
     Added border width field to Table Cell dialog #TINY-4028

--- conflicted
+++ resolved
@@ -1,12 +1,9 @@
 Version 5.1.4 (TBD)
-<<<<<<< HEAD
-    Fixed HTML comments incorrectly being parsed in certain cases #TINY-4511
-=======
     Fixed the `legacyoutput` plugin registering legacy formats after init, causing legacy content to be stripped on the initial load #TINY-4447
     Fixed search and replace not cycling through results when using special characters #TINY-4506
-    Fixed visualchars converting HTML like text to DOM elements in certain cases #TINY-4507
-    Fixed an issue with the paste plugin not sanitizing content in some cases #TINY-4510
->>>>>>> 7037a4c2
+    Fixed the `visualchars` plugin converting HTML like text to DOM elements in certain cases #TINY-4507
+    Fixed an issue with the `paste` plugin not sanitizing content in some cases #TINY-4510
+    Fixed HTML comments incorrectly being parsed in certain cases #TINY-4511
 Version 5.1.3 (2019-12-04)
     Fixed sticky toolbar not undocking when fullscreen mode is activated #TINY-4390
     Fixed the "Current Window" target not applying when updating links using the link dialog #TINY-4063

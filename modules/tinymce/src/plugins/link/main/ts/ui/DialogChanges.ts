/**
 * Copyright (c) Tiny Technologies, Inc. All rights reserved.
 * Licensed under the LGPL or a commercial license.
 * For LGPL see License.txt in the project root for license information.
 * For commercial licenses see https://www.tiny.cloud/
 */

<<<<<<< HEAD
import { Arr, Cell, Fun, Optional } from '@ephox/katamari';

import { LinkDialogData, LinkDialogInfo, LinkDialogUrlData, ListItem, ListValue } from './DialogTypes';
=======
import { Arr, Fun, Option, Options } from '@ephox/katamari';

import { LinkDialogCatalog, LinkDialogData, LinkDialogUrlData, ListItem, ListValue } from './DialogTypes';
>>>>>>> d580ac10

export interface DialogDelta {
  url: LinkDialogUrlData;
  text: string;
}

const findTextByValue = (value: string, catalog: ListItem[]): Optional<ListValue> => Arr.findMap(catalog, (item) =>
// TODO TINY-2236 re-enable this (support will need to be added to bridge)
// return 'items' in item ? findTextByValue(value, item.items) :
<<<<<<< HEAD
  Optional.some(item).filter((i) => i.value === value)
);
const getDelta = (persistentText: string, fieldName: string, catalog: ListItem[], data: Partial<LinkDialogData>): Optional<DialogDelta> => {
=======
  Options.someIf(item.value === value, item)
);

const getDelta = (persistentText: string, fieldName: string, catalog: ListItem[], data: Partial<LinkDialogData>): Option<DialogDelta> => {
>>>>>>> d580ac10
  const value = data[fieldName];
  const hasPersistentText = persistentText.length > 0;
  return value !== undefined ? findTextByValue(value, catalog).map((i) => ({
    url: {
      value: i.value,
      meta: {
        text: hasPersistentText ? persistentText : i.text,
        attach: Fun.noop
      }
    },
    text: hasPersistentText ? persistentText : i.text
  })) : Optional.none();
};

<<<<<<< HEAD
const findCatalog = (settings: LinkDialogInfo, fieldName: string): Optional<ListItem[]> => {
=======
const findCatalog = (catalogs: LinkDialogCatalog, fieldName: string): Option<ListItem[]> => {
>>>>>>> d580ac10
  if (fieldName === 'link') {
    return catalogs.link;
  } else if (fieldName === 'anchor') {
    return catalogs.anchor;
  } else {
    return Optional.none();
  }
};

const init = (initialData: LinkDialogData, linkCatalog: LinkDialogCatalog) => {
  const persistentData = {
    text: initialData.text,
    title: initialData.title
  };

  const getTitleFromUrlChange = (url: LinkDialogUrlData): Option<string> =>
    Options.someIf(persistentData.title.length <= 0, Option.from(url.meta.title).getOr(''));

<<<<<<< HEAD
  const onUrlChange = (data: LinkDialogData) => {
    // We are going to change the text, because it has not been manually entered by the user.
    if (persistentText.get().length <= 0) {
      const urlText = data.url.meta.text !== undefined ? data.url.meta.text : data.url.value;
      const urlTitle = data.url.meta.title !== undefined ? data.url.meta.title : '';
      return Optional.some({
        text: urlText,
        title: urlTitle
=======
  const getTextFromUrlChange = (url: LinkDialogUrlData): Option<string> =>
    Options.someIf(persistentData.text.length <= 0, Option.from(url.meta.text).getOr(url.value));

  const onUrlChange = (data: LinkDialogData): Option<Partial<LinkDialogData>> => {
    const text = getTextFromUrlChange(data.url);
    const title = getTitleFromUrlChange(data.url);
    // We are going to change the text/title because it has not been manually entered by the user.
    if (text.isSome() || title.isSome()) {
      return Option.some({
        ...text.map((text) => ({ text })).getOr({ }),
        ...title.map((title) => ({ title })).getOr({ })
>>>>>>> d580ac10
      });
    } else {
      return Optional.none();
    }
  };

<<<<<<< HEAD
  const onCatalogChange = (data: LinkDialogData, change: { name: string }): Optional<Partial<LinkDialogData>> => {
    const catalog = findCatalog(linkSettings, change.name).getOr([ ]);
    return getDelta(persistentText.get(), change.name, catalog, data);
  };

  const onChange = (getData: () => LinkDialogData, change: { name: string }): Optional<Partial<LinkDialogData>> => {
    if (change.name === 'url') {
=======
  const onCatalogChange = (data: LinkDialogData, change: { name: string }): Option<Partial<LinkDialogData>> => {
    const catalog = findCatalog(linkCatalog, change.name).getOr([ ]);
    return getDelta(persistentData.text, change.name, catalog, data);
  };

  const onChange = (getData: () => LinkDialogData, change: { name: string }): Option<Partial<LinkDialogData>> => {
    const name = change.name;
    if (name === 'url') {
>>>>>>> d580ac10
      return onUrlChange(getData());
    } else if (Arr.contains([ 'anchor', 'link' ], name)) {
      return onCatalogChange(getData(), change);
<<<<<<< HEAD
    } else if (change.name === 'text') {
      // Update the persistent text state, as a user has input custom text
      persistentText.set(getData().text);
      return Optional.none();
=======
    } else if (name === 'text' || name === 'title') {
      // Update the persistent text/title state, as a user has input custom text
      persistentData[name] = getData()[name];
      return Option.none();
>>>>>>> d580ac10
    } else {
      return Optional.none();
    }
  };

  return {
    onChange
  };
};

export const DialogChanges = {
  init,
  getDelta
};<|MERGE_RESOLUTION|>--- conflicted
+++ resolved
@@ -5,15 +5,9 @@
  * For commercial licenses see https://www.tiny.cloud/
  */
 
-<<<<<<< HEAD
-import { Arr, Cell, Fun, Optional } from '@ephox/katamari';
-
-import { LinkDialogData, LinkDialogInfo, LinkDialogUrlData, ListItem, ListValue } from './DialogTypes';
-=======
-import { Arr, Fun, Option, Options } from '@ephox/katamari';
+import { Arr, Fun, Optional, Optionals } from '@ephox/katamari';
 
 import { LinkDialogCatalog, LinkDialogData, LinkDialogUrlData, ListItem, ListValue } from './DialogTypes';
->>>>>>> d580ac10
 
 export interface DialogDelta {
   url: LinkDialogUrlData;
@@ -23,16 +17,10 @@
 const findTextByValue = (value: string, catalog: ListItem[]): Optional<ListValue> => Arr.findMap(catalog, (item) =>
 // TODO TINY-2236 re-enable this (support will need to be added to bridge)
 // return 'items' in item ? findTextByValue(value, item.items) :
-<<<<<<< HEAD
-  Optional.some(item).filter((i) => i.value === value)
-);
-const getDelta = (persistentText: string, fieldName: string, catalog: ListItem[], data: Partial<LinkDialogData>): Optional<DialogDelta> => {
-=======
-  Options.someIf(item.value === value, item)
+  Optionals.someIf(item.value === value, item)
 );
 
-const getDelta = (persistentText: string, fieldName: string, catalog: ListItem[], data: Partial<LinkDialogData>): Option<DialogDelta> => {
->>>>>>> d580ac10
+const getDelta = (persistentText: string, fieldName: string, catalog: ListItem[], data: Partial<LinkDialogData>): Optional<DialogDelta> => {
   const value = data[fieldName];
   const hasPersistentText = persistentText.length > 0;
   return value !== undefined ? findTextByValue(value, catalog).map((i) => ({
@@ -47,11 +35,7 @@
   })) : Optional.none();
 };
 
-<<<<<<< HEAD
-const findCatalog = (settings: LinkDialogInfo, fieldName: string): Optional<ListItem[]> => {
-=======
-const findCatalog = (catalogs: LinkDialogCatalog, fieldName: string): Option<ListItem[]> => {
->>>>>>> d580ac10
+const findCatalog = (catalogs: LinkDialogCatalog, fieldName: string): Optional<ListItem[]> => {
   if (fieldName === 'link') {
     return catalogs.link;
   } else if (fieldName === 'anchor') {
@@ -67,69 +51,41 @@
     title: initialData.title
   };
 
-  const getTitleFromUrlChange = (url: LinkDialogUrlData): Option<string> =>
-    Options.someIf(persistentData.title.length <= 0, Option.from(url.meta.title).getOr(''));
+  const getTitleFromUrlChange = (url: LinkDialogUrlData): Optional<string> =>
+    Optionals.someIf(persistentData.title.length <= 0, Optional.from(url.meta.title).getOr(''));
 
-<<<<<<< HEAD
-  const onUrlChange = (data: LinkDialogData) => {
-    // We are going to change the text, because it has not been manually entered by the user.
-    if (persistentText.get().length <= 0) {
-      const urlText = data.url.meta.text !== undefined ? data.url.meta.text : data.url.value;
-      const urlTitle = data.url.meta.title !== undefined ? data.url.meta.title : '';
-      return Optional.some({
-        text: urlText,
-        title: urlTitle
-=======
-  const getTextFromUrlChange = (url: LinkDialogUrlData): Option<string> =>
-    Options.someIf(persistentData.text.length <= 0, Option.from(url.meta.text).getOr(url.value));
+  const getTextFromUrlChange = (url: LinkDialogUrlData): Optional<string> =>
+    Optionals.someIf(persistentData.text.length <= 0, Optional.from(url.meta.text).getOr(url.value));
 
-  const onUrlChange = (data: LinkDialogData): Option<Partial<LinkDialogData>> => {
+  const onUrlChange = (data: LinkDialogData): Optional<Partial<LinkDialogData>> => {
     const text = getTextFromUrlChange(data.url);
     const title = getTitleFromUrlChange(data.url);
     // We are going to change the text/title because it has not been manually entered by the user.
     if (text.isSome() || title.isSome()) {
-      return Option.some({
+      return Optional.some({
         ...text.map((text) => ({ text })).getOr({ }),
         ...title.map((title) => ({ title })).getOr({ })
->>>>>>> d580ac10
       });
     } else {
       return Optional.none();
     }
   };
 
-<<<<<<< HEAD
   const onCatalogChange = (data: LinkDialogData, change: { name: string }): Optional<Partial<LinkDialogData>> => {
-    const catalog = findCatalog(linkSettings, change.name).getOr([ ]);
-    return getDelta(persistentText.get(), change.name, catalog, data);
-  };
-
-  const onChange = (getData: () => LinkDialogData, change: { name: string }): Optional<Partial<LinkDialogData>> => {
-    if (change.name === 'url') {
-=======
-  const onCatalogChange = (data: LinkDialogData, change: { name: string }): Option<Partial<LinkDialogData>> => {
     const catalog = findCatalog(linkCatalog, change.name).getOr([ ]);
     return getDelta(persistentData.text, change.name, catalog, data);
   };
 
-  const onChange = (getData: () => LinkDialogData, change: { name: string }): Option<Partial<LinkDialogData>> => {
+  const onChange = (getData: () => LinkDialogData, change: { name: string }): Optional<Partial<LinkDialogData>> => {
     const name = change.name;
     if (name === 'url') {
->>>>>>> d580ac10
       return onUrlChange(getData());
     } else if (Arr.contains([ 'anchor', 'link' ], name)) {
       return onCatalogChange(getData(), change);
-<<<<<<< HEAD
-    } else if (change.name === 'text') {
-      // Update the persistent text state, as a user has input custom text
-      persistentText.set(getData().text);
-      return Optional.none();
-=======
     } else if (name === 'text' || name === 'title') {
       // Update the persistent text/title state, as a user has input custom text
       persistentData[name] = getData()[name];
-      return Option.none();
->>>>>>> d580ac10
+      return Optional.none();
     } else {
       return Optional.none();
     }

/**
 * Copyright (c) Tiny Technologies, Inc. All rights reserved.
 * Licensed under the LGPL or a commercial license.
 * For LGPL see License.txt in the project root for license information.
 * For commercial licenses see https://www.tiny.cloud/
 */

import { Optional } from '@ephox/katamari';
import { Dialog } from 'tinymce/core/api/ui/Ui';

export interface ListValue {
  text: string;
  value: string;
}

export interface ListGroup {
  text: string;
  items: ListItem[];
}

// TODO TINY-2236 re-enable this (support will need to be added to bridge)
export type ListItem = ListValue/*  | ListGroup */;

export interface LinkDialogCatalog {
  link: Option<ListItem[]>;
  targets: Option<ListItem[]>;
  rels: Option<ListItem[]>;
  classes: Option<ListItem[]>;
  anchor: Option<ListItem[]>;
}

export interface LinkDialogInfo {
  anchor: {
    url: Optional<string>;
    text: Optional<string>;
    target: Optional<string>;
    rel: Optional<string>;
    linkClass: Optional<string>;
    title: Optional<string>;
  };
<<<<<<< HEAD
  catalogs: {
    link: Optional<ListItem[]>;
    targets: Optional<ListItem[]>;
    rels: Optional<ListItem[]>;
    classes: Optional<ListItem[]>;
    anchor: Optional<ListItem[]>;
  };
=======
  catalogs: LinkDialogCatalog;
>>>>>>> d580ac10
  flags: {
    titleEnabled: boolean;
  };
  optNode: Optional<HTMLAnchorElement>;
  onSubmit?: (api: Dialog.DialogInstanceApi<LinkDialogData>) => void;
}

export interface LinkDialogUrlData {
  value: string;
  meta?: LinkUrlMeta;
}

export interface LinkDialogData {
  url: LinkDialogUrlData;
  text: string;
  title: string;
  anchor: string;
  link: string;
  rel: string;
  target: string;
  linkClass: string;
}

export interface LinkDialogOutput {
  href: string;
  text: Optional<string>;
  target: Optional<string>;
  rel: Optional<string>;
  class: Optional<string>;
  title: Optional<string>;
}

interface LinkUrlMeta {
  text?: string;
  title?: string;
  attach?: () => void;
  original?: {
    value: string;
  };
}

export interface AttachState {
  href?: string;
  attach?: () => void;
}<|MERGE_RESOLUTION|>--- conflicted
+++ resolved
@@ -22,11 +22,11 @@
 export type ListItem = ListValue/*  | ListGroup */;
 
 export interface LinkDialogCatalog {
-  link: Option<ListItem[]>;
-  targets: Option<ListItem[]>;
-  rels: Option<ListItem[]>;
-  classes: Option<ListItem[]>;
-  anchor: Option<ListItem[]>;
+  link: Optional<ListItem[]>;
+  targets: Optional<ListItem[]>;
+  rels: Optional<ListItem[]>;
+  classes: Optional<ListItem[]>;
+  anchor: Optional<ListItem[]>;
 }
 
 export interface LinkDialogInfo {
@@ -38,17 +38,7 @@
     linkClass: Optional<string>;
     title: Optional<string>;
   };
-<<<<<<< HEAD
-  catalogs: {
-    link: Optional<ListItem[]>;
-    targets: Optional<ListItem[]>;
-    rels: Optional<ListItem[]>;
-    classes: Optional<ListItem[]>;
-    anchor: Optional<ListItem[]>;
-  };
-=======
   catalogs: LinkDialogCatalog;
->>>>>>> d580ac10
   flags: {
     titleEnabled: boolean;
   };

<<<<<<< HEAD
import { Log, Mouse, Pipeline } from '@ephox/agar';
import { UnitTest } from '@ephox/bedrock-client';
import { TinyApis, TinyLoader, TinyUi } from '@ephox/mcagar';
import { SugarElement } from '@ephox/sugar';
import LinkPlugin from 'tinymce/plugins/link/Plugin';
import SilverTheme from 'tinymce/themes/silver/Theme';

import { TestLinkUi } from '../module/TestLinkUi';

UnitTest.asynctest('browser.tinymce.plugins.link.SelectedLinkTest', (success, failure) => {

  LinkPlugin();
  SilverTheme();

  TinyLoader.setupLight((editor, onSuccess, onFailure) => {
    const tinyApis = TinyApis(editor);
    const tinyUi = TinyUi(editor);
    const body = SugarElement.fromDom(editor.getBody());

    Pipeline.async({}, [
      Log.stepsAsStep('TBA', 'Link: should not get anchor info if not selected node', [
        TestLinkUi.sClearHistory,
        tinyApis.sSetContent('<p><a href="http://tinymce.com">tiny</a></p>'),
        tinyApis.sSetSelection([ 0 ], 1, [ 0 ], 1),
        tinyApis.sExecCommand('mcelink'),
        TestLinkUi.sAssertDialogContents({
          href: '',
          text: '',
          title: '',
          target: ''
        }),
        TestLinkUi.sClickCancel,
        TestLinkUi.sClearHistory
      ]),
      Log.stepsAsStep('TINY-6508', 'Link: openlink should be enable if selection is after the link but before a br', [
        tinyApis.sSetContent('<p><b><a href="#">tiny</a></b><br></p>'),
        tinyApis.sSetSelection([ 0, 0, 0, 0 ], 0, [ 0 ], 1),
        tinyUi.sWaitForUi('Check the link button is enabled (single link)', 'button[title="Insert/edit link"].tox-tbtn--enabled')
      ]),
      Log.stepsAsStep('TINY-4867', 'Link: link should not be active when multiple links or plain text selected', [
        tinyApis.sSetContent('<p><a href="http://tinymce.com">a</a> b <a href="http://tinymce.com">c</a></p>'),
        tinyApis.sSetSelection( [ 0 ], 0, [ 0 ], 1),
        tinyUi.sWaitForUi('Check the link button is enabled (single link)', 'button[title="Insert/edit link"].tox-tbtn--enabled'),
        tinyApis.sSetSelection( [ 0, 0, 0 ], 0, [ 0, 0, 0 ], 0),
        tinyUi.sWaitForUi('Check the link button is enabled (collapsed in link)', 'button[title="Insert/edit link"].tox-tbtn--enabled'),
        tinyApis.sSetSelection( [ 0 ], 0, [ 0 ], 3),
        tinyUi.sWaitForUi('Check the link button is disabled (text)', 'button[title="Insert/edit link"]:not(.tox-tbtn--enabled)'),
        tinyApis.sSetSelection( [ 0, 1 ], 0, [ 0, 1 ], 2),
        tinyUi.sWaitForUi('Check the link button is disabled (multiple links)', 'button[title="Insert/edit link"]:not(.tox-tbtn--enabled)')
      ]),
      Log.stepsAsStep('TINY-4867', 'Link: openlink should be disabled when multiple links or plain text selected', [
        tinyApis.sSetContent('<p><a href="http://tinymce.com">a</a> b <a href="http://tinymce.com">c</a></p>'),
        tinyApis.sSetSelection( [ 0 ], 0, [ 0 ], 1),
        tinyUi.sWaitForUi('Check the open link button is enabled (single link)', 'button[title="Open link"]:not(.tox-tbtn--disabled)'),
        tinyApis.sSetSelection( [ 0, 0, 0 ], 0, [ 0, 0, 0 ], 0),
        tinyUi.sWaitForUi('Check the open link button is enabled (collapsed in link)', 'button[title="Open link"]:not(.tox-tbtn--disabled)'),
        tinyApis.sSetSelection( [ 0 ], 0, [ 0 ], 3),
        tinyUi.sWaitForUi('Check the open link button is disabled (text)', 'button[title="Open link"].tox-tbtn--disabled'),
        tinyApis.sSetSelection( [ 0, 1 ], 0, [ 0, 1 ], 2),
        tinyUi.sWaitForUi('Check the open link button is disabled (multiple links)', 'button[title="Open link"].tox-tbtn--disabled')
      ]),
      Log.stepsAsStep('TINY-4867', 'Link: unlink should be enabled when single link or multiple links selected', [
        tinyApis.sSetContent('<p><a href="http://tinymce.com">a</a> b <a href="http://tinymce.com">c</a></p>'),
        tinyApis.sSetSelection( [ 0 ], 0, [ 0 ], 3),
        tinyUi.sWaitForUi('Check the unlink button is enabled (single link)', 'button[title="Remove link"]:not(.tox-tbtn--disabled)'),
        tinyApis.sSetSelection( [ 0, 0, 0 ], 0, [ 0, 0, 0 ], 0),
        tinyUi.sWaitForUi('Check the unlink button is enabled (collapsed in link)', 'button[title="Remove link"]:not(.tox-tbtn--disabled)'),
        tinyApis.sSetSelection( [ 0, 1 ], 0, [ 0, 1 ], 2),
        tinyUi.sWaitForUi('Check the unlink button is disabled (text)', 'button[title="Remove link"].tox-tbtn--disabled'),
        tinyApis.sSetSelection( [ 0 ], 0, [ 0 ], 1),
        tinyUi.sWaitForUi('Check the unlink button is enabled (multiple links)', 'button[title="Remove link"]:not(.tox-tbtn--disabled)')
      ])
    ], onSuccess, onFailure);
  }, {
=======
import { describe, it } from '@ephox/bedrock-client';
import { TinyHooks, TinySelections, TinyUiActions } from '@ephox/mcagar';
import Editor from 'tinymce/core/api/Editor';
import Plugin from 'tinymce/plugins/link/Plugin';
import Theme from 'tinymce/themes/silver/Theme';

import { TestLinkUi } from '../module/TestLinkUi';

describe('browser.tinymce.plugins.link.SelectedLinkTest', () => {
  const hook = TinyHooks.bddSetupLight<Editor>({
>>>>>>> 19071eb7
    plugins: 'link',
    toolbar: 'link openlink unlink',
    base_url: '/project/tinymce/js/tinymce'
  }, [ Plugin, Theme ]);

  it('TBA: should not get anchor info if not selected node', async () => {
    TestLinkUi.clearHistory();
    const editor = hook.editor();
    editor.setContent('<p><a href="http://tinymce.com">tiny</a></p>');
    TinySelections.setCursor(editor, [ 0 ], 1);
    editor.execCommand('mcelink');
    await TinyUiActions.pWaitForDialog(editor);
    TestLinkUi.assertDialogContents({
      href: '',
      text: '',
      title: '',
      target: ''
    });
    await TestLinkUi.pClickCancel(editor);
    TestLinkUi.clearHistory();
  });

  it('TINY-4867: link should not be active when multiple links or plain text selected', async () => {
    const editor = hook.editor();
    editor.setContent('<p><a href="http://tinymce.com">a</a> b <a href="http://tinymce.com">c</a></p>');
    // Check the link button is enabled (single link)
    TinySelections.setSelection(editor, [ 0 ], 0, [ 0 ], 1);
    await TinyUiActions.pWaitForUi(editor, 'button[title="Insert/edit link"].tox-tbtn--enabled');
    // Check the link button is enabled (collapsed in link)
    TinySelections.setCursor(editor, [ 0, 0, 0 ], 0);
    await TinyUiActions.pWaitForUi(editor, 'button[title="Insert/edit link"].tox-tbtn--enabled');
    // Check the link button is disabled (text)
    TinySelections.setSelection(editor, [ 0 ], 0, [ 0 ], 3);
    await TinyUiActions.pWaitForUi(editor, 'button[title="Insert/edit link"]:not(.tox-tbtn--enabled)');
    // Check the link button is disabled (multiple links)
    TinySelections.setSelection(editor, [ 0, 1 ], 0, [ 0, 1 ], 2);
    await TinyUiActions.pWaitForUi(editor, 'button[title="Insert/edit link"]:not(.tox-tbtn--enabled)');
  });

  it('TINY-4867: openlink should be disabled when multiple links or plain text selected', async () => {
    const editor = hook.editor();
    editor.setContent('<p><a href="http://tinymce.com">a</a> b <a href="http://tinymce.com">c</a></p>');
    // Check the open link button is enabled (single link)
    TinySelections.setSelection(editor, [ 0 ], 0, [ 0 ], 1);
    await TinyUiActions.pWaitForUi(editor, 'button[title="Open link"]:not(.tox-tbtn--disabled)');
    // Check the open link button is enabled (collapsed in link)
    TinySelections.setCursor(editor, [ 0, 0, 0 ], 0);
    await TinyUiActions.pWaitForUi(editor, 'button[title="Open link"]:not(.tox-tbtn--disabled)');
    // Check the open link button is disabled (text)
    TinySelections.setSelection(editor, [ 0 ], 0, [ 0 ], 3);
    await TinyUiActions.pWaitForUi(editor, 'button[title="Open link"].tox-tbtn--disabled');
    // Check the open link button is disabled (multiple links)
    TinySelections.setSelection(editor, [ 0, 1 ], 0, [ 0, 1 ], 2);
    await TinyUiActions.pWaitForUi(editor, 'button[title="Open link"].tox-tbtn--disabled');
  });

  it('TINY-4867: unlink should be enabled when single link or multiple links selected', async () => {
    const editor = hook.editor();
    editor.setContent('<p><a href="http://tinymce.com">a</a> b <a href="http://tinymce.com">c</a></p>');
    // Check the unlink button is enabled (single link)
    TinySelections.setSelection(editor, [ 0 ], 0, [ 0 ], 3);
    await TinyUiActions.pWaitForUi(editor, 'button[title="Remove link"]:not(.tox-tbtn--disabled)');
    // Check the unlink button is enabled (collapsed in link)
    TinySelections.setCursor(editor, [ 0, 0, 0 ], 0);
    await TinyUiActions.pWaitForUi(editor, 'button[title="Remove link"]:not(.tox-tbtn--disabled)');
    // Check the unlink button is disabled (text)
    TinySelections.setSelection(editor, [ 0, 1 ], 0, [ 0, 1 ], 2);
    await TinyUiActions.pWaitForUi(editor, 'button[title="Remove link"].tox-tbtn--disabled');
    // Check the unlink button is enabled (multiple links)
    TinySelections.setSelection(editor, [ 0 ], 0, [ 0 ], 1);
    await TinyUiActions.pWaitForUi(editor, 'button[title="Remove link"]:not(.tox-tbtn--disabled)');
  });
});<|MERGE_RESOLUTION|>--- conflicted
+++ resolved
@@ -1,79 +1,3 @@
-<<<<<<< HEAD
-import { Log, Mouse, Pipeline } from '@ephox/agar';
-import { UnitTest } from '@ephox/bedrock-client';
-import { TinyApis, TinyLoader, TinyUi } from '@ephox/mcagar';
-import { SugarElement } from '@ephox/sugar';
-import LinkPlugin from 'tinymce/plugins/link/Plugin';
-import SilverTheme from 'tinymce/themes/silver/Theme';
-
-import { TestLinkUi } from '../module/TestLinkUi';
-
-UnitTest.asynctest('browser.tinymce.plugins.link.SelectedLinkTest', (success, failure) => {
-
-  LinkPlugin();
-  SilverTheme();
-
-  TinyLoader.setupLight((editor, onSuccess, onFailure) => {
-    const tinyApis = TinyApis(editor);
-    const tinyUi = TinyUi(editor);
-    const body = SugarElement.fromDom(editor.getBody());
-
-    Pipeline.async({}, [
-      Log.stepsAsStep('TBA', 'Link: should not get anchor info if not selected node', [
-        TestLinkUi.sClearHistory,
-        tinyApis.sSetContent('<p><a href="http://tinymce.com">tiny</a></p>'),
-        tinyApis.sSetSelection([ 0 ], 1, [ 0 ], 1),
-        tinyApis.sExecCommand('mcelink'),
-        TestLinkUi.sAssertDialogContents({
-          href: '',
-          text: '',
-          title: '',
-          target: ''
-        }),
-        TestLinkUi.sClickCancel,
-        TestLinkUi.sClearHistory
-      ]),
-      Log.stepsAsStep('TINY-6508', 'Link: openlink should be enable if selection is after the link but before a br', [
-        tinyApis.sSetContent('<p><b><a href="#">tiny</a></b><br></p>'),
-        tinyApis.sSetSelection([ 0, 0, 0, 0 ], 0, [ 0 ], 1),
-        tinyUi.sWaitForUi('Check the link button is enabled (single link)', 'button[title="Insert/edit link"].tox-tbtn--enabled')
-      ]),
-      Log.stepsAsStep('TINY-4867', 'Link: link should not be active when multiple links or plain text selected', [
-        tinyApis.sSetContent('<p><a href="http://tinymce.com">a</a> b <a href="http://tinymce.com">c</a></p>'),
-        tinyApis.sSetSelection( [ 0 ], 0, [ 0 ], 1),
-        tinyUi.sWaitForUi('Check the link button is enabled (single link)', 'button[title="Insert/edit link"].tox-tbtn--enabled'),
-        tinyApis.sSetSelection( [ 0, 0, 0 ], 0, [ 0, 0, 0 ], 0),
-        tinyUi.sWaitForUi('Check the link button is enabled (collapsed in link)', 'button[title="Insert/edit link"].tox-tbtn--enabled'),
-        tinyApis.sSetSelection( [ 0 ], 0, [ 0 ], 3),
-        tinyUi.sWaitForUi('Check the link button is disabled (text)', 'button[title="Insert/edit link"]:not(.tox-tbtn--enabled)'),
-        tinyApis.sSetSelection( [ 0, 1 ], 0, [ 0, 1 ], 2),
-        tinyUi.sWaitForUi('Check the link button is disabled (multiple links)', 'button[title="Insert/edit link"]:not(.tox-tbtn--enabled)')
-      ]),
-      Log.stepsAsStep('TINY-4867', 'Link: openlink should be disabled when multiple links or plain text selected', [
-        tinyApis.sSetContent('<p><a href="http://tinymce.com">a</a> b <a href="http://tinymce.com">c</a></p>'),
-        tinyApis.sSetSelection( [ 0 ], 0, [ 0 ], 1),
-        tinyUi.sWaitForUi('Check the open link button is enabled (single link)', 'button[title="Open link"]:not(.tox-tbtn--disabled)'),
-        tinyApis.sSetSelection( [ 0, 0, 0 ], 0, [ 0, 0, 0 ], 0),
-        tinyUi.sWaitForUi('Check the open link button is enabled (collapsed in link)', 'button[title="Open link"]:not(.tox-tbtn--disabled)'),
-        tinyApis.sSetSelection( [ 0 ], 0, [ 0 ], 3),
-        tinyUi.sWaitForUi('Check the open link button is disabled (text)', 'button[title="Open link"].tox-tbtn--disabled'),
-        tinyApis.sSetSelection( [ 0, 1 ], 0, [ 0, 1 ], 2),
-        tinyUi.sWaitForUi('Check the open link button is disabled (multiple links)', 'button[title="Open link"].tox-tbtn--disabled')
-      ]),
-      Log.stepsAsStep('TINY-4867', 'Link: unlink should be enabled when single link or multiple links selected', [
-        tinyApis.sSetContent('<p><a href="http://tinymce.com">a</a> b <a href="http://tinymce.com">c</a></p>'),
-        tinyApis.sSetSelection( [ 0 ], 0, [ 0 ], 3),
-        tinyUi.sWaitForUi('Check the unlink button is enabled (single link)', 'button[title="Remove link"]:not(.tox-tbtn--disabled)'),
-        tinyApis.sSetSelection( [ 0, 0, 0 ], 0, [ 0, 0, 0 ], 0),
-        tinyUi.sWaitForUi('Check the unlink button is enabled (collapsed in link)', 'button[title="Remove link"]:not(.tox-tbtn--disabled)'),
-        tinyApis.sSetSelection( [ 0, 1 ], 0, [ 0, 1 ], 2),
-        tinyUi.sWaitForUi('Check the unlink button is disabled (text)', 'button[title="Remove link"].tox-tbtn--disabled'),
-        tinyApis.sSetSelection( [ 0 ], 0, [ 0 ], 1),
-        tinyUi.sWaitForUi('Check the unlink button is enabled (multiple links)', 'button[title="Remove link"]:not(.tox-tbtn--disabled)')
-      ])
-    ], onSuccess, onFailure);
-  }, {
-=======
 import { describe, it } from '@ephox/bedrock-client';
 import { TinyHooks, TinySelections, TinyUiActions } from '@ephox/mcagar';
 import Editor from 'tinymce/core/api/Editor';
@@ -84,7 +8,6 @@
 
 describe('browser.tinymce.plugins.link.SelectedLinkTest', () => {
   const hook = TinyHooks.bddSetupLight<Editor>({
->>>>>>> 19071eb7
     plugins: 'link',
     toolbar: 'link openlink unlink',
     base_url: '/project/tinymce/js/tinymce'
@@ -105,6 +28,14 @@
     });
     await TestLinkUi.pClickCancel(editor);
     TestLinkUi.clearHistory();
+  });
+
+  it('TINY-6508: openlink should be enable if selection is after the link but before a br', async () => {
+    const editor = hook.editor();
+    editor.setContent('<p><b><a href="#">tiny</a></b><br></p>');
+    TinySelections.setSelection(editor, [ 0, 0, 0, 0 ], 0, [ 0 ], 1);
+    // Check the link button is enabled (single link)
+    await TinyUiActions.pWaitForUi(editor, 'button[title="Insert/edit link"].tox-tbtn--enabled');
   });
 
   it('TINY-4867: link should not be active when multiple links or plain text selected', async () => {

/**
 * Copyright (c) Tiny Technologies, Inc. All rights reserved.
 * Licensed under the LGPL or a commercial license.
 * For LGPL see License.txt in the project root for license information.
 * For commercial licenses see https://www.tiny.cloud/
 */

import Editor from 'tinymce/core/api/Editor';
import DomParser from 'tinymce/core/api/html/DomParser';
import Tools from 'tinymce/core/api/util/Tools';

import * as Events from '../api/Events';
<<<<<<< HEAD
import * as WordFilter from './WordFilter';
=======
import * as Settings from '../api/Settings';
>>>>>>> 6926d13a

interface ProcessResult {
  readonly content: string;
  readonly cancelled: boolean;
}

const preProcess = (editor: Editor, html: string): string => {
  const parser = DomParser({ }, editor.schema);

  // Strip meta elements
  parser.addNodeFilter('meta', (nodes) => {
    Tools.each(nodes, (node) => {
      node.remove();
    });
  });

  const fragment = parser.parse(html, { forced_root_block: false, isRootContent: true });
  // TODO: TINY-4627 (TINY-8202) revert this back to using a serializer
  return (fragment as Element).outerHTML;
};

const processResult = (content: string, cancelled: boolean): ProcessResult => ({ content, cancelled });

const postProcessFilter = (editor: Editor, html: string, internal: boolean): ProcessResult => {
  const tempBody = editor.dom.create('div', { style: 'display:none' }, html);
  const postProcessArgs = Events.firePastePostProcess(editor, tempBody, internal);
  return processResult(postProcessArgs.node.innerHTML, postProcessArgs.isDefaultPrevented());
};

const filterContent = (editor: Editor, content: string, internal: boolean): ProcessResult => {
  const preProcessArgs = Events.firePastePreProcess(editor, content, internal);

  // Filter the content to remove potentially dangerous content (eg scripts)
  const filteredContent = preProcess(editor, preProcessArgs.content);

  if (editor.hasEventListeners('PastePostProcess') && !preProcessArgs.isDefaultPrevented()) {
    return postProcessFilter(editor, filteredContent, internal);
  } else {
    return processResult(filteredContent, preProcessArgs.isDefaultPrevented());
  }
};

const process = (editor: Editor, html: string, internal: boolean): ProcessResult => {
  return filterContent(editor, html, internal);
};

export {
  process
};<|MERGE_RESOLUTION|>--- conflicted
+++ resolved
@@ -10,11 +10,6 @@
 import Tools from 'tinymce/core/api/util/Tools';
 
 import * as Events from '../api/Events';
-<<<<<<< HEAD
-import * as WordFilter from './WordFilter';
-=======
-import * as Settings from '../api/Settings';
->>>>>>> 6926d13a
 
 interface ProcessResult {
   readonly content: string;

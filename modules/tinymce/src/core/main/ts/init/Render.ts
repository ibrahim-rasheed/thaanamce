--- conflicted
+++ resolved
@@ -38,15 +38,9 @@
 
 const hasSkipLoadPrefix = (name: string) => name.charAt(0) === '-';
 
-<<<<<<< HEAD
 const loadLanguage = (scriptLoader: ScriptLoader, editor: Editor) => {
-  const languageCode = Settings.getLanguageCode(editor);
-  const languageUrl = Settings.getLanguageUrl(editor);
-=======
-const loadLanguage = (scriptLoader, editor: Editor) => {
   const languageCode = Options.getLanguageCode(editor);
   const languageUrl = Options.getLanguageUrl(editor);
->>>>>>> bf1fe884
 
   if (I18n.hasCode(languageCode) === false && languageCode !== 'en') {
     const url = languageUrl !== '' ? languageUrl : editor.editorManager.baseURL + '/langs/' + languageCode + '.js';
@@ -57,24 +51,19 @@
   }
 };
 
-<<<<<<< HEAD
 /**
  * Initiate the download of both theme and model in parallel, then wait for both.
  *
  * Each has their own special case where nothing needs to be waited for.
  */
 const loadThemeAndModel = (scriptLoader: ScriptLoader, editor: Editor, suffix: string, callback: () => void) => {
-  const theme = Settings.getTheme(editor);
-=======
-const loadTheme = (scriptLoader: ScriptLoader, editor: Editor, suffix, callback) => {
   const theme = Options.getTheme(editor);
->>>>>>> bf1fe884
 
   // Special case the 'wait for model' code if RTC is loading, as it will provide a model instead
   let waitForModel: () => void;
   if (!Rtc.isRtc(editor)) {
-    const model = Settings.getModel(editor);
-    const modelUrl = Settings.getModelUrl(editor);
+    const model = Options.getModel(editor);
+    const modelUrl = Options.getModelUrl(editor);
     const url = Type.isString(modelUrl) ? editor.documentBaseURI.toAbsolute(modelUrl) : `models/${model}/model${suffix}.js`;
     ModelManager.load(model, url, Fun.noop, undefined, () => {
       ErrorReporter.modelLoadError(editor, url, model);
@@ -103,16 +92,12 @@
   }
 };
 
-<<<<<<< HEAD
-const getIconsUrlMetaFromUrl = (editor: Editor): Optional<UrlMeta> => Optional.from(Settings.getIconsUrl(editor))
-=======
 interface UrlMeta {
   url: string;
   name: Optional<string>;
 }
 
 const getIconsUrlMetaFromUrl = (editor: Editor): Optional<UrlMeta> => Optional.from(Options.getIconsUrl(editor))
->>>>>>> bf1fe884
   .filter((url) => url.length > 0)
   .map((url) => ({
     url,

--- conflicted
+++ resolved
@@ -140,11 +140,6 @@
   Plugin,
   SchemaSettings,
   Theme,
-<<<<<<< HEAD
   Model,
-  WriterSettings,
-  XHRSettings
-=======
   WriterSettings
->>>>>>> 4761728e
 };
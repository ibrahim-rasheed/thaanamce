/**
 * Copyright (c) Tiny Technologies, Inc. All rights reserved.
 * Licensed under the LGPL or a commercial license.
 * For LGPL see License.txt in the project root for license information.
 * For commercial licenses see https://www.tiny.cloud/
 */

import { Arr, Obj, Strings, Type } from '@ephox/katamari';

import { URLConverterCallback } from '../api/SettingsTypes';
import { UploadHandler } from '../file/Uploader';
import DOMUtils from './dom/DOMUtils';
import Editor from './Editor';
import Env from './Env';
import I18n from './util/I18n';
import Tools from './util/Tools';

const DOM = DOMUtils.DOM;

const defaultPreviewStyles = 'font-family font-size font-weight font-style text-decoration text-transform color background-color border border-radius outline text-shadow';

const getBodySetting = (editor: Editor, name: string, defaultValue: string) => {
  const value = editor.getParam(name, defaultValue);

  if (value.indexOf('=') !== -1) {
    const bodyObj = editor.getParam(name, '', 'hash');
    return Obj.get(bodyObj, editor.id).getOr(defaultValue);
  } else {
    return value;
  }
};

const getIframeAttrs = (editor: Editor): Record<string, string> => editor.getParam('iframe_attrs', {});

const getDocType = (editor: Editor): string => editor.getParam('doctype', '<!DOCTYPE html>');

const getDocumentBaseUrl = (editor: Editor): string => editor.getParam('document_base_url', '');

const getBodyId = (editor: Editor): string => getBodySetting(editor, 'body_id', 'tinymce');

const getBodyClass = (editor: Editor): string => getBodySetting(editor, 'body_class', '');

const getContentSecurityPolicy = (editor: Editor): string => editor.getParam('content_security_policy', '');

const shouldPutBrInPre = (editor: Editor): boolean => editor.getParam('br_in_pre', true);

const getForcedRootBlock = (editor: Editor): string => {
  const block = editor.getParam('forced_root_block', 'p');
  if (block === false) {
    return '';
  } else if (block === true) {
    return 'p';
  } else {
    return block;
  }
};

const getForcedRootBlockAttrs = (editor: Editor): Record<string, string> => editor.getParam('forced_root_block_attrs', {});

const getBrNewLineSelector = (editor: Editor): string => editor.getParam('br_newline_selector', '.mce-toc h2,figcaption,caption');

const getNoNewLineSelector = (editor: Editor): string => editor.getParam('no_newline_selector', '');

const shouldKeepStyles = (editor: Editor): boolean => editor.getParam('keep_styles', true);

const shouldEndContainerOnEmptyBlock = (editor: Editor): boolean => editor.getParam('end_container_on_empty_block', false);

const getFontStyleValues = (editor: Editor): string[] => Tools.explode(editor.getParam('font_size_style_values', 'xx-small,x-small,small,medium,large,x-large,xx-large'));

const getFontSizeClasses = (editor: Editor): string[] => Tools.explode(editor.getParam('font_size_classes', ''));

const isAutomaticUploadsEnabled = (editor: Editor): boolean => editor.getParam('automatic_uploads', true, 'boolean');

const shouldReuseFileName = (editor: Editor): boolean => editor.getParam('images_reuse_filename', false, 'boolean');

const shouldReplaceBlobUris = (editor: Editor): boolean => editor.getParam('images_replace_blob_uris', true, 'boolean');

const getIconPackName = (editor: Editor) => editor.getParam('icons', '', 'string');

const getIconsUrl = (editor: Editor): string => editor.getParam('icons_url', '', 'string');

const getImageUploadUrl = (editor: Editor): string => editor.getParam('images_upload_url', '', 'string');

const getImageUploadBasePath = (editor: Editor): string => editor.getParam('images_upload_base_path', '', 'string');

const getImagesUploadCredentials = (editor: Editor): boolean => editor.getParam('images_upload_credentials', false, 'boolean');

const getImagesUploadHandler = (editor: Editor): UploadHandler => editor.getParam('images_upload_handler', null, 'function');

const shouldUseContentCssCors = (editor: Editor): boolean => editor.getParam('content_css_cors', false, 'boolean');

const getReferrerPolicy = (editor: Editor): ReferrerPolicy => editor.getParam('referrer_policy', '', 'string') as ReferrerPolicy;

const getLanguageCode = (editor: Editor): string => editor.getParam('language', 'en', 'string');

const getLanguageUrl = (editor: Editor): string => editor.getParam('language_url', '', 'string');

const shouldIndentUseMargin = (editor: Editor): boolean => editor.getParam('indent_use_margin', false);

const getIndentation = (editor: Editor): string => editor.getParam('indentation', '40px', 'string');

const getContentCss = (editor: Editor): string[] => {
  const contentCss = editor.getParam('content_css');

  if (Type.isString(contentCss)) {
    return Arr.map(contentCss.split(','), Strings.trim);
  } else if (Type.isArray(contentCss)) {
    return contentCss;
  } else if (contentCss === false || editor.inline) {
    return [];
  } else {
    return [ 'default' ];
  }
};

const getFontCss = (editor: Editor): string[] => {
  const fontCss = editor.getParam('font_css', []);

  return Type.isArray(fontCss) ? fontCss : Arr.map(fontCss.split(','), Strings.trim);
};

const getDirectionality = (editor: Editor): string | undefined => editor.getParam('directionality', I18n.isRtl() ? 'rtl' : undefined);

const getInlineBoundarySelector = (editor: Editor): string => editor.getParam('inline_boundaries_selector', 'a[href],code,.mce-annotation', 'string');

const getObjectResizing = (editor: Editor): string | false => {
  const selector = editor.getParam('object_resizing');
  if (selector === false || Env.deviceType.isiPhone() || Env.deviceType.isiPad()) {
    return false;
  } else {
    return Type.isString(selector) ? selector : 'table,img,figure.image,div,video,iframe';
  }
};

const getResizeImgProportional = (editor: Editor): boolean => editor.getParam('resize_img_proportional', true, 'boolean');

const getPlaceholder = (editor: Editor): string =>
  // Fallback to the original elements placeholder if not set in the settings
  editor.getParam('placeholder', DOM.getAttrib(editor.getElement(), 'placeholder'), 'string');

const getEventRoot = (editor: Editor): string => editor.getParam('event_root');

const getServiceMessage = (editor: Editor): string => editor.getParam('service_message');

const getTheme = (editor: Editor) => editor.getParam('theme');

const shouldValidate = (editor: Editor): boolean => editor.getParam('validate');

const isInlineBoundariesEnabled = (editor: Editor): boolean => editor.getParam('inline_boundaries') !== false;

const getFormats = (editor: Editor) => editor.getParam('formats');

const getPreviewStyles = (editor: Editor): string => {
  const style = editor.getParam('preview_styles', defaultPreviewStyles);

  if (Type.isString(style)) {
    return style;
  } else {
    return '';
  }
};

const canFormatEmptyLines = (editor: Editor) => editor.getParam('format_empty_lines', false, 'boolean');

const getCustomUiSelector = (editor: Editor): string => editor.getParam('custom_ui_selector', '', 'string');

const getThemeUrl = (editor: Editor): string => editor.getParam('theme_url');

const isInline = (editor: Editor): boolean => editor.getParam('inline');

const hasHiddenInput = (editor: Editor): boolean => editor.getParam('hidden_input');

const shouldPatchSubmit = (editor: Editor): boolean => editor.getParam('submit_patch');

const isEncodingXml = (editor: Editor): boolean => editor.getParam('encoding') === 'xml';

const shouldAddFormSubmitTrigger = (editor: Editor): boolean => editor.getParam('add_form_submit_trigger');

const shouldAddUnloadTrigger = (editor: Editor): boolean => editor.getParam('add_unload_trigger');

const hasForcedRootBlock = (editor: Editor): boolean => getForcedRootBlock(editor) !== '';

const getCustomUndoRedoLevels = (editor: Editor): number => editor.getParam('custom_undo_redo_levels', 0, 'number');

const shouldDisableNodeChange = (editor: Editor): boolean => editor.getParam('disable_nodechange');

const isReadOnly = (editor: Editor): boolean => editor.getParam('readonly');

const hasContentCssCors = (editor: Editor): boolean => editor.getParam('content_css_cors');

const getPlugins = (editor: Editor): string => editor.getParam('plugins', '', 'string');

const getExternalPlugins = (editor: Editor) => editor.getParam('external_plugins');

const shouldBlockUnsupportedDrop = (editor: Editor) => editor.getParam('block_unsupported_drop', true, 'boolean');

const isVisualAidsEnabled = (editor: Editor) => editor.getParam('visual', true, 'boolean');

const getVisualAidsTableClass = (editor: Editor) => editor.getParam('visual_table_class', 'mce-item-table', 'string');

const getVisualAidsAnchorClass = (editor: Editor) => editor.getParam('visual_anchor_class', 'mce-item-anchor', 'string');

const getIframeAriaText = (editor: Editor) => editor.getParam('iframe_aria_text', 'Rich Text Area. Press ALT-0 for help.', 'string');

const getSetupCallback = (editor: Editor): (editor: Editor) => void | undefined =>
  editor.getParam('setup');

const getInitInstanceCallback = (editor: Editor): (editor: Editor) => void | undefined =>
  editor.getParam('init_instance_callback');

const getUrlConverterCallback = (editor: Editor): URLConverterCallback | undefined =>
  editor.getParam('urlconverter_callback');

export {
  getIframeAttrs,
  getDocType,
  getDocumentBaseUrl,
  getBodyId,
  getBodyClass,
  getContentSecurityPolicy,
  shouldPutBrInPre,
  getForcedRootBlock,
  getForcedRootBlockAttrs,
  getBrNewLineSelector,
  getNoNewLineSelector,
  shouldKeepStyles,
  shouldEndContainerOnEmptyBlock,
  getFontStyleValues,
  getFontSizeClasses,
  getIconPackName,
  getIconsUrl,
  isAutomaticUploadsEnabled,
  shouldReuseFileName,
  shouldReplaceBlobUris,
  getImageUploadUrl,
  getImageUploadBasePath,
  getImagesUploadCredentials,
  getImagesUploadHandler,
  shouldUseContentCssCors,
  getReferrerPolicy,
  getLanguageCode,
  getLanguageUrl,
  shouldIndentUseMargin,
  getIndentation,
  getContentCss,
  getDirectionality,
  getInlineBoundarySelector,
  getObjectResizing,
  getResizeImgProportional,
  getPlaceholder,
  getEventRoot,
  getServiceMessage,
  getTheme,
  shouldValidate,
  isInlineBoundariesEnabled,
  getFormats,
  getPreviewStyles,
  canFormatEmptyLines,
  getCustomUiSelector,
  getThemeUrl,
  isInline,
  hasHiddenInput,
  shouldPatchSubmit,
  isEncodingXml,
  shouldAddFormSubmitTrigger,
  shouldAddUnloadTrigger,
  hasForcedRootBlock,
  getCustomUndoRedoLevels,
  shouldDisableNodeChange,
  isReadOnly,
  hasContentCssCors,
  getPlugins,
  getExternalPlugins,
  shouldBlockUnsupportedDrop,
  isVisualAidsEnabled,
  getVisualAidsTableClass,
  getFontCss,
  getVisualAidsAnchorClass,
<<<<<<< HEAD
  getIframeTitle,
  getSetupCallback,
  getInitInstanceCallback,
  getUrlConverterCallback
=======
  getIframeAriaText
>>>>>>> f8756eee
};<|MERGE_RESOLUTION|>--- conflicted
+++ resolved
@@ -276,12 +276,8 @@
   getVisualAidsTableClass,
   getFontCss,
   getVisualAidsAnchorClass,
-<<<<<<< HEAD
-  getIframeTitle,
   getSetupCallback,
   getInitInstanceCallback,
-  getUrlConverterCallback
-=======
+  getUrlConverterCallback,
   getIframeAriaText
->>>>>>> f8756eee
 };
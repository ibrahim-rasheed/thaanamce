/**
 * Copyright (c) Tiny Technologies, Inc. All rights reserved.
 * Licensed under the LGPL or a commercial license.
 * For LGPL see License.txt in the project root for license information.
 * For commercial licenses see https://www.tiny.cloud/
 */

import { Attachment } from '@ephox/alloy';
import { Cell, Throttler } from '@ephox/katamari';
import { PlatformDetection } from '@ephox/sand';
<<<<<<< HEAD
import { Css, DomEvent, SugarElement, SugarPosition, SugarShadowDom } from '@ephox/sugar';
=======
import { Event } from '@ephox/dom-globals';
import { Css, DomEvent, Element, Position, ShadowDom } from '@ephox/sugar';
>>>>>>> d580ac10
import DOMUtils from 'tinymce/core/api/dom/DOMUtils';
import { EventUtilsEvent } from 'tinymce/core/api/dom/EventUtils';
import Editor from 'tinymce/core/api/Editor';
import * as Events from '../api/Events';
import * as Settings from '../api/Settings';
import { UiFactoryBackstage } from '../backstage/Backstage';
import * as ReadOnly from '../ReadOnly';
import { ModeRenderInfo, RenderArgs, RenderUiComponents, RenderUiConfig } from '../Render';
import OuterContainer from '../ui/general/OuterContainer';
import { identifyMenus } from '../ui/menus/menubar/Integration';
import { iframe as loadIframeSkin } from '../ui/skin/Loader';
import { setToolbar } from './Toolbars';

const DOM = DOMUtils.DOM;
const detection = PlatformDetection.detect();
const isiOS12 = detection.os.isiOS() && detection.os.version.major <= 12;

const setupEvents = (editor: Editor, uiComponents: RenderUiComponents) => {
  const contentWindow = editor.getWin();
  const initialDocEle = editor.getDoc().documentElement;

  const lastWindowDimensions = Cell(SugarPosition(contentWindow.innerWidth, contentWindow.innerHeight));
  const lastDocumentDimensions = Cell(SugarPosition(initialDocEle.offsetWidth, initialDocEle.offsetHeight));

  const resizeWindow = () => {
    // Check if the window dimensions have changed and if so then trigger a content resize event
    const outer = lastWindowDimensions.get();
<<<<<<< HEAD
    if (outer.left !== contentWindow.innerWidth || outer.top !== contentWindow.innerHeight) {
      lastWindowDimensions.set(SugarPosition(contentWindow.innerWidth, contentWindow.innerHeight));
      Events.fireResizeContent(editor, e);
=======
    if (outer.left() !== contentWindow.innerWidth || outer.top() !== contentWindow.innerHeight) {
      lastWindowDimensions.set(Position(contentWindow.innerWidth, contentWindow.innerHeight));
      Events.fireResizeContent(editor);
>>>>>>> d580ac10
    }
  };

  const resizeDocument = () => {
    // Don't use the initial doc ele, as there's a small chance it may have changed
    const docEle = editor.getDoc().documentElement;

    // Check if the document dimensions have changed and if so then trigger a content resize event
    const inner = lastDocumentDimensions.get();
<<<<<<< HEAD
    if (inner.left !== docEle.offsetWidth || inner.top !== docEle.offsetHeight) {
      lastDocumentDimensions.set(SugarPosition(docEle.offsetWidth, docEle.offsetHeight));
      Events.fireResizeContent(editor, e);
=======
    if (inner.left() !== docEle.offsetWidth || inner.top() !== docEle.offsetHeight) {
      lastDocumentDimensions.set(Position(docEle.offsetWidth, docEle.offsetHeight));
      Events.fireResizeContent(editor);
>>>>>>> d580ac10
    }
  };

  const scroll = (e: EventUtilsEvent<Event>) => Events.fireScrollContent(editor, e);

  DOM.bind(contentWindow, 'resize', resizeWindow);
  DOM.bind(contentWindow, 'scroll', scroll);

  // Bind to async load events and trigger a content resize event if the size has changed
  const elementLoad = DomEvent.capture(SugarElement.fromDom(editor.getBody()), 'load', resizeDocument);

  const mothership = uiComponents.uiMothership.element();
  editor.on('hide', () => {
    Css.set(mothership, 'display', 'none');
  });
  editor.on('show', () => {
    Css.remove(mothership, 'display');
  });

  editor.on('NodeChange', resizeDocument);
  editor.on('remove', () => {
    elementLoad.unbind();
    DOM.unbind(contentWindow, 'resize', resizeWindow);
    DOM.unbind(contentWindow, 'scroll', scroll);
  });
};

const render = (editor: Editor, uiComponents: RenderUiComponents, rawUiConfig: RenderUiConfig, backstage: UiFactoryBackstage, args: RenderArgs): ModeRenderInfo => {
  const lastToolbarWidth = Cell(0);
  const outerContainer = uiComponents.outerContainer;

  loadIframeSkin(editor);

  const eTargetNode = SugarElement.fromDom(args.targetNode);
  const uiRoot = SugarShadowDom.getContentContainer(SugarShadowDom.getRootNode(eTargetNode));

  Attachment.attachSystemAfter(eTargetNode, uiComponents.mothership);
  Attachment.attachSystem(uiRoot, uiComponents.uiMothership);

  editor.on('PostRender', () => {
    setToolbar(editor, uiComponents, rawUiConfig, backstage);
    lastToolbarWidth.set(editor.getWin().innerWidth);

    OuterContainer.setMenubar(
      outerContainer,
      identifyMenus(editor, rawUiConfig)
    );

    OuterContainer.setSidebar(
      outerContainer,
      rawUiConfig.sidebar
    );

    setupEvents(editor, uiComponents);
  });

  const socket = OuterContainer.getSocket(outerContainer).getOrDie('Could not find expected socket element');

<<<<<<< HEAD
  if (isiOS12 === true) {
    Css.setAll(socket.element, {
=======
  if (isiOS12) {
    Css.setAll(socket.element(), {
>>>>>>> d580ac10
      'overflow': 'scroll',
      '-webkit-overflow-scrolling': 'touch' // required for ios < 13 content scrolling
    });

    const limit = Throttler.first(() => {
      editor.fire('ScrollContent');
    }, 20);

    DomEvent.bind(socket.element, 'scroll', limit.throttle);
  }

  ReadOnly.setupReadonlyModeSwitch(editor, uiComponents);

<<<<<<< HEAD
  editor.addCommand('ToggleSidebar', (ui: boolean, value: string) => {
    OuterContainer.toggleSidebar(outerContainer, value);
=======
  editor.addCommand('ToggleSidebar', (_ui: boolean, value: string) => {
    OuterContainer.toggleSidebar(uiComponents.outerContainer, value);
>>>>>>> d580ac10
    editor.fire('ToggleSidebar');
  });

  editor.addQueryValueHandler('ToggleSidebar', () => OuterContainer.whichSidebar(outerContainer));

  const toolbarMode = Settings.getToolbarMode(editor);

  const refreshDrawer = () => {
    OuterContainer.refreshToolbar(uiComponents.outerContainer);
  };

  if (toolbarMode === Settings.ToolbarMode.sliding || toolbarMode === Settings.ToolbarMode.floating) {
    editor.on('ResizeWindow ResizeEditor ResizeContent', () => {
      // Check if the width has changed, if so then refresh the toolbar drawer. We don't care if height changes.
      const width = editor.getWin().innerWidth;
      if (width !== lastToolbarWidth.get()) {
        refreshDrawer();
        lastToolbarWidth.set(width);
      }
    });
  }

  return {
    iframeContainer: socket.element.dom,
    editorContainer: outerContainer.element.dom
  };
};

export {
  render
};<|MERGE_RESOLUTION|>--- conflicted
+++ resolved
@@ -8,12 +8,7 @@
 import { Attachment } from '@ephox/alloy';
 import { Cell, Throttler } from '@ephox/katamari';
 import { PlatformDetection } from '@ephox/sand';
-<<<<<<< HEAD
 import { Css, DomEvent, SugarElement, SugarPosition, SugarShadowDom } from '@ephox/sugar';
-=======
-import { Event } from '@ephox/dom-globals';
-import { Css, DomEvent, Element, Position, ShadowDom } from '@ephox/sugar';
->>>>>>> d580ac10
 import DOMUtils from 'tinymce/core/api/dom/DOMUtils';
 import { EventUtilsEvent } from 'tinymce/core/api/dom/EventUtils';
 import Editor from 'tinymce/core/api/Editor';
@@ -41,15 +36,9 @@
   const resizeWindow = () => {
     // Check if the window dimensions have changed and if so then trigger a content resize event
     const outer = lastWindowDimensions.get();
-<<<<<<< HEAD
     if (outer.left !== contentWindow.innerWidth || outer.top !== contentWindow.innerHeight) {
       lastWindowDimensions.set(SugarPosition(contentWindow.innerWidth, contentWindow.innerHeight));
-      Events.fireResizeContent(editor, e);
-=======
-    if (outer.left() !== contentWindow.innerWidth || outer.top() !== contentWindow.innerHeight) {
-      lastWindowDimensions.set(Position(contentWindow.innerWidth, contentWindow.innerHeight));
       Events.fireResizeContent(editor);
->>>>>>> d580ac10
     }
   };
 
@@ -59,15 +48,9 @@
 
     // Check if the document dimensions have changed and if so then trigger a content resize event
     const inner = lastDocumentDimensions.get();
-<<<<<<< HEAD
     if (inner.left !== docEle.offsetWidth || inner.top !== docEle.offsetHeight) {
       lastDocumentDimensions.set(SugarPosition(docEle.offsetWidth, docEle.offsetHeight));
-      Events.fireResizeContent(editor, e);
-=======
-    if (inner.left() !== docEle.offsetWidth || inner.top() !== docEle.offsetHeight) {
-      lastDocumentDimensions.set(Position(docEle.offsetWidth, docEle.offsetHeight));
       Events.fireResizeContent(editor);
->>>>>>> d580ac10
     }
   };
 
@@ -79,7 +62,7 @@
   // Bind to async load events and trigger a content resize event if the size has changed
   const elementLoad = DomEvent.capture(SugarElement.fromDom(editor.getBody()), 'load', resizeDocument);
 
-  const mothership = uiComponents.uiMothership.element();
+  const mothership = uiComponents.uiMothership.element;
   editor.on('hide', () => {
     Css.set(mothership, 'display', 'none');
   });
@@ -126,13 +109,8 @@
 
   const socket = OuterContainer.getSocket(outerContainer).getOrDie('Could not find expected socket element');
 
-<<<<<<< HEAD
-  if (isiOS12 === true) {
+  if (isiOS12) {
     Css.setAll(socket.element, {
-=======
-  if (isiOS12) {
-    Css.setAll(socket.element(), {
->>>>>>> d580ac10
       'overflow': 'scroll',
       '-webkit-overflow-scrolling': 'touch' // required for ios < 13 content scrolling
     });
@@ -146,13 +124,8 @@
 
   ReadOnly.setupReadonlyModeSwitch(editor, uiComponents);
 
-<<<<<<< HEAD
-  editor.addCommand('ToggleSidebar', (ui: boolean, value: string) => {
+  editor.addCommand('ToggleSidebar', (_ui: boolean, value: string) => {
     OuterContainer.toggleSidebar(outerContainer, value);
-=======
-  editor.addCommand('ToggleSidebar', (_ui: boolean, value: string) => {
-    OuterContainer.toggleSidebar(uiComponents.outerContainer, value);
->>>>>>> d580ac10
     editor.fire('ToggleSidebar');
   });
 

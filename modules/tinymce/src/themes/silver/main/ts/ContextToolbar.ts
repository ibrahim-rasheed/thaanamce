/**
 * Copyright (c) Tiny Technologies, Inc. All rights reserved.
 * Licensed under the LGPL or a commercial license.
 * For LGPL see License.txt in the project root for license information.
 * For commercial licenses see https://www.tiny.cloud/
 */

import { AddEventsBehaviour, AlloyEvents, AlloySpec, AlloyTriggers, AnchorSpec, Behaviour, Boxes, Bubble, GuiFactory, InlineView, Keying, Layout, LayoutInside, MaxHeight, MaxWidth, Positioning } from '@ephox/alloy';
import { Objects } from '@ephox/boulder';
import { Toolbar } from '@ephox/bridge';
import { ClientRect, Element as DomElement } from '@ephox/dom-globals';
import { Cell, Id, Merger, Option, Result, Thunk } from '@ephox/katamari';
<<<<<<< HEAD
import { LazyPlatformDetection } from '@ephox/sand';
import { Css, Element, Focus, Scroll, SelectorFind, Traverse } from '@ephox/sugar';
=======
import { PlatformDetection } from '@ephox/sand';
import { Css, Element, Focus, Scroll, SelectorFind, Traverse, VisualViewport } from '@ephox/sugar';
>>>>>>> b3027626
import Editor from 'tinymce/core/api/Editor';
import Delay from 'tinymce/core/api/util/Delay';
import * as Settings from './api/Settings';
import { hideContextToolbarEvent, showContextToolbarEvent } from './ui/context/ContextEditorEvents';
import { ContextForm } from './ui/context/ContextForm';
import * as ContextToolbarBounds from './ui/context/ContextToolbarBounds';
import ToolbarLookup from './ui/context/ContextToolbarLookup';
import ToolbarScopes, { ScopedToolbars } from './ui/context/ContextToolbarScopes';
import { forwardSlideEvent, renderContextToolbar } from './ui/context/ContextUi';
import { renderToolbar } from './ui/toolbar/CommonToolbar';
import { identifyButtons } from './ui/toolbar/Integration';

<<<<<<< HEAD
const isTouch = LazyPlatformDetection.detect().deviceType.isTouch;

=======
>>>>>>> b3027626
const bubbleSize = 12;
const bubbleAlignments = {
  valignCentre: [],
  alignCentre: [],
  alignLeft: ['tox-pop--align-left'],
  alignRight: ['tox-pop--align-right'],
  right: ['tox-pop--right'],
  left: ['tox-pop--left'],
  bottom: ['tox-pop--bottom'],
  top: ['tox-pop--top']
};

const anchorOverrides = {
  maxHeightFunction: MaxHeight.expandable(),
  maxWidthFunction: MaxWidth.expandable()
};

// On desktop we prioritise north-then-south because it's cleaner, but on mobile we prioritise south to try to avoid overlapping with native context toolbars
const desktopAnchorSpecLayouts = {
  onLtr: () => [Layout.north, Layout.south, Layout.northeast, Layout.southeast, Layout.northwest, Layout.southwest,
    LayoutInside.north, LayoutInside.south, LayoutInside.northeast, LayoutInside.southeast, LayoutInside.northwest, LayoutInside.southwest],
  onRtl: () => [Layout.north, Layout.south, Layout.northwest, Layout.southwest, Layout.northeast, Layout.southeast,
    LayoutInside.north, LayoutInside.south, LayoutInside.northwest, LayoutInside.southwest, LayoutInside.northeast, LayoutInside.southeast]
};

const mobileAnchorSpecLayouts = {
  onLtr: () => [Layout.south, Layout.southeast, Layout.southwest, Layout.northeast, Layout.northwest, Layout.north,
    LayoutInside.north, LayoutInside.south, LayoutInside.northeast, LayoutInside.southeast, LayoutInside.northwest, LayoutInside.southwest],
  onRtl: () => [Layout.south, Layout.southwest, Layout.southeast, Layout.northwest, Layout.northeast, Layout.north,
    LayoutInside.north, LayoutInside.south, LayoutInside.northwest, LayoutInside.southwest, LayoutInside.northeast, LayoutInside.southeast]
};

const getAnchorLayout = (position: Toolbar.ContextToolbarPosition): Partial<AnchorSpec> => {
  const detection = PlatformDetection.detect();
  if (position === 'line') {
    return {
      bubble: Bubble.nu(bubbleSize, 0, bubbleAlignments),
      layouts: {
        onLtr: () => [ Layout.east ],
        onRtl: () => [ Layout.west ]
      },
      overrides: anchorOverrides
    };
  } else {
    return {
      bubble: Bubble.nu(0, bubbleSize, bubbleAlignments),
<<<<<<< HEAD
      layouts: isTouch() ? mobileAnchorSpecLayouts : desktopAnchorSpecLayouts,
=======
      layouts: detection.deviceType.isTouch() ? mobileAnchorSpecLayouts : desktopAnchorSpecLayouts,
>>>>>>> b3027626
      overrides: anchorOverrides
    };
  }
};

const register = (editor: Editor, registryContextToolbars, sink, extras) => {

  const contextbar = GuiFactory.build(
    renderContextToolbar({
      sink,
      onEscape: () => {
        editor.focus();
        return Option.some(true);
      }
    })
  );

  const toolbarOrMenubarEnabled = Settings.isMenubarEnabled(editor) || Settings.isToolbarEnabled(editor) || Settings.isMultipleToolbars(editor);
  const getBounds = () => ContextToolbarBounds.getBounds(editor, toolbarOrMenubarEnabled);

  const isCompletelyBehindHeader = (nodeBounds: ClientRect): boolean => {
    const headerEle = SelectorFind.descendant(Element.fromDom(editor.getContainer()), '.tox-editor-header').getOrDie();
    const isHeaderDocked = Css.get(headerEle, 'position') === 'fixed';
    if (toolbarOrMenubarEnabled && isHeaderDocked) {
      const headerBounds = headerEle.dom().getBoundingClientRect();
      if (editor.inline) {
        return nodeBounds.bottom < headerBounds.bottom;
      } else {
        // Translate the node bounds to the top level document, as nodeBounds is relative to the iframe viewport
        const scroll = Scroll.get();
        const bodyBounds = Boxes.absolute(Element.fromDom(editor.getBody()));
        const nodeBottom = nodeBounds.bottom + (bodyBounds.y() - scroll.top());
        return nodeBottom < headerBounds.bottom;
      }
    } else {
      return false;
    }
  };

  const shouldContextToolbarHide = (): boolean => {
    // If a mobile context menu is open, don't launch else they'll probably overlap. For android, specifically.
    if (isTouch() && extras.backstage.isContextMenuOpen()) {
      return true;
    }
    const nodeBounds = lastElement.get().map((ele) => ele.getBoundingClientRect()).getOrThunk(() => {
      return editor.selection.getRng().getBoundingClientRect();
    });
    const viewportHeight = Traverse.defaultView(Element.fromDom(editor.getBody())).dom().innerHeight;
    const aboveViewport = nodeBounds.bottom < 0;
    const belowViewport = nodeBounds.top > viewportHeight;
    return aboveViewport || belowViewport || isCompletelyBehindHeader(nodeBounds);
  };

  const forceHide = () => {
    InlineView.hide(contextbar);
  };

  // FIX: make a lot nicer.
  const hideOrRepositionIfNecessary = () => {
    lastAnchor.get().each((anchor) => {
      const contextBarEle = contextbar.element();
      Css.remove(contextBarEle, 'display');
      if (shouldContextToolbarHide()) {
        Css.set(contextBarEle, 'display', 'none');
      } else {
        Positioning.positionWithinBounds(sink, anchor, contextbar, getBounds());
      }
    });
  };

  const lastAnchor = Cell(Option.none<AnchorSpec>());
  const lastElement = Cell<Option<DomElement>>(Option.none<DomElement>());
  const timer = Cell(null);

  const wrapInPopDialog = (toolbarSpec: AlloySpec) => {
    return {
      dom: {
        tag: 'div',
        classes: ['tox-pop__dialog'],
      },
      components: [toolbarSpec],
      behaviours: Behaviour.derive([
        Keying.config({
          mode: 'acyclic'
        }),

        AddEventsBehaviour.config('pop-dialog-wrap-events', [
          AlloyEvents.runOnAttached((comp) => {
            editor.shortcuts.add('ctrl+F9', 'focus statusbar', () => Keying.focusIn(comp));
          }),
          AlloyEvents.runOnDetached((comp) => {
            editor.shortcuts.remove('ctrl+F9');
          })
        ])
      ])
    };
  };

  const getScopes: () => ScopedToolbars = Thunk.cached(() => {
    return ToolbarScopes.categorise(registryContextToolbars, (toolbarApi) => {
      const alloySpec = buildToolbar(toolbarApi);
      AlloyTriggers.emitWith(contextbar, forwardSlideEvent, {
        forwardContents: wrapInPopDialog(alloySpec)
      });
    });
  });

  const buildToolbar = (ctx): AlloySpec => {
    const { buttons } = editor.ui.registry.getAll();

    const scopes = getScopes();
    return ctx.type === 'contexttoolbar' ? (() => {
      const allButtons = Merger.merge(buttons, scopes.formNavigators);
      const initGroups = identifyButtons(editor, { buttons: allButtons, toolbar: ctx.items }, extras, Option.some([ 'form:' ]));
      return renderToolbar({
        uid: Id.generate('context-toolbar'),
        initGroups,
        onEscape: Option.none,
        cyclicKeying: true,
        backstage: extras.backstage,
        getSink: () => Result.error('')
      });
    })() : (() => {
      return ContextForm.renderContextForm(ctx, extras.backstage);
    })();
  };

  editor.on(showContextToolbarEvent, (e) => {
    const scopes = getScopes();
    // TODO: Have this stored in a better structure
    Objects.readOptFrom<Toolbar.ContextToolbar | Toolbar.ContextForm>(scopes.lookupTable, e.toolbarKey).each((ctx) => {
      launchContext(ctx, e.target === editor ? Option.none() : Option.some(e as DomElement));
      // Forms launched via this way get immediate focus
      InlineView.getContent(contextbar).each(Keying.focusIn);
    });
  });

  const getAnchor = (position: Toolbar.ContextToolbarPosition, element: Option<Element>): AnchorSpec => {
    const anchorage = position === 'node' ? extras.backstage.shared.anchors.node(element) : extras.backstage.shared.anchors.cursor();
    return Merger.deepMerge(
      anchorage,
      getAnchorLayout(position)
    );
  };

  const launchContext = (toolbarApi: Toolbar.ContextToolbar | Toolbar.ContextForm, elem: Option<DomElement>) => {
    clearTimer();

    // If a mobile context menu is open, don't launch else they'll probably overlap. For android, specifically.
    if (isTouch() && extras.backstage.isContextMenuOpen()) {
      return;
    }

    const toolbarSpec = buildToolbar(toolbarApi);
    const sElem = elem.map(Element.fromDom);
    const anchor = getAnchor(toolbarApi.position, sElem);
    lastAnchor.set(Option.some((anchor)));
    lastElement.set(elem);
    const contextBarEle = contextbar.element();
    Css.remove(contextBarEle, 'display');
    InlineView.showWithinBounds(contextbar, anchor, wrapInPopDialog(toolbarSpec), getBounds);

    // It's possible we may have launched offscreen, if so then hide
    if (shouldContextToolbarHide()) {
      Css.set(contextBarEle, 'display', 'none');
    }
  };

  const launchContextToolbar = () => {
    const scopes = getScopes();
    ToolbarLookup.lookup(scopes, editor).fold(
      () => {
        lastAnchor.set(Option.none());
        InlineView.hide(contextbar);
      },

      (info) => {
        launchContext(info.toolbarApi, Option.some(info.elem.dom()));
      }
    );
  };

  const clearTimer = () => {
    const current = timer.get();
    if (current !== null) {
      Delay.clearTimeout(current);
      timer.set(null);
    }
  };

  const resetTimer = (t) => {
    clearTimer();
    timer.set(t);
  };

  editor.on('init', () => {
    editor.on(hideContextToolbarEvent, forceHide);
    editor.on('ScrollContent ScrollWindow longpress', hideOrRepositionIfNecessary);

    // FIX: Make it go away when the action makes it go away. E.g. deleting a column deletes the table.
    editor.on('click keyup SetContent ObjectResized ResizeEditor', (e) => {
      // Fixing issue with chrome focus on img.
      resetTimer(
        Delay.setEditorTimeout(editor, launchContextToolbar, 0)
      );
    });

    editor.on('focusout', (e) => {
      Delay.setEditorTimeout(editor, () => {
        if (Focus.search(sink.element()).isNone() && Focus.search(contextbar.element()).isNone()) {
          lastAnchor.set(Option.none());
          InlineView.hide(contextbar);
        }
      }, 0);
    });

    editor.on('SwitchMode', () => {
      if (editor.readonly) {
        lastAnchor.set(Option.none());
        InlineView.hide(contextbar);
      }
    });

    editor.on('NodeChange', (e) => {
      Focus.search(contextbar.element()).fold(
        () => {
          resetTimer(
            Delay.setEditorTimeout(editor, launchContextToolbar, 0)
          );
        },
        (_) => {

        }
      );
    });
  });
};

export default {
  register
};<|MERGE_RESOLUTION|>--- conflicted
+++ resolved
@@ -10,13 +10,8 @@
 import { Toolbar } from '@ephox/bridge';
 import { ClientRect, Element as DomElement } from '@ephox/dom-globals';
 import { Cell, Id, Merger, Option, Result, Thunk } from '@ephox/katamari';
-<<<<<<< HEAD
-import { LazyPlatformDetection } from '@ephox/sand';
+import { PlatformDetection } from '@ephox/sand';
 import { Css, Element, Focus, Scroll, SelectorFind, Traverse } from '@ephox/sugar';
-=======
-import { PlatformDetection } from '@ephox/sand';
-import { Css, Element, Focus, Scroll, SelectorFind, Traverse, VisualViewport } from '@ephox/sugar';
->>>>>>> b3027626
 import Editor from 'tinymce/core/api/Editor';
 import Delay from 'tinymce/core/api/util/Delay';
 import * as Settings from './api/Settings';
@@ -29,11 +24,6 @@
 import { renderToolbar } from './ui/toolbar/CommonToolbar';
 import { identifyButtons } from './ui/toolbar/Integration';
 
-<<<<<<< HEAD
-const isTouch = LazyPlatformDetection.detect().deviceType.isTouch;
-
-=======
->>>>>>> b3027626
 const bubbleSize = 12;
 const bubbleAlignments = {
   valignCentre: [],
@@ -66,8 +56,7 @@
     LayoutInside.north, LayoutInside.south, LayoutInside.northwest, LayoutInside.southwest, LayoutInside.northeast, LayoutInside.southeast]
 };
 
-const getAnchorLayout = (position: Toolbar.ContextToolbarPosition): Partial<AnchorSpec> => {
-  const detection = PlatformDetection.detect();
+const getAnchorLayout = (position: Toolbar.ContextToolbarPosition, isTouch: boolean): Partial<AnchorSpec> => {
   if (position === 'line') {
     return {
       bubble: Bubble.nu(bubbleSize, 0, bubbleAlignments),
@@ -80,17 +69,14 @@
   } else {
     return {
       bubble: Bubble.nu(0, bubbleSize, bubbleAlignments),
-<<<<<<< HEAD
-      layouts: isTouch() ? mobileAnchorSpecLayouts : desktopAnchorSpecLayouts,
-=======
-      layouts: detection.deviceType.isTouch() ? mobileAnchorSpecLayouts : desktopAnchorSpecLayouts,
->>>>>>> b3027626
+      layouts: isTouch ? mobileAnchorSpecLayouts : desktopAnchorSpecLayouts,
       overrides: anchorOverrides
     };
   }
 };
 
 const register = (editor: Editor, registryContextToolbars, sink, extras) => {
+  const isTouch = PlatformDetection.detect().deviceType.isTouch;
 
   const contextbar = GuiFactory.build(
     renderContextToolbar({
@@ -226,7 +212,7 @@
     const anchorage = position === 'node' ? extras.backstage.shared.anchors.node(element) : extras.backstage.shared.anchors.cursor();
     return Merger.deepMerge(
       anchorage,
-      getAnchorLayout(position)
+      getAnchorLayout(position, isTouch())
     );
   };
 

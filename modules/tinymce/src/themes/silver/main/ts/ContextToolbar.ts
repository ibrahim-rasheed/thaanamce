/**
 * Copyright (c) Tiny Technologies, Inc. All rights reserved.
 * Licensed under the LGPL or a commercial license.
 * For LGPL see License.txt in the project root for license information.
 * For commercial licenses see https://www.tiny.cloud/
 */

import {
  AddEventsBehaviour, AlloyComponent, AlloyEvents, AlloySpec, AlloyTriggers, AnchorSpec, Behaviour, Boxes, Bubble, GuiFactory, InlineView, Keying,
  Layout, LayoutInside, MaxHeight, MaxWidth, Positioning
} from '@ephox/alloy';
import { Toolbar } from '@ephox/bridge';
import { Arr, Cell, Id, Merger, Obj, Optional, Thunk } from '@ephox/katamari';
import { PlatformDetection } from '@ephox/sand';
<<<<<<< HEAD
import { Css, Focus, Scroll, SugarElement } from '@ephox/sugar';
=======
import { Body, Css, Element, Focus, Scroll } from '@ephox/sugar';
>>>>>>> 1e166169
import Editor from 'tinymce/core/api/Editor';
import Delay from 'tinymce/core/api/util/Delay';
import { getToolbarMode, ToolbarMode } from './api/Settings';
import { UiFactoryBackstage, UiFactoryBackstageProviders } from './backstage/Backstage';
import { hideContextToolbarEvent, showContextToolbarEvent } from './ui/context/ContextEditorEvents';
import { ContextForm } from './ui/context/ContextForm';
import { getContextToolbarBounds } from './ui/context/ContextToolbarBounds';
import * as ToolbarLookup from './ui/context/ContextToolbarLookup';
import * as ToolbarScopes from './ui/context/ContextToolbarScopes';
import { forwardSlideEvent, renderContextToolbar } from './ui/context/ContextUi';
import { renderToolbar } from './ui/toolbar/CommonToolbar';
import { identifyButtons } from './ui/toolbar/Integration';

type ScopedToolbars = ToolbarScopes.ScopedToolbars;

export type ContextTypes = Toolbar.ContextToolbar | Toolbar.ContextForm;

interface Extras {
  backstage: UiFactoryBackstage;
}

const bubbleSize = 12;
const bubbleAlignments = {
  valignCentre: [],
  alignCentre: [],
  alignLeft: [ 'tox-pop--align-left' ],
  alignRight: [ 'tox-pop--align-right' ],
  right: [ 'tox-pop--right' ],
  left: [ 'tox-pop--left' ],
  bottom: [ 'tox-pop--bottom' ],
  top: [ 'tox-pop--top' ]
};

const anchorOverrides = {
  maxHeightFunction: MaxHeight.expandable(),
  maxWidthFunction: MaxWidth.expandable()
};

// On desktop we prioritise north-then-south because it's cleaner, but on mobile we prioritise south to try to avoid overlapping with native context toolbars
const desktopAnchorSpecLayouts = {
  onLtr: () => [ Layout.north, Layout.south, Layout.northeast, Layout.southeast, Layout.northwest, Layout.southwest,
    LayoutInside.north, LayoutInside.south, LayoutInside.northeast, LayoutInside.southeast, LayoutInside.northwest, LayoutInside.southwest ],
  onRtl: () => [ Layout.north, Layout.south, Layout.northwest, Layout.southwest, Layout.northeast, Layout.southeast,
    LayoutInside.north, LayoutInside.south, LayoutInside.northwest, LayoutInside.southwest, LayoutInside.northeast, LayoutInside.southeast ]
};

const mobileAnchorSpecLayouts = {
  onLtr: () => [ Layout.south, Layout.southeast, Layout.southwest, Layout.northeast, Layout.northwest, Layout.north,
    LayoutInside.north, LayoutInside.south, LayoutInside.northeast, LayoutInside.southeast, LayoutInside.northwest, LayoutInside.southwest ],
  onRtl: () => [ Layout.south, Layout.southwest, Layout.southeast, Layout.northwest, Layout.northeast, Layout.north,
    LayoutInside.north, LayoutInside.south, LayoutInside.northwest, LayoutInside.southwest, LayoutInside.northeast, LayoutInside.southeast ]
};

const getAnchorLayout = (position: Toolbar.ContextToolbarPosition, isTouch: boolean): Partial<AnchorSpec> => {
  if (position === 'line') {
    return {
      bubble: Bubble.nu(bubbleSize, 0, bubbleAlignments),
      layouts: {
        onLtr: () => [ Layout.east ],
        onRtl: () => [ Layout.west ]
      },
      overrides: anchorOverrides
    };
  } else {
    return {
      bubble: Bubble.nu(0, bubbleSize, bubbleAlignments),
      layouts: isTouch ? mobileAnchorSpecLayouts : desktopAnchorSpecLayouts,
      overrides: anchorOverrides
    };
  }
};

const register = (editor: Editor, registryContextToolbars, sink: AlloyComponent, extras: Extras) => {
  const isTouch = PlatformDetection.detect().deviceType.isTouch;

  const contextbar = GuiFactory.build(
    renderContextToolbar({
      sink,
      onEscape: () => {
        editor.focus();
        return Optional.some(true);
      }
    })
  );

  const getBounds = () => getContextToolbarBounds(editor, extras.backstage.shared);

  const isRangeOverlapping = (aTop: number, aBottom: number, bTop: number, bBottom: number) => Math.max(aTop, bTop) <= Math.min(aBottom, bBottom);

  const getLastElementVerticalBound = () => {
    const nodeBounds = lastElement.get()
      .filter((ele) => Body.inBody(Element.fromDom(ele)))
      .map((ele) => ele.getBoundingClientRect())
      .getOrThunk(() => editor.selection.getRng().getBoundingClientRect());

    // Translate to the top level document, as nodeBounds is relative to the iframe viewport
    const diffTop = editor.inline ? Scroll.get().top() : Boxes.absolute(SugarElement.fromDom(editor.getBody())).y;

    return {
      y: nodeBounds.top + diffTop,
      bottom: nodeBounds.bottom + diffTop
    };
  };

  const shouldContextToolbarHide = (): boolean => {
    // If a mobile context menu is open, don't launch else they'll probably overlap. For android, specifically.
    if (isTouch() && extras.backstage.isContextMenuOpen()) {
      return true;
    }

    const lastElementBounds = getLastElementVerticalBound();
    const contextToolbarBounds = getBounds();

    // If the element bound isn't overlapping with the contexToolbarBound, the contextToolbar should hide
    return !isRangeOverlapping(
      lastElementBounds.y,
      lastElementBounds.bottom,
      contextToolbarBounds.y,
      contextToolbarBounds.bottom
    );
  };

  const forceHide = () => {
    InlineView.hide(contextbar);
  };

  // FIX: make a lot nicer.
  const hideOrRepositionIfNecessary = () => {
    lastAnchor.get().each((anchor) => {
      const contextBarEle = contextbar.element();
      Css.remove(contextBarEle, 'display');
      if (shouldContextToolbarHide()) {
        Css.set(contextBarEle, 'display', 'none');
      } else {
        Positioning.positionWithinBounds(sink, anchor, contextbar, Optional.some(getBounds()));
      }
    });
  };

  const lastAnchor = Cell(Optional.none<AnchorSpec>());
  const lastElement = Cell(Optional.none<Element>());
  const timer = Cell(null);

  const wrapInPopDialog = (toolbarSpec: AlloySpec) => ({
    dom: {
      tag: 'div',
      classes: [ 'tox-pop__dialog' ]
    },
    components: [ toolbarSpec ],
    behaviours: Behaviour.derive([
      Keying.config({
        mode: 'acyclic'
      }),

      AddEventsBehaviour.config('pop-dialog-wrap-events', [
        AlloyEvents.runOnAttached((comp) => {
          editor.shortcuts.add('ctrl+F9', 'focus statusbar', () => Keying.focusIn(comp));
        }),
        AlloyEvents.runOnDetached((_comp) => {
          editor.shortcuts.remove('ctrl+F9');
        })
      ])
    ])
  });

  const getScopes: () => ScopedToolbars = Thunk.cached(() => ToolbarScopes.categorise(registryContextToolbars, (toolbarApi) => {
    // ASSUMPTION: This should only ever show one context toolbar since it's used for context forms hence [toolbarApi]
    const alloySpec = buildToolbar([ toolbarApi ]);
    AlloyTriggers.emitWith(contextbar, forwardSlideEvent, {
      forwardContents: wrapInPopDialog(alloySpec)
    });
  }));

  type ContextToolbarButtonTypes = Toolbar.ToolbarButtonApi | Toolbar.ToolbarMenuButtonApi | Toolbar.ToolbarSplitButtonApi | Toolbar.ToolbarToggleButtonApi | Toolbar.GroupToolbarButtonApi;

  const buildContextToolbarGroups = (allButtons: Record<string, ContextToolbarButtonTypes>, ctx: Toolbar.ContextToolbar) => identifyButtons(editor, { buttons: allButtons, toolbar: ctx.items, allowToolbarGroups: false }, extras, Optional.some([ 'form:' ]));

  const buildContextMenuGroups = (ctx: Toolbar.ContextForm, providers: UiFactoryBackstageProviders) => ContextForm.buildInitGroups(ctx, providers);

  const buildToolbar = (toolbars: Array<ContextTypes>): AlloySpec => {
    const { buttons } = editor.ui.registry.getAll();
    const scopes = getScopes();
    const allButtons: Record<string, ContextToolbarButtonTypes> = { ...buttons, ...scopes.formNavigators };

    // For context toolbars we don't want to use floating or sliding, so just restrict this
    // to scrolling or wrapping (default)
    const toolbarType = getToolbarMode(editor) === ToolbarMode.scrolling ? ToolbarMode.scrolling : ToolbarMode.default;

    const initGroups = Arr.flatten(Arr.map(toolbars, (ctx) => ctx.type === 'contexttoolbar' ? buildContextToolbarGroups(allButtons, ctx) : buildContextMenuGroups(ctx, extras.backstage.shared.providers)));

    return renderToolbar({
      type: toolbarType,
      uid: Id.generate('context-toolbar'),
      initGroups,
      onEscape: Optional.none,
      cyclicKeying: true,
      providers: extras.backstage.shared.providers
    });
  };

  editor.on(showContextToolbarEvent, (e) => {
    const scopes = getScopes();
    // TODO: Have this stored in a better structure
    Obj.get(scopes.lookupTable, e.toolbarKey).each((ctx) => {
      // ASSUMPTION: this is only used to open one specific toolbar at a time, hence [ctx]
      launchContext([ ctx ], e.target === editor ? Optional.none() : Optional.some(e as Element));
      // Forms launched via this way get immediate focus
      InlineView.getContent(contextbar).each(Keying.focusIn);
    });
  });

  const getAnchor = (position: Toolbar.ContextToolbarPosition, element: Optional<SugarElement>): AnchorSpec => {
    const anchorage = position === 'node' ? extras.backstage.shared.anchors.node(element) : extras.backstage.shared.anchors.cursor();
    return Merger.deepMerge(
      anchorage,
      getAnchorLayout(position, isTouch())
    );
  };

  const launchContext = (toolbarApi: Array<ContextTypes>, elem: Optional<Element>) => {
    clearTimer();

    // If a mobile context menu is open, don't launch else they'll probably overlap. For android, specifically.
    if (isTouch() && extras.backstage.isContextMenuOpen()) {
      return;
    }

    const toolbarSpec = buildToolbar(toolbarApi);
    const sElem = elem.map(SugarElement.fromDom);

    // TINY-4495 ASSUMPTION: Can only do toolbarApi[0].position because ContextToolbarLookup.filterToolbarsByPosition
    // ensures all toolbars returned by ContextToolbarLookup have the same position.
    // And everything else that gets toolbars from elsewhere only returns maximum 1 toolbar
    const anchor = getAnchor(toolbarApi[0].position, sElem);

    lastAnchor.set(Optional.some((anchor)));
    lastElement.set(elem);
    const contextBarEle = contextbar.element();
    Css.remove(contextBarEle, 'display');
    InlineView.showWithinBounds(contextbar, anchor, wrapInPopDialog(toolbarSpec), () => Optional.some(getBounds()));

    // It's possible we may have launched offscreen, if so then hide
    if (shouldContextToolbarHide()) {
      Css.set(contextBarEle, 'display', 'none');
    }
  };

  const launchContextToolbar = () => {
    // Don't launch if the editor doesn't have focus
    if (!editor.hasFocus()) {
      return;
    }

    const scopes = getScopes();
    ToolbarLookup.lookup(scopes, editor).fold(
      () => {
        lastAnchor.set(Optional.none());
        InlineView.hide(contextbar);
      },

      (info) => {
        launchContext(info.toolbars, Optional.some(info.elem.dom()));
      }
    );
  };

  const clearTimer = () => {
    const current = timer.get();
    if (current !== null) {
      Delay.clearTimeout(current);
      timer.set(null);
    }
  };

  const resetTimer = (t) => {
    clearTimer();
    timer.set(t);
  };

  editor.on('init', () => {
    editor.on(hideContextToolbarEvent, forceHide);
    editor.on('ScrollContent ScrollWindow longpress', hideOrRepositionIfNecessary);

    // FIX: Make it go away when the action makes it go away. E.g. deleting a column deletes the table.
    editor.on('click keyup focus SetContent ObjectResized ResizeEditor', () => {
      // Fixing issue with chrome focus on img.
      resetTimer(
        Delay.setEditorTimeout(editor, launchContextToolbar, 0)
      );
    });

    editor.on('focusout', (_e) => {
      Delay.setEditorTimeout(editor, () => {
        if (Focus.search(sink.element()).isNone() && Focus.search(contextbar.element()).isNone()) {
          lastAnchor.set(Optional.none());
          InlineView.hide(contextbar);
        }
      }, 0);
    });

    editor.on('SwitchMode', () => {
      if (editor.mode.isReadOnly()) {
        lastAnchor.set(Optional.none());
        InlineView.hide(contextbar);
      }
    });

    editor.on('NodeChange', (_e) => {
      Focus.search(contextbar.element()).fold(
        () => {
          resetTimer(
            Delay.setEditorTimeout(editor, launchContextToolbar, 0)
          );
        },
        (_) => {

        }
      );
    });
  });
};

export { register };
<|MERGE_RESOLUTION|>--- conflicted
+++ resolved
@@ -12,11 +12,7 @@
 import { Toolbar } from '@ephox/bridge';
 import { Arr, Cell, Id, Merger, Obj, Optional, Thunk } from '@ephox/katamari';
 import { PlatformDetection } from '@ephox/sand';
-<<<<<<< HEAD
-import { Css, Focus, Scroll, SugarElement } from '@ephox/sugar';
-=======
-import { Body, Css, Element, Focus, Scroll } from '@ephox/sugar';
->>>>>>> 1e166169
+import { Css, Focus, Scroll, SugarBody, SugarElement } from '@ephox/sugar';
 import Editor from 'tinymce/core/api/Editor';
 import Delay from 'tinymce/core/api/util/Delay';
 import { getToolbarMode, ToolbarMode } from './api/Settings';
@@ -108,7 +104,7 @@
 
   const getLastElementVerticalBound = () => {
     const nodeBounds = lastElement.get()
-      .filter((ele) => Body.inBody(Element.fromDom(ele)))
+      .filter((ele) => SugarBody.inBody(SugarElement.fromDom(ele)))
       .map((ele) => ele.getBoundingClientRect())
       .getOrThunk(() => editor.selection.getRng().getBoundingClientRect());
 

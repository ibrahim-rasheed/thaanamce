import { FieldSchema } from '@ephox/boulder';
import { Cell, Fun } from '@ephox/katamari';
<<<<<<< HEAD
import { PlatformDetection } from '@ephox/sand';
import { EventArgs, Position } from '@ephox/sugar';
=======
>>>>>>> 56f3efbc

import * as Behaviour from '../../api/behaviour/Behaviour';
import { Focusing } from '../../api/behaviour/Focusing';
import { Keying } from '../../api/behaviour/Keying';
import { AlloyComponent } from '../../api/component/ComponentApi';
<<<<<<< HEAD
import { OptionalDomSchema } from '../../api/component/SpecTypes';
=======
>>>>>>> 56f3efbc
import * as AlloyEvents from '../../api/events/AlloyEvents';
import * as NativeEvents from '../../api/events/NativeEvents';
import { NativeSimulatedEvent } from '../../events/SimulatedEvent';
import * as PartType from '../../parts/PartType';
<<<<<<< HEAD
import { EdgeActions, SliderDetail } from '../../ui/types/SliderTypes';

const platform = PlatformDetection.detect();
const isTouch = platform.deviceType.isTouch();
=======
import { SliderDetail } from '../../ui/types/SliderTypes';
>>>>>>> 56f3efbc

const labelPart = PartType.optional({
  schema: [ FieldSchema.strict('dom') ],
  name: 'label'
});

const edgePart = (name: keyof EdgeActions): PartType.PartTypeAdt => {
  return PartType.optional({
    name: '' + name + '-edge',
    overrides(detail: SliderDetail) {
      const action = detail.model.manager.edgeActions[name];
      // Not all edges have actions for all sliders.
      // A horizontal slider will only have left and right, for instance,
      // ignoring top, bottom and diagonal edges as they don't make sense in context of those sliders.
      return action.fold(() => {
        return {};
      },
        (a) => {
          return {
            events: AlloyEvents.derive([
              AlloyEvents.runActionExtra(NativeEvents.touchstart(), a, [detail]),
              AlloyEvents.runActionExtra(NativeEvents.mousedown(), a, [detail]),
              AlloyEvents.runActionExtra(NativeEvents.mousemove(), (l, se, det: SliderDetail) => {
                if (det.mouseIsDown.get()) { a(l, det); }
              }, [detail])
            ])
          };
        }
      );
    }
  });
};

// When the user touches the top left edge, it should move the thumb
const tlEdgePart = edgePart('top-left');

// When the user touches the top edge, it should move the thumb
const tedgePart = edgePart('top');

// When the user touches the top right edge, it should move the thumb
const trEdgePart = edgePart('top-right');

// When the user touches the right edge, it should move the thumb
const redgePart = edgePart('right');

// When the user touches the bottom right edge, it should move the thumb
const brEdgePart = edgePart('bottom-right');

// When the user touches the bottom edge, it should move the thumb
const bedgePart = edgePart('bottom');

// When the user touches the bottom left edge, it should move the thumb
const blEdgePart = edgePart('bottom-left');

// When the user touches the left edge, it should move the thumb
const ledgePart = edgePart('left');

// The thumb part needs to have position absolute to be positioned correctly
const thumbPart = PartType.required<SliderDetail, { dom: OptionalDomSchema; events: AlloyEvents.AlloyEventRecord }>({
  name: 'thumb',
  defaults: Fun.constant({
    dom: {
      styles: { position: 'absolute' }
    }
  }),
  overrides(detail) {
    return {
      events: AlloyEvents.derive([
        // If the user touches the thumb itself, pretend they touched the spectrum instead. This
        // allows sliding even when they touchstart the current value
        AlloyEvents.redirectToPart(NativeEvents.touchstart(), detail, 'spectrum'),
        AlloyEvents.redirectToPart(NativeEvents.touchmove(), detail, 'spectrum'),
        AlloyEvents.redirectToPart(NativeEvents.touchend(), detail, 'spectrum'),

        AlloyEvents.redirectToPart(NativeEvents.mousedown(), detail, 'spectrum'),
        AlloyEvents.redirectToPart(NativeEvents.mousemove(), detail, 'spectrum'),
        AlloyEvents.redirectToPart(NativeEvents.mouseup(), detail, 'spectrum')
      ])
    };
  }
});

const spectrumPart = PartType.required({
  schema: [
    FieldSchema.state('mouseIsDown', () => Cell(false))
  ],
  name: 'spectrum',
  overrides(detail: SliderDetail) {
    const modelDetail = detail.model;
    const model = modelDetail.manager;

    const setValueFrom = (component: AlloyComponent, simulatedEvent: NativeSimulatedEvent) => {
      return model.getValueFromEvent(simulatedEvent).map((value: number | Position) => {
        return model.setValueFrom(component, detail, value);
      });
    };

<<<<<<< HEAD
    const touchEvents = AlloyEvents.derive([
      AlloyEvents.run(NativeEvents.touchstart(), setValueFrom),
      AlloyEvents.run(NativeEvents.touchmove(), setValueFrom)
    ]);

    const mouseEvents = AlloyEvents.derive([
      AlloyEvents.run(NativeEvents.mousedown(), setValueFrom),
      AlloyEvents.run<EventArgs>(NativeEvents.mousemove(), (spectrum, se) => {
        if (detail.mouseIsDown.get()) { setValueFrom(spectrum, se); }
      })
    ]);

=======
>>>>>>> 56f3efbc
    return {
      behaviours: Behaviour.derive([
        // Move left and right along the spectrum
        Keying.config(
          {
            mode: 'special',
            onLeft: (spectrum) => {
              return model.onLeft(spectrum, detail);
            },
            onRight: (spectrum) => {
              return model.onRight(spectrum, detail);
            },
            onUp: (spectrum) => {
              return model.onUp(spectrum, detail);
            },
            onDown: (spectrum) => {
              return model.onDown(spectrum, detail);
            }
          }
        ),
        Focusing.config({})
      ]),

      events: AlloyEvents.derive([
        AlloyEvents.run(NativeEvents.touchstart(), setValueFrom),
        AlloyEvents.run(NativeEvents.touchmove(), setValueFrom),
        AlloyEvents.run(NativeEvents.mousedown(), setValueFrom),
        AlloyEvents.run<SugarEvent>(NativeEvents.mousemove(), (spectrum, se) => {
          if (detail.mouseIsDown.get()) { setValueFrom(spectrum, se); }
        })
      ])
    };
  }
});

export default [
  labelPart,
  ledgePart,
  redgePart,
  tedgePart,
  bedgePart,
  tlEdgePart,
  trEdgePart,
  blEdgePart,
  brEdgePart,
  thumbPart,
  spectrumPart
] as PartType.PartTypeAdt[];<|MERGE_RESOLUTION|>--- conflicted
+++ resolved
@@ -1,31 +1,17 @@
 import { FieldSchema } from '@ephox/boulder';
 import { Cell, Fun } from '@ephox/katamari';
-<<<<<<< HEAD
-import { PlatformDetection } from '@ephox/sand';
 import { EventArgs, Position } from '@ephox/sugar';
-=======
->>>>>>> 56f3efbc
 
 import * as Behaviour from '../../api/behaviour/Behaviour';
 import { Focusing } from '../../api/behaviour/Focusing';
 import { Keying } from '../../api/behaviour/Keying';
 import { AlloyComponent } from '../../api/component/ComponentApi';
-<<<<<<< HEAD
 import { OptionalDomSchema } from '../../api/component/SpecTypes';
-=======
->>>>>>> 56f3efbc
 import * as AlloyEvents from '../../api/events/AlloyEvents';
 import * as NativeEvents from '../../api/events/NativeEvents';
 import { NativeSimulatedEvent } from '../../events/SimulatedEvent';
 import * as PartType from '../../parts/PartType';
-<<<<<<< HEAD
 import { EdgeActions, SliderDetail } from '../../ui/types/SliderTypes';
-
-const platform = PlatformDetection.detect();
-const isTouch = platform.deviceType.isTouch();
-=======
-import { SliderDetail } from '../../ui/types/SliderTypes';
->>>>>>> 56f3efbc
 
 const labelPart = PartType.optional({
   schema: [ FieldSchema.strict('dom') ],
@@ -46,10 +32,10 @@
         (a) => {
           return {
             events: AlloyEvents.derive([
-              AlloyEvents.runActionExtra(NativeEvents.touchstart(), a, [detail]),
-              AlloyEvents.runActionExtra(NativeEvents.mousedown(), a, [detail]),
-              AlloyEvents.runActionExtra(NativeEvents.mousemove(), (l, se, det: SliderDetail) => {
-                if (det.mouseIsDown.get()) { a(l, det); }
+              AlloyEvents.runActionExtra(NativeEvents.touchstart(), (comp, se, d) => a(comp, d), [detail]),
+              AlloyEvents.runActionExtra(NativeEvents.mousedown(), (comp, se, d) => a(comp, d), [detail]),
+              AlloyEvents.runActionExtra(NativeEvents.mousemove(), (comp, se, det: SliderDetail) => {
+                if (det.mouseIsDown.get()) { a(comp, det); }
               }, [detail])
             ])
           };
@@ -123,21 +109,6 @@
       });
     };
 
-<<<<<<< HEAD
-    const touchEvents = AlloyEvents.derive([
-      AlloyEvents.run(NativeEvents.touchstart(), setValueFrom),
-      AlloyEvents.run(NativeEvents.touchmove(), setValueFrom)
-    ]);
-
-    const mouseEvents = AlloyEvents.derive([
-      AlloyEvents.run(NativeEvents.mousedown(), setValueFrom),
-      AlloyEvents.run<EventArgs>(NativeEvents.mousemove(), (spectrum, se) => {
-        if (detail.mouseIsDown.get()) { setValueFrom(spectrum, se); }
-      })
-    ]);
-
-=======
->>>>>>> 56f3efbc
     return {
       behaviours: Behaviour.derive([
         // Move left and right along the spectrum
@@ -165,7 +136,7 @@
         AlloyEvents.run(NativeEvents.touchstart(), setValueFrom),
         AlloyEvents.run(NativeEvents.touchmove(), setValueFrom),
         AlloyEvents.run(NativeEvents.mousedown(), setValueFrom),
-        AlloyEvents.run<SugarEvent>(NativeEvents.mousemove(), (spectrum, se) => {
+        AlloyEvents.run<EventArgs>(NativeEvents.mousemove(), (spectrum, se) => {
           if (detail.mouseIsDown.get()) { setValueFrom(spectrum, se); }
         })
       ])

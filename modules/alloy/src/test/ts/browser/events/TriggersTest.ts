--- conflicted
+++ resolved
@@ -61,31 +61,15 @@
 
   const logger = Debugging.noLogger();
 
-  const lookup = (eventType: string, target: Element) => {
-<<<<<<< HEAD
-    return Attr.getOpt(target, 'data-event-id').bind((targetId) => {
-      return Obj.get(domEvents as any, eventType).bind((x) => Obj.get(x, targetId)).map((h: Function) => {
-        return {
-          descHandler: {
-            cHandler: h,
-            purpose: Fun.constant('purpose')
-          },
-          element: target
-        };
-      });
-    });
-=======
-    const targetId = Attr.get(target, 'data-event-id');
-
-    return Obj.get(domEvents as any, eventType).bind((x) => Obj.get(x, targetId)).map((h: Function) => ({
-      descHandler: {
-        cHandler: h,
-        purpose: Fun.constant('purpose')
-      },
-      element: target
-    }));
->>>>>>> 73ce0fef
-  };
+  const lookup = (eventType: string, target: Element) =>
+    Attr.getOpt(target, 'data-event-id').bind((targetId) =>
+      Obj.get(domEvents as any, eventType).bind((x) => Obj.get(x, targetId)).map((h: Function) => ({
+        descHandler: {
+          cHandler: h,
+          purpose: Fun.constant('purpose')
+        },
+        element: target
+      })));
 
   const container = Element.fromTag('div');
   const body = Element.fromDom(document.body);

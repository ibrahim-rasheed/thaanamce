# Changelog
All notable changes to this project will be documented in this file.

The format is based on [Keep a Changelog](http://keepachangelog.com/en/1.0.0/)
and this project adheres to [Semantic Versioning](http://semver.org/spec/v2.0.0.html).

## Unreleased

<<<<<<< HEAD
### Changed
- Upgraded to Katamari 9.0, which includes breaking changes to the `Optional` API used in this module.

## 9.0.1 - TBD
=======
## 9.0.2 - 2021-10-11
>>>>>>> 1a45124a

### Fixed
- Fixed sketcher behaviours augmenting in the wrong order, which prevented behaviours being revoked.
- Fixed debugging throwing errors.
- `Docking` state could end up incorrect internally, which caused `Docking.refresh()` to not work.

## 9.0.0 - 2021-08-26

### Added
- Added new `focus` property to the `Blocking` behaviour config.
- Added a new `preserve` option to `LayoutInset` which will preserve the previous placement inside the component.
- Added a new `flip` option to `LayoutInset` which will swap the previous placement to the opposite direction inside the component.
- Added the `alwaysFit` layout property which allows for the layout to specify if it should always claim to fit, no matter what.
- `Bubble` can include an optional `inset` class to be added when using an inset layout.
- The `Positioning` behaviour now supports transitioning when changing the position of a component.
- Added a new `reset` API to the `Positioning` behaviour to reset the component back to it's original position.
- The `transitioncancel` event can now be listened to by the alloy event system.

### Improved
- Improved the performance of constructing event handlers and components.
- Improved the performance of split toolbars when there were no groups to render.

### Changed
- All components now expose their `uid`.
- Changed disconnected components to log a warning instead of throwing an error when triggering or broadcasting events.
- Renamed `LayoutInside` to `LayoutInset` to better reflect what it does.
- Changed `LayoutInset` rendering behaviour, as it was inconsistent with other layouts. It will now mirror the `Layout` logic for each direction.
- Renamed the `anchor` property in anchor specs to `type`.
- Changed the `Positioning` behaviour APIs to require a `PlacementSpec` instead of an `AnchorSpec`.
- Changed the `Positioning` behaviour to store the last placement state of each placee component. This is used for determining how a component should transition.
- Upgraded to Katamari 8.0, which includes breaking changes to the `Optional` API used in this module.

### Fixed
- Fixed a number of positioning bugs when using an "inset" layout, especially any that renders at the bottom.
- `LayoutInset` bubble classes were applied incorrectly, causing the bubble arrows to show on the opposite side.
- `MakeshiftAnchorSpec` did not extend `HasLayoutAnchorSpec` which meant layouts couldn't be used for makeshift anchors.
- `TieredMenu` child menus were incorrectly opened when the parent menu item was disabled.
- Fixed selection box creation in `SelectionAnchor` to avoid context menu covering text when multiple lines are selected.

## 8.2.0 - 2021-05-06

### Added
- Added a new `setValue` method to the `SliderUi`. This allows the slider value to be modified without firing a change event.

## 8.1.0 - 2020-11-18

### Added
- Added a `Blocking` behaviour for elements that can enter a busy state

## 8.0.0 - 2020-09-29

### Changed
- Changed some public APIs (eg Components, Custom Events) to no longer be thunked.

### Added
- Added new `isOpen` API to the `SplitFloatingToolbar` and `SplitSlidingToolbar` components.

### Fixed
- Fixed `AriaOwner` not able to find the owner component when rendered within a ShadowRoot.
- Fixed `AriaFocus` not preserving focus when the component is rendered within a ShadowRoot.

## 7.0.2 - 2020-05-25

### Fixed
- Fixed `Tooltipping` behaviour failing to run due to not being listed in the default `alloy.receive` events.

## 7.0.0 - 2020-05-21

### Added
- Added new `isExtraPart` property to `InlineView`. This allows the component to declare an external component as part of itself for dismissal events.
- Added new `getModes` and `setModes` API to the docking behaviour.
- Exposed the `AriaVoice` voice module in the API.

### Changed
- The `AriaOwner` module, `Boxes` module, `Pinching` behaviour and `SnapConfig`/`SnapOutput` specs no longer use thunked functions and instead use the variable directly.
- All uses of `Struct.immutableBag` and `Struct.immutable` have been replaced with readonly interfaces.
- Changed the `Disabling` behaviour to use a lazy `disabled` configuration to determine if the component should be disabled on initial load.

## 6.1.0 - 2020-03-16

### Added

- Added new `isExtraPart` property to `InlineView`. This allows the component to declare an external component as part of itself for dismissal events.

## 6.0.1 - 2020-03-02

### Fixed

- Fixed `Bounder` incorrectly calculating the bottom/right limits, due to not taking into account the element size.
- Fixed `LayoutInside` incorrectly placing items in the opposite direction.

## 6.0.0 - 2020-02-13

### Removed
- Removed `getMoreButton` and `getOverflow` methods from the `SplitSlidingToolbar` component.
- Removed `getMoreButton` method from the `SplitFloatingToolbar` component.
- Removed `getAnchor` configuration from the `SplitFloatingToolbar` component.
- Removed `SugarEvent` from exports list.
- Removed `leftAttr`, `topAttr` and `positionAttr` options from the `Docking` behavior.

### Added
- Added new `FloatingToolbar` component.
- Added new vertical directionality for layouts
- Added `setGroups` and `toggle` methods and `getBounds` configuration to the `FloatingToolbarButton` component.

### Changed
- Moved modules from "alien" folder into Sugar, Katamari and other folders in Alloy.
- Changed `Docking` to use `bottom` instead of `top` when docking to the bottom of the viewport.
- Changed `Docking` to restore the position when undocking using styles which it was previously positioned with.

## 5.1.0 - 2019-12-17

### Added
- Added new `mouseOrTouch` mode to dragging to support dragging for both mouse and touch events.

### Changed
- Changed touch/mouse event handling to work with hybrid devices that accept both mouse and touch events.
- Changed `AlloyEvents.runActionExtra()` to pass the simulated event to the callback.

### Fixed
- Fixed the `Slider` component not working in some cases on touch devices.

## 5.0.7 - 2019-12-02

### Fixed
- Improved `Docking` scroll performance by only calculating the offset origin as required.

## 5.0.2 - 2019-11-11

### Fixed
- Fixed `TouchDragging` behaviour triggering drag on any document touchmove event.
- Fixed dragging updating start state on window scroll, when dragging hadn't started.
- Fixed menu item execute not killing the original mouse or touch event.
- Fixed touchstart events bubbling up from buttons.

## 5.0.1 - 2019-10-25

### Fixed
- Fixed clicking on the modal dialog blocker component focusing the document body.

## 5.0.0 - 2019-10-17

### Added
- Added `mustSnap` configuration to `Dragging` to force draggables to snapping points.
- Added the ability to calculate a max width to `Bounder` though defaulted it to a no-op.
- Added `MaxWidth` export for use in anchor overrides.
- Added `onDocked`, `onUndocked`, `onShow`, `onShown`, `onHide` and `onHidden` configuration callbacks for the `Docking` behaviour.
- Added `modes` configuration to `Docking` to control where the component should be docked. eg: `top` or `bottom` of the viewport.
- Added `isDocked` and `reset` APIs to `Docking` to check if a component is docked and to reset the stored original position and state.
- Added reposition APIs for `TieredMenu`, `Dropdown`, `InlineView`, `SplitDropdown` and `SplitFloatingToolbar` components.
- Added new reposition channel to notify sandboxed components that they should reposition.
- Added `onOpened` and `onClosed` configuration callbacks for the `SplitSlidingToolbar` component.
- Added `getOverflowBounds` configuration to the `SplitFloatingToolbar` component.

### Changed
- Reworked the `Docking` behaviour to support both absolute and static positioning.
- Changed the `Docking` behaviours `lazyContext` configuration to require a `Bounds` be returned instead of an `Element`.
- Changed the `Positioning` behaviours `useFixed` configuration to require a `Function` instead of a `boolean`.
- Changed `Boxes.win` to use the visual viewport API where available to determine the window bounds.

### Fixed
- Fixed `Docking` not undocking to the correct position when a parent was using `position: relative`.
- Fixed `Docking` not undocking to the correct position when the window has been resized.
- Fixed replacing and reflecting losing component state when replacing with the same components.
- Fixed `MakeshiftAnchor` incorrectly calculating the anchor coordinates in fixed position mode.
- Fixed custom position bounds being ignored in fixed position mode.
- Fixed incorrect right/bottom positioning in fixed mode when a scrollbar is visible.
- Fixed `Positioning` placing the element off the page or out of view when the anchor point is out of bounds.

## 4.15.25 - 2019-09-18

### Fixed

- Fixed dragging being blocked when scrolled and not at the bottom of the viewport.

## 4.15.2 - 2019-07-31

### Added
- Added `useNative` option to Disabling to allow for buttons, textareas, inputs and select to be "fake-disabled" instead of using the native disabled attribute.

## 4.15.1 - 2019-07-30

### Changed
- Changed tabbing behaviour to not try to tab to disabled elements by default.

## 4.15.0 - 2019-07-23

### Added
- Added `getBounds` property to the dragging behaviour to prevent dragging outside the specified bounds.

### Changed
- Changed dragging behaviour to prevent dragging outside the window by default.

## 4.14.0 - 2019-07-11

### Added
- Added `onDisabled` and `onEnabled` callbacks to the disabling behaviour.
- Added new `positionWithinBounds` positioning API to allow positioning with a custom bounding box.
- Exposed `Boxes` module and `Bounds` type in api main entry point.

### Fixed
- Fixed disabling `select` elements not using the `disabled` attribute.
- Fixed `LayoutInside` bubbling inverting where the bubble should be placed.

## 4.13.0 - 2019-06-06

### Added
- Added new Custom List ui component.

## 4.12.1 - 2019-05-17

### Added
- Exposed the DragnDrop behaviour in the api main entry point.

## 4.12.0 - 2019-04-30

### Changed
- Broke the `SplitToolbar` component into separate self contained components, so it now has a separate component for floating (`SplitFloatingToolbar`) and sliding (`SplitSlidingToolbar`).

### Fixed
- Improved the `SplitToolbar` component accessibility for floating toolbars.

## 4.11.18 - 2019-04-30
### Added
- Added `AnchorOverrides` to all remaining Anchors and AnchorSpecs, as well as dropdowns

## 4.11.15 - 2019-04-26
### Fixed
- Fixed aria attributes for typeahead text fields

### Added
- Added `AnchorOverrides` to the SubmenuAnchor and SubmenuAnchorSpec

## 4.11.11 - 2019-04-16
### Added
- Added new AllowBubbling behaviour

## 4.11.9 - 2019-04-15
### Added
- Added `Disabling.set(comp, disabled)` function to handle setting the disabled state based on a boolean value

## 4.11.7 - 2019-04-12
### Added
- Tests for native DragnDrop behaviour

### Changed
- Draggable items without a provided setData function will no longer mutate dataTransfer

## 4.11.1 - 2019-04-10
### Changed
- Made footers an optional part in modal dialogs

## 4.11.0 - 2019-04-04
### Added
- Added new DragnDrop behaviour for support of browser native drag/drop

## 4.10.7 - 2019-03-15
### Added
- Keyboard navigation for sliding split toolbars

## 4.10.4 - 2019-03-04
### Fixed
- Input components defaulted to using an invalid type attribute

## 4.10.0 - 2019-02-26
### Added
- Floating mode for SplitToolbars

## 4.9.15 - 2019-02-19
### Added
- Aria-describedby to be set as content id on modal dialogs

## 4.9.11 - 2019-02-12
### Added
- Toggling behaviour to SplitToolbar's overflow button

## 4.9.4 - 2019-02-07
### Added
- Refresh method to Sliding behaviour

## 4.9.1 - 2019-01-31
### Added
- Exported additional types used in TinyMCE 5
- GuiSetup and TestStore are now available under a "TestHelpers" export, very useful for testing projects that use Alloy UI

## 4.8.5 - 2019-01-31
### Changed
- All fetch callbacks now return a Future Option

## 4.8.3 - 2019-01-29
### Added
- Added the windowResize system event

## 4.8.0 - 2019-01-18
### Added
- New events for highlight and dehighlight

### Changed
- Tooltips can now follow highlights by setting the mode to 'follow-highlight'

### Fixed
- Listed additional events in the event ordering
- Ensured that a highlighted item will not be first dehighlighted

## 4.7.3 - 2019-01-24
### Added
 - Added bubble support for hotspot anchors

## 4.7.0 - 2019-01-18
### Added
 - Added more flexible tooltip behaviour.

## 4.6.11 - 2019-01-10
### Added
 - Added `postPaste` event to SystemEvents.

## 4.6.8 - 2019-01-10
### Changed
 - Dropdowns now default the type attribute to "button" when the dom tag is a button

## 4.6.2 - 2018-12-12
### Fixed
 - SplitButtons now use span elements for their buttons for accessibility

## 4.6.0 - 2018-12-11
### Added
 - New configuration parameter for Keying configs which controls when to focus inside: "focusInside"

### Changed
 - Handling of focusIn for keying configs

## 4.5.1 - 2018-12-06
### Fixed
 - ModalDialog now correctly sets the "aria-modal" attribute

## 4.5.0 - 2018-12-05
### Added
 - Tiered menus handle toggling aria-expanded as submenus are opened and closed

### Changed
 - Updated the toggling behaviour to make the toggleClass optional
 - Reworked SplitDropdown so that it's treated as a single button from keyboard navigation and aria perspectives

## 4.4.3 - 2018-11-26
### Changed
 - alloy UIDs are random (again) to prevent issues with nested motherships loaded with different scripts

### Fixed
 - Sliding shrinking and growing classes were not being removed when toggling mid-animation

## 4.4.1 - 2018-11-22
### Changed
 - Bounder will now attempt to corral the element within the provided bounds

## 4.4.0 - 2018-11-21
### Changed
 - Dropdowns no longer set the aria-pressed attribute on the button

## 4.3.0 - 2018-11-05
### Added
 - Exposed a new LazySink type

### Changed
 - The lazySink function now takes a component as an argument
 - A new getApis() method for running individual APIs on components

## 4.2.0 - 2018-11-02
### Added
 - Exposed NodeAnchorSpec type

## 4.1.0 - 2018-11-01
### Added
 - Typeahead specification now may have an onSetValue handler

## 4.0.0 - 2018-10-30
### Changed
 - All sketcher configs are no longer wrapped in functions
 - Only non-button HTML tags get a role of button
 - TieredMenu submenus are built on-demand and then cached

## 3.52.0 - 2018-10-25
### Added
 - Label part for sliders

## 3.51.0 - 2018-10-25
### Changed
 - Window scroll events are not automatically detected by the mothership

## 3.50.0 - 2018-10-22
### Added
 - NodeAnchor positioning mode

## 3.49.0 - 2018-10-18
### Fixed
 - Backspace keys are no longer swallowed in content-editable sections

## 3.48.0 - 2018-10-17
### Added
 - positionWithin API to Positioning behaviour and showWithin API to InlineView sketcher, allowing positioning within bounds without prior configuration

## 3.47.0 - 2018-10-10
### Added
 - layouts property to dropdown, split dropdown and type ahead specs, to modify the position of the resulting menu of these components.

## 3.46.0 - 2018-09-28
### Added
 - useMinWidth property to dropdown and split dropdown specs, to modify matchWidth's behaviour. When true, matchWidth sets min-width, when false it sets width.

## 3.45.6 - 2018-09-28
### Remove
 - Hard-coded background color of blocker

## 3.45.4 - 2018-09-25
### Fixed
 - Origins are calculated after preprocessing both the positioning container and the component to be placed

## 3.45.2 - 2018-09-25
### Fixed
 - East and West layouts now have a top value

## 3.45.0 - 2018-09-24
### Changed
 - When previewing in a typeahead, pressing *enter* fires an execute

## 3.44.0 - 2018-09-21
### Fixed
 - Keyboard navigating through the toolbar now skips disabled buttons.

## 3.43.0 - 2018-09-21
### Added
 - ModalDialog blocker part now can take components to put *before* dialog

### Changed
 - Group Part types now use a factory if present

## 3.42.0 - 2018-09-20
### Added
 - Alloy listens to the keyup event

### Changed
 - Keying behaviours that handle space cancel space on keyup. Helps to prevent a firefox issue with buttons

## 3.41.0 - 2018-09-20
### Added
 - Exposed Layout and Bubble through Main
 - Additional Layout options: east and west
 - Configuration classes for different bubbles positions

### Changed
 - Layout names in the private API have changed
 - Bubble data structure format

## 3.40.0 - 2018-09-20
### Changed
 - Positioning logic refactor.

## 3.39.3 - 2018-09-19
### Fixed
 - Correct argument is passed through for `item` in itemExecute in Typeahead
 - Internal event Typeahead itemExecute is handled when dismissOnBlur is false

## 3.39.0 - 2018-09-17
### Removed
 - Shorthands `type` and `placeholder` from Input

## 3.38.0 - 2018-09-17
### Added
 - Function `onItemExecute` to Typeahead

## 3.37.0 - 2018-09-17
### Added
 - Event `focusout` to NativeEvents

## 3.36.0 - 2018-09-14
### Added
 - InlineView has new API method: setContent

## 3.35.0 - 2018-09-14
### Changed
 - Typeahead now lets `onEscape` and `onEnter` events bubble when sandbox is closed

## 3.34.0 - 2018-09-13
### Added
 - Function `attachSystemAfter` to Attachment so a `GuiSystem` can be attached as a sibling

## 3.33.0 - 2018-09-12
### Added
 - Group parts have a `preprocess` configuration

### Fixed
 - Sliding listens to transition events from itself, not the animation root

### Changed
 - Modal Dialog busy container is now inside the Modal Dialog container
 - ModalDialog callback in `setBusy` API is no longer passed the existing dialog styles

### Removed
 - Menu movement configuration options for laying out item components. Use group `preprocess` instead


## 3.32.0 - 2018-09-11
### Fixed
 - Sliding behaviour now handles rapidly switching between expanding and shrinking

## 3.31.0 - 2018-09-11
### Changed
 - `text` property is now in `meta` for Items

## 3.30.0 - 2018-09-10
### Added
 - Created a Dropdown API with isOpen, close, expand, open
 - New event `focusShifted` that is fired by the FocusManager in Keying
 - Representing config to the Dropdown sandbox to store the triggering Dropdown

### Changed
 - Hover behaviour on menus now shows the expanded menu, but doesn't focus it
 - Renamed unused config `openImmediately` to `highlightImmediately` and made TieredMenus always open

## 3.29.0 - 2018-09-07
### Added
 - Docking.refresh() to recalculate the component's position and visibility

## 3.28.0 - 2018-09-06
### Added
- Expanded the SlotContainer API to add:
  - getSlotNames
  - isShowing
  - hideAllSlots
### Fixed
 - Sandbox cloaking no longer enforces position when no position attributes are applied.

## 3.27.0 - 2018-09-06
### Fixed
 - Fixed Sliding behaviour responding to transitionend on nested elements
 - Fixed types on Sliding behavior API

## 3.26.0 - 2018-09-05
### Added
 - data alloy identifiers to the DOM nodes themselves. They are no longer in the
 visible HTML

## 3.25.0 - 2018-09-05
### Added
 - dynamic configuration of debugging modes

## 3.24.0 - 2018-09-04
### Added
 - InlineView.showMenuAt() to special-case positioning for inline menus
 - Sandboxing.openWhileCloaked() convenience method

## 3.23.0 - 2018-08-31
### Added
 - eventOrder for Dropdowns
 - extra debugging information

## 3.22.0 - 2018-08-29
### Added
 - dragging behaviour flag for repositionTarget (defaults to true)
 - dragging behaviour handler (onDrag)

## 3.21.0 - 2018-08-29
### Added
 - onChoose event to Sliders

## 3.20.0 - 2018-08-28
### Added
 - Replacing.replaceAt and Replacing.replaceBy

## 3.19.0 - 2018-08-23
### Added
 - Tooltipping API access to hideAllExclusive, and tooltipComponents in config
 - DomFactory.simple and DomFactory.dom for quick generation of basic AlloySpec objects
 - InlineView API: getContent
 - Readable state for Flatgrid Keying types
 - Support for matrix-style menus
 - Consistent definitions for itemBehaviours and widgetBehaviours
 - IgnoreFocus capability for item widgets
 - Exposing onChangeTab and onDismissTab through TabSectionTypes
 - Chain methods for TestStore

## 3.18.0 - 2018-08-20
### Added
 - selectClasses and selectAttributes to HtmlSelect sketcher

## 3.17.0 - 2018-08-10
### Added
 - Configuration for InlineView: fireDismissalEventInstead
 - SystemEvents.dismissRequested()

## 3.16.0 - 2018-08-08
### Added
- Reflecting behaviour
- ModalDialog getFooter API
- Exported AlloyComponent and renamed MomentoRecord to MementoRecord

## 3.15.0 - 2018-08-03
### Added
- Typeahead, SplitDropdown: getHotspot option

## 3.14.0 - 2018-08-01
### Added
- SlotContainer: new sketcher

## 3.13.0 - 2018-08-01
### Added
- ModalDialog setIdle and setBusy API

## 3.12.0 - 2018-08-01
### Added
- Alloy listens to paste event

## 3.11.0 - 2018-07-31
### Added
- Highlighting.getCandidates API
- TabSection showTab API

## 3.10.0 - 2018-07-31
### Added
- Changelog.
- The capability to set dropdown anchor points to something other than the drop button.<|MERGE_RESOLUTION|>--- conflicted
+++ resolved
@@ -6,14 +6,10 @@
 
 ## Unreleased
 
-<<<<<<< HEAD
 ### Changed
 - Upgraded to Katamari 9.0, which includes breaking changes to the `Optional` API used in this module.
 
-## 9.0.1 - TBD
-=======
 ## 9.0.2 - 2021-10-11
->>>>>>> 1a45124a
 
 ### Fixed
 - Fixed sketcher behaviours augmenting in the wrong order, which prevented behaviours being revoked.

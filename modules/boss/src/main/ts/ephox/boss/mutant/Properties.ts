--- conflicted
+++ resolved
@@ -1,9 +1,5 @@
-<<<<<<< HEAD
-import { Arr, Optional } from '@ephox/katamari';
+import { Arr, Obj, Optional } from '@ephox/katamari';
 
-=======
-import { Arr, Obj, Optional } from '@ephox/katamari';
->>>>>>> c754959a
 import { Gene } from '../api/Gene';
 import TagBoundaries from '../common/TagBoundaries';
 

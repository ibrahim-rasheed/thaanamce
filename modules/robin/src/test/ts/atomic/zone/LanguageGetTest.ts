import { Assert, UnitTest } from '@ephox/bedrock-client';
import { Gene, TestUniverse, TextGene } from '@ephox/boss';
<<<<<<< HEAD
import { Optional, Optionals } from '@ephox/katamari';

=======
import { Fun, Optional } from '@ephox/katamari';
>>>>>>> c754959a
import { LanguageZones } from 'ephox/robin/zone/LanguageZones';

UnitTest.test('LanguageGetTest', () => {
  const check = (doc: TestUniverse, id: string, lang: Optional<string>) => {
    const item = doc.find(doc.get(), id).getOrDie();
    const itemLang = LanguageZones.calculate(doc, item);
    Assert.eq(
      () => 'check lang(). Expected: ' + lang.getOr('none') + ', actual: ' + itemLang.getOr('none'),
      true,
      Optionals.equals(lang, itemLang)
    );
  };

  const doc = TestUniverse(
    Gene('root', 'root', [
      // <p id=p1> <span1> "sp" <span2> "l" <span3 lang=FR> "it" "word" </span3> "and" </span2> " not " </span1> " this " </p>
      Gene('p1', 'p', [
        Gene('p1s1', 'span', [
          TextGene('p1sp', 'sp'),
          Gene('p1s2', 'span', [
            TextGene('p1l', 'l'),
            Gene('p1s3', 'span', [
              TextGene('p1it', 'it'),
              TextGene('p1word', 'word')
            ], {}, { lang: 'FR' }),
            TextGene('p1and', 'and')
          ]),
          TextGene('p1_not_', ' not ')
        ]),
        TextGene('p1_this_', ' this ')
      ]),
      // <p id=p2 lang=DE> <span1> "sp" <span2> "l" <span3> "it" "word" </span3> "and" </span2> " not " </span1> " this " </p>
      Gene('p2', 'p', [
        Gene('p2s1', 'span', [
          TextGene('p2sp', 'sp'),
          Gene('p2s2', 'span', [
            TextGene('p2l', 'l'),
            Gene('p2s3', 'span', [
              TextGene('p2it', 'it'),
              TextGene('p2word', 'word')
            ]),
            TextGene('p2and', 'and')
          ]),
          TextGene('p2_not_', ' not ')
        ]),
        TextGene('p2_this_', ' this ')
      ], {}, { lang: 'DE' }),
      // <p id=p3 lang=DE> <span1> "sp" <span2> "l" <span3 lang=FR> "it" "word" </span3> "and" </span2> " not " </span1> " this " </p>
      Gene('p3', 'p', [
        Gene('p3s1', 'span', [
          TextGene('p3sp', 'sp'),
          Gene('p3s2', 'span', [
            TextGene('p3l', 'l'),
            Gene('p3s3', 'span', [
              TextGene('p3it', 'it'),
              TextGene('p3word', 'word')
            ], {}, { lang: 'FR' }),
            TextGene('p3and', 'and')
          ]),
          TextGene('p3_not_', ' not ')
        ]),
        TextGene('p3_this_', ' this ')
      ], {}, { lang: 'DE' })
    ]) // root
  );

  check(doc, 'p1', Optional.none());
  check(doc, 'p1s1', Optional.none());
  check(doc, 'p1s2', Optional.none());
  check(doc, 'p1s3', Optional.some('FR'));
  check(doc, 'p2', Optional.some('DE'));
  check(doc, 'p2s1', Optional.some('DE'));
  check(doc, 'p2s2', Optional.some('DE'));
  check(doc, 'p2s3', Optional.some('DE'));
  check(doc, 'p3', Optional.some('DE'));
  check(doc, 'p3s1', Optional.some('DE'));
  check(doc, 'p3s2', Optional.some('DE'));
  check(doc, 'p3s3', Optional.some('FR'));

  // Make sure it's using getLanguage, and that getLanguage can be overridden
  const fakeUniverse: TestUniverse = {
    ...doc,
    property: Fun.constant({
      ...doc.property(),
      getLanguage: (e) => doc.property().getLanguage(e).map((lang) => 'custom:' + lang)
    })
  };

  check(fakeUniverse, 'p1', Optional.none());
  check(fakeUniverse, 'p1s1', Optional.none());
  check(fakeUniverse, 'p1s2', Optional.none());
  check(fakeUniverse, 'p1s3', Optional.some('custom:FR'));
  check(fakeUniverse, 'p2', Optional.some('custom:DE'));
  check(fakeUniverse, 'p2s1', Optional.some('custom:DE'));
  check(fakeUniverse, 'p2s2', Optional.some('custom:DE'));
  check(fakeUniverse, 'p2s3', Optional.some('custom:DE'));
  check(fakeUniverse, 'p3', Optional.some('custom:DE'));
  check(fakeUniverse, 'p3s1', Optional.some('custom:DE'));
  check(fakeUniverse, 'p3s2', Optional.some('custom:DE'));
  check(fakeUniverse, 'p3s3', Optional.some('custom:FR'));
});<|MERGE_RESOLUTION|>--- conflicted
+++ resolved
@@ -1,11 +1,7 @@
 import { Assert, UnitTest } from '@ephox/bedrock-client';
 import { Gene, TestUniverse, TextGene } from '@ephox/boss';
-<<<<<<< HEAD
-import { Optional, Optionals } from '@ephox/katamari';
+import { Fun, Optional, Optionals } from '@ephox/katamari';
 
-=======
-import { Fun, Optional } from '@ephox/katamari';
->>>>>>> c754959a
 import { LanguageZones } from 'ephox/robin/zone/LanguageZones';
 
 UnitTest.test('LanguageGetTest', () => {

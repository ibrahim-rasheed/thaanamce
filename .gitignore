.DS_Store
*~
*.iws
*.sublime-workspace
node_modules

package-lock.json
yarn-error.log*
lerna-debug.log
scratch
lib
tsconfig.tsbuildinfo
modules/*/LICENSE.TXT

<<<<<<< HEAD
/dist
/js
=======
/js
/tmp
>>>>>>> 81de246d
<|MERGE_RESOLUTION|>--- conflicted
+++ resolved
@@ -12,10 +12,6 @@
 tsconfig.tsbuildinfo
 modules/*/LICENSE.TXT
 
-<<<<<<< HEAD
 /dist
 /js
-=======
-/js
-/tmp
->>>>>>> 81de246d
+/tmp